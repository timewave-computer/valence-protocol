--- conflicted
+++ resolved
@@ -6,7 +6,6 @@
 repository = { workspace = true }
 
 [dependencies]
-<<<<<<< HEAD
 localic-std                          = { git = "https://github.com/strangelove-ventures/interchaintest", branch = "main" }
 localic-utils                        = { git = "https://github.com/timewave-computer/localic-utils", branch = "main" }
 sha2                                 = { workspace = true }
@@ -26,40 +25,15 @@
 valence-processor-utils              = { workspace = true }
 valence-account-utils                = { workspace = true }
 valence-ibc-utils                    = { workspace = true }
+valence-astroport-lper               = { workspace = true }
+valence-astroport-withdrawer         = { workspace = true }
+valence-astroport-utils              = { workspace = true }
+valence-forwarder-service            = { workspace = true }
 valence-generic-ibc-transfer-service = { workspace = true }
 valence-neutron-ibc-transfer-service = { workspace = true }
+valence-reverse-splitter-service     = { workspace = true }
 valence-service-utils                = { workspace = true }
 valence-splitter-service             = { workspace = true }
 valence-workflow-manager             = { workspace = true }
 valence-workflow-registry-utils      = { workspace = true }
-tokio                                = { workspace = true }
-=======
-localic-std                      = { git = "https://github.com/strangelove-ventures/interchaintest", branch = "main" }
-localic-utils                    = { git = "https://github.com/timewave-computer/localic-utils", branch = "main" }
-sha2                             = { workspace = true }
-hex                              = { workspace = true }
-serde_json                       = { workspace = true }
-env_logger                       = "0.11.5"
-log                              = "0.4.22"
-rand                             = "0.8.5"
-polytone-note                    = { git = "https://github.com/DA0-DA0/polytone", rev = "f70440a" }
-polytone-voice                   = { git = "https://github.com/DA0-DA0/polytone", rev = "f70440a" }
-cosmwasm-std                     = { workspace = true }
-cosmwasm-std-old                 = { package = "cosmwasm-std", version = "1.5.7" }
-cw-utils                         = { workspace = true }
-valence-authorization            = { workspace = true }
-valence-processor                = { workspace = true }
-valence-authorization-utils      = { workspace = true }
-valence-processor-utils          = { workspace = true }
-valence-account-utils            = { workspace = true }
-valence-service-utils            = { workspace = true }
-valence-splitter-service         = { workspace = true }
-valence-reverse-splitter-service = { workspace = true }
-valence-forwarder-service        = { workspace = true }
-valence-astroport-lper           = { workspace = true }
-valence-astroport-withdrawer     = { workspace = true }
-valence-astroport-utils          = { workspace = true }
-valence-workflow-manager         = { workspace = true }
-valence-workflow-registry-utils  = { workspace = true }
-tokio                            = { workspace = true }
->>>>>>> c6746434
+tokio                                = { workspace = true }