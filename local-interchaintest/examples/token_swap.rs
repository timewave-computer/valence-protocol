--- conflicted
+++ resolved
@@ -26,12 +26,7 @@
     library::{LibraryConfig, LibraryInfo},
     program_config_builder::ProgramConfigBuilder,
 };
-<<<<<<< HEAD
-use valence_splitter_library::msg::{ActionMsgs, UncheckedSplitAmount, UncheckedSplitConfig};
-=======
-use valence_service_utils::denoms::UncheckedDenom;
-use valence_splitter_service::msg::{FunctionMsgs, UncheckedSplitAmount, UncheckedSplitConfig};
->>>>>>> 0075ac3c
+use valence_splitter_library::msg::{FunctionMsgs, UncheckedSplitAmount, UncheckedSplitConfig};
 
 fn main() -> Result<(), Box<dyn Error>> {
     env_logger::init();
@@ -134,19 +129,11 @@
     program_config_builder.add_authorization(
         AuthorizationBuilder::new()
             .with_label("swap")
-<<<<<<< HEAD
-            .with_actions_config(
-                AtomicActionsConfigBuilder::new()
-                    .with_action(
-                        AtomicActionBuilder::new()
-                            .with_contract_address(library_1)
-=======
             .with_subroutine(
                 AtomicSubroutineBuilder::new()
                     .with_function(
                         AtomicFunctionBuilder::new()
-                            .with_contract_address(service_1)
->>>>>>> 0075ac3c
+                            .with_contract_address(library_1)
                             .with_message_details(MessageDetails {
                                 message_type: MessageType::CosmwasmExecuteMsg,
                                 message: Message {
@@ -161,15 +148,9 @@
                             })
                             .build(),
                     )
-<<<<<<< HEAD
-                    .with_action(
-                        AtomicActionBuilder::new()
-                            .with_contract_address(library_2)
-=======
                     .with_function(
                         AtomicFunctionBuilder::new()
-                            .with_contract_address(service_2)
->>>>>>> 0075ac3c
+                            .with_contract_address(library_2)
                             .with_message_details(MessageDetails {
                                 message_type: MessageType::CosmwasmExecuteMsg,
                                 message: Message {
@@ -281,13 +262,9 @@
     info!("Send the messages to the authorization contract...");
     let binary = Binary::from(
         serde_json::to_vec(
-<<<<<<< HEAD
-            &valence_library_utils::msg::ExecuteMsg::<_, ()>::ProcessAction(ActionMsgs::Split {}),
-=======
-            &valence_service_utils::msg::ExecuteMsg::<_, ()>::ProcessFunction(
+            &valence_library_utils::msg::ExecuteMsg::<_, ()>::ProcessFunction(
                 FunctionMsgs::Split {},
             ),
->>>>>>> 0075ac3c
         )
         .unwrap(),
     );
