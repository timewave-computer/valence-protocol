--- conflicted
+++ resolved
@@ -20,22 +20,13 @@
     builders::{AtomicActionBuilder, AtomicActionsConfigBuilder, AuthorizationBuilder},
     msg::ProcessorMessage,
 };
-<<<<<<< HEAD
 use valence_library_utils::denoms::UncheckedDenom;
-use valence_splitter_library::msg::{ActionMsgs, UncheckedSplitAmount, UncheckedSplitConfig};
-use valence_workflow_manager::{
+use valence_program_manager::{
     account::{AccountInfo, AccountType},
     library::{LibraryConfig, LibraryInfo},
-    workflow_config_builder::WorkflowConfigBuilder,
-=======
-use valence_program_manager::{
-    account::{AccountInfo, AccountType},
     program_config_builder::ProgramConfigBuilder,
-    service::{ServiceConfig, ServiceInfo},
->>>>>>> 032bdaab
 };
-use valence_service_utils::denoms::UncheckedDenom;
-use valence_splitter_service::msg::{ActionMsgs, UncheckedSplitAmount, UncheckedSplitConfig};
+use valence_splitter_library::msg::{ActionMsgs, UncheckedSplitAmount, UncheckedSplitConfig};
 
 fn main() -> Result<(), Box<dyn Error>> {
     env_logger::init();
@@ -106,11 +97,7 @@
         AccountType::default(),
     ));
 
-<<<<<<< HEAD
-    let library_1 = workflow_config_builder.add_library(LibraryInfo::new(
-=======
-    let service_1 = program_config_builder.add_service(ServiceInfo::new(
->>>>>>> 032bdaab
+    let library_1 = program_config_builder.add_library(LibraryInfo::new(
         "splitter_1".to_string(),
         &neutron_domain,
         LibraryConfig::ValenceSplitterLibrary(valence_splitter_library::msg::LibraryConfig {
@@ -123,11 +110,7 @@
         }),
     ));
 
-<<<<<<< HEAD
-    let library_2 = workflow_config_builder.add_library(LibraryInfo::new(
-=======
-    let service_2 = program_config_builder.add_service(ServiceInfo::new(
->>>>>>> 032bdaab
+    let library_2 = program_config_builder.add_library(LibraryInfo::new(
         "splitter_2".to_string(),
         &neutron_domain,
         LibraryConfig::ValenceSplitterLibrary(valence_splitter_library::msg::LibraryConfig {
@@ -140,13 +123,8 @@
         }),
     ));
 
-<<<<<<< HEAD
-    workflow_config_builder.add_link(&library_1, vec![&account_1], vec![&account_2]);
-    workflow_config_builder.add_link(&library_2, vec![&account_2], vec![&account_1]);
-=======
-    program_config_builder.add_link(&service_1, vec![&account_1], vec![&account_2]);
-    program_config_builder.add_link(&service_2, vec![&account_2], vec![&account_1]);
->>>>>>> 032bdaab
+    program_config_builder.add_link(&library_1, vec![&account_1], vec![&account_2]);
+    program_config_builder.add_link(&library_2, vec![&account_2], vec![&account_1]);
 
     program_config_builder.add_authorization(
         AuthorizationBuilder::new()
