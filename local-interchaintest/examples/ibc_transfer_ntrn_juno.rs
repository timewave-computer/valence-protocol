--- conflicted
+++ resolved
@@ -19,15 +19,9 @@
 };
 use log::info;
 
-<<<<<<< HEAD
 use valence_generic_ibc_transfer_library::msg::{IbcTransferAmount, LibraryConfigUpdate};
 use valence_library_utils::{denoms::UncheckedDenom, LibraryAccountType};
-use valence_neutron_ibc_transfer_library::msg::{ActionMsgs, LibraryConfig};
-=======
-use valence_generic_ibc_transfer_service::msg::{IbcTransferAmount, ServiceConfigUpdate};
-use valence_neutron_ibc_transfer_service::msg::{FunctionMsgs, ServiceConfig};
-use valence_service_utils::{denoms::UncheckedDenom, ServiceAccountType};
->>>>>>> 0075ac3c
+use valence_neutron_ibc_transfer_library::msg::{FunctionMsgs, LibraryConfig};
 
 fn main() -> Result<(), Box<dyn Error>> {
     env_logger::init();
@@ -194,14 +188,9 @@
     );
 
     info!("Initiate IBC transfer");
-<<<<<<< HEAD
-    let ibc_transfer_msg =
-        &valence_library_utils::msg::ExecuteMsg::<_, ()>::ProcessAction(ActionMsgs::IbcTransfer {});
-=======
-    let ibc_transfer_msg = &valence_service_utils::msg::ExecuteMsg::<_, ()>::ProcessFunction(
+    let ibc_transfer_msg = &valence_library_utils::msg::ExecuteMsg::<_, ()>::ProcessFunction(
         FunctionMsgs::IbcTransfer {},
     );
->>>>>>> 0075ac3c
 
     contract_execute(
         test_ctx
@@ -260,11 +249,7 @@
         denom_to_pfm_map: None,
     };
     let upd_cfg_msg =
-<<<<<<< HEAD
-        valence_library_utils::msg::ExecuteMsg::<ActionMsgs, LibraryConfigUpdate>::UpdateConfig {
-=======
-        valence_service_utils::msg::ExecuteMsg::<FunctionMsgs, ServiceConfigUpdate>::UpdateConfig {
->>>>>>> 0075ac3c
+        valence_library_utils::msg::ExecuteMsg::<FunctionMsgs, LibraryConfigUpdate>::UpdateConfig {
             new_config,
         };
     contract_execute(
@@ -280,14 +265,9 @@
     std::thread::sleep(std::time::Duration::from_secs(10));
 
     info!("Initiate IBC transfer");
-<<<<<<< HEAD
-    let ibc_transfer_msg =
-        &valence_library_utils::msg::ExecuteMsg::<_, ()>::ProcessAction(ActionMsgs::IbcTransfer {});
-=======
-    let ibc_transfer_msg = &valence_service_utils::msg::ExecuteMsg::<_, ()>::ProcessFunction(
+    let ibc_transfer_msg = &valence_library_utils::msg::ExecuteMsg::<_, ()>::ProcessFunction(
         FunctionMsgs::IbcTransfer {},
     );
->>>>>>> 0075ac3c
 
     contract_execute(
         test_ctx
