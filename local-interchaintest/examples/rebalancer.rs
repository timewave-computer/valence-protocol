--- conflicted
+++ resolved
@@ -30,12 +30,7 @@
     workflow_config_builder::WorkflowConfigBuilder,
 };
 
-<<<<<<< HEAD
-const ONE_HUNDRED: u128 = 100u128;
-=======
-// const USDC: &str = "usdc";
 const ONE_THOUSAND: u128 = 1_000_000_000_u128;
->>>>>>> 7b55fd98
 
 fn main() -> Result<(), Box<dyn Error>> {
     env_logger::init();
@@ -215,11 +210,7 @@
                 },
                 operator: valence_conditional_branch::msg::ComparisonOperator::GreaterThanOrEqual,
                 rhs_operand: Binary::from(
-<<<<<<< HEAD
-                    serde_json::to_vec(&Uint128::from(ONE_HUNDRED * 2)).unwrap(),
-=======
                     serde_json::to_vec(&Uint128::from(ONE_THOUSAND * 2)).unwrap(),
->>>>>>> 7b55fd98
                 ),
                 true_branch: None,
                 false_branch: None,
