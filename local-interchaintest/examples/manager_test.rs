--- conflicted
+++ resolved
@@ -268,17 +268,8 @@
     // tick processor
     let tick_denom = build_tokenfactory_denom(
         &authorization_addr,
-<<<<<<< HEAD
-        format!("update_library_{}", library_1.get_id()).as_str(),
-    );
-
-    println!("Ticking processor with denom: {}", tick_denom);
-    println!("auth addr {}", authorization_addr);
-=======
         format!("update_library_{}", library_1.get_library_id()).as_str(),
     );
->>>>>>> d0eeb60d
-
     contract_execute(
         test_ctx
             .get_request_builder()
