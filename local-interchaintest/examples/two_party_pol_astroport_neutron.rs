--- conflicted
+++ resolved
@@ -33,22 +33,13 @@
     builders::{AtomicActionBuilder, AtomicActionsConfigBuilder, AuthorizationBuilder},
     msg::ProcessorMessage,
 };
-<<<<<<< HEAD
 use valence_forwarder_library::msg::{ForwardingConstraints, UncheckedForwardingConfig};
 use valence_library_utils::{denoms::UncheckedDenom, LibraryAccountType};
-use valence_workflow_manager::{
+use valence_program_manager::{
     account::{AccountInfo, AccountType},
     library::{LibraryConfig, LibraryInfo},
-    workflow_config::{Link, WorkflowConfig},
-=======
-use valence_forwarder_service::msg::{ForwardingConstraints, UncheckedForwardingConfig};
-use valence_program_manager::{
-    account::{AccountInfo, AccountType},
     program_config::{Link, ProgramConfig},
-    service::{ServiceConfig, ServiceInfo},
->>>>>>> 032bdaab
 };
-use valence_service_utils::{denoms::UncheckedDenom, ServiceAccountType};
 
 fn main() -> Result<(), Box<dyn Error>> {
     env_logger::init();
@@ -278,11 +269,7 @@
 
     info!("Inserting all libraries...");
     // Reverse splitter will take tokenfactory token from account 1 and NTRN from account 2 and send it to account 3
-<<<<<<< HEAD
-    workflow_config.libraries.insert(
-=======
-    program_config.services.insert(
->>>>>>> 032bdaab
+    program_config.libraries.insert(
         1,
         LibraryInfo {
             name: "reverse_splitter".to_string(),
@@ -317,11 +304,7 @@
         },
     );
     // LP forwarder will forward the joint deposit to an LP account
-<<<<<<< HEAD
-    workflow_config.libraries.insert(
-=======
-    program_config.services.insert(
->>>>>>> 032bdaab
+    program_config.libraries.insert(
         2,
         LibraryInfo {
             name: "lp_forwarder".to_string(),
@@ -347,11 +330,7 @@
         },
     );
     // The Astroport LPer will LP the tokens and deposit them in the LP deposit account
-<<<<<<< HEAD
-    workflow_config.libraries.insert(
-=======
-    program_config.services.insert(
->>>>>>> 032bdaab
+    program_config.libraries.insert(
         3,
         LibraryInfo {
             name: "astroport_lper".to_string(),
@@ -377,11 +356,7 @@
         },
     );
     // The LP position forwarder will forward the LP position to the Available LP tokens account
-<<<<<<< HEAD
-    workflow_config.libraries.insert(
-=======
-    program_config.services.insert(
->>>>>>> 032bdaab
+    program_config.libraries.insert(
         4,
         LibraryInfo {
             name: "lp_position_forwarder".to_string(),
@@ -401,11 +376,7 @@
         },
     );
     // The available LP tokens forwarder will forward the available LP tokens to the LP withdrawer account
-<<<<<<< HEAD
-    workflow_config.libraries.insert(
-=======
-    program_config.services.insert(
->>>>>>> 032bdaab
+    program_config.libraries.insert(
         5,
         LibraryInfo {
             name: "available_lp_tokens_forwarder".to_string(),
@@ -425,11 +396,7 @@
         },
     );
     // The Astroport withdrawer will withdraw the liquidity and send it to the withdrawal account
-<<<<<<< HEAD
-    workflow_config.libraries.insert(
-=======
-    program_config.services.insert(
->>>>>>> 032bdaab
+    program_config.libraries.insert(
         6,
         LibraryInfo {
             name: "astroport_withdrawer".to_string(),
@@ -449,11 +416,7 @@
         },
     );
     // The splitter will split the liquidity for the Tokenfactory Token and NTRN receiver accounts
-<<<<<<< HEAD
-    workflow_config.libraries.insert(
-=======
-    program_config.services.insert(
->>>>>>> 032bdaab
+    program_config.libraries.insert(
         7,
         LibraryInfo {
             name: "splitter".to_string(),
