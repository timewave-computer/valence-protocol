--- conflicted
+++ resolved
@@ -98,25 +98,9 @@
         .send_with_local_cache(POLYTONE_ARTIFACTS_PATH, LOCAL_CODE_ID_CACHE_PATH_NEUTRON)
         .unwrap();
 
-<<<<<<< HEAD
-    let authorization_instantiate_msg = valence_authorization_utils::msg::InstantiateMsg {
-        owner: NEUTRON_CHAIN_ADMIN_ADDR.to_string(),
-        sub_owners: vec![],
-        processor: processor_on_main_domain.address,
-    };
-
-    test_ctx
-        .build_tx_instantiate2()
-        .with_label("authorization")
-        .with_code_id(authorization_code_id)
-        .with_salt_hex_encoded(&salt)
-        .with_msg(serde_json::to_value(authorization_instantiate_msg).unwrap())
-        .send()
-=======
     uploader
         .with_chain_name(JUNO_CHAIN_NAME)
         .send_with_local_cache(POLYTONE_ARTIFACTS_PATH, LOCAL_CODE_ID_CACHE_PATH_JUNO)
->>>>>>> d756db2c
         .unwrap();
 
     // Before setting up the external domains and the processor on the external domain, we are going to set up polytone and predict the proxy addresses on both sides
