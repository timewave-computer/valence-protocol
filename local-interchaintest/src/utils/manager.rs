use std::{collections::HashMap, env, error::Error, fs};

use localic_std::modules::cosmwasm::contract_instantiate;
use localic_utils::{
    utils::test_context::TestContext, DEFAULT_KEY, NEUTRON_CHAIN_ADMIN_ADDR, NEUTRON_CHAIN_NAME,
};
use valence_program_manager::{
    config::{ChainInfo, GLOBAL_CONFIG},
    error::ManagerResult,
<<<<<<< HEAD
    init_workflow, update_workflow,
    workflow_config::WorkflowConfig,
    workflow_update::{UpdateResponse, WorkflowConfigUpdate},
=======
    init_program,
    program_config::ProgramConfig,
>>>>>>> 15b08620
};

const LOG_FILE_PATH: &str = "local-interchaintest/configs/logs.json";

pub const REGISTRY_NAME: &str = "valence_program_registry";
pub const AUTHORIZATION_NAME: &str = "valence_authorization";
pub const PROCESSOR_NAME: &str = "valence_processor";
pub const BASE_ACCOUNT_NAME: &str = "valence_base_account";
pub const SPLITTER_NAME: &str = "valence_splitter_library";
pub const REVERSE_SPLITTER_NAME: &str = "valence_reverse_splitter_library";
pub const FORWARDER_NAME: &str = "valence_forwarder_library";
pub const GENERIC_IBC_TRANSFER_NAME: &str = "valence-generic-ibc-transfer-library";
pub const NEUTRON_IBC_TRANSFER_NAME: &str = "valence-neutron-ibc-transfer-library";
pub const ASTROPORT_LPER_NAME: &str = "valence_astroport_lper";
pub const ASTROPORT_WITHDRAWER_NAME: &str = "valence_astroport_withdrawer";

/// Those contracts will always be uploaded because each program needs them
const BASIC_CONTRACTS: [&str; 2] = [PROCESSOR_NAME, BASE_ACCOUNT_NAME];

/// Setup everything that is needed for the manager to run, including uploading the libraries
///
/// You can pass a list of contracts to upload, authorization, processor and base account are always uploaded,
/// you need to specify the contracts you want to be uploaded for the given test
pub fn setup_manager(
    test_ctx: &mut TestContext,
    chains_file_path: &str,
    exclude_chains: Vec<&str>,
    mut contracts: Vec<&str>,
) -> Result<(), Box<dyn Error>> {
    let curr_path = env::current_dir()?;
    let artifacts_dir = format!("{}/artifacts", curr_path.to_str().unwrap());
    let chain_infos = get_chain_infos(chains_file_path);
    let mut gc = get_global_config();
    gc.chains.clone_from(&chain_infos);

    let mut uploader = test_ctx.build_tx_upload_contracts();
    uploader.with_chain_name(NEUTRON_CHAIN_NAME);

    // combine the basic contracts with the contracts passed
    BASIC_CONTRACTS.iter().for_each(|s| {
        if !contracts.contains(s) {
            contracts.push(s);
        }
    });

    let authorization_contract_path = format!("{artifacts_dir}/{AUTHORIZATION_NAME}.wasm");
    let registry_contract_path = format!("{artifacts_dir}/{REGISTRY_NAME}.wasm");

    // Authorization and registry are special because they should only be uploaded to neutron
    uploader.send_single_contract(&authorization_contract_path)?;
    uploader.send_single_contract(&registry_contract_path)?;

    let authorization_code_id = test_ctx
        .get_contract()
        .contract(AUTHORIZATION_NAME)
        .get_cw()
        .code_id
        .unwrap();
    let registry_code_id = test_ctx
        .get_contract()
        .contract(REGISTRY_NAME)
        .get_cw()
        .code_id
        .unwrap();

    // Upload all contracts
    for (chain_name, _) in chain_infos.iter() {
        if exclude_chains.contains(&chain_name.as_str()) {
            continue;
        }
        let mut code_ids_map = HashMap::new();
        // if chain is neutron, we add authorization code id
        if chain_name == NEUTRON_CHAIN_NAME {
            code_ids_map.insert(AUTHORIZATION_NAME.to_string(), authorization_code_id);
        }

        for contract_name in contracts.iter() {
            let mut uploader = test_ctx.build_tx_upload_contracts();
            uploader.with_chain_name(chain_name);
            let (path, contrat_wasm_name, contract_name) =
                get_contract_path(chain_name, contract_name, artifacts_dir.as_str());

            // Upload contract
            uploader.send_single_contract(path.as_str()).unwrap();

            // get its code id
            let code_id = test_ctx
                .get_contract()
                .contract(contrat_wasm_name)
                .get_cw()
                .code_id
                .unwrap();

            code_ids_map.insert(contract_name.to_string(), code_id);
        }

        gc.contracts
            .code_ids
            .insert(chain_name.clone(), code_ids_map);
    }

    // init the registry on neutron
    let registry = contract_instantiate(
        test_ctx
            .get_request_builder()
            .get_request_builder(NEUTRON_CHAIN_NAME),
        DEFAULT_KEY,
        registry_code_id,
        &serde_json::to_string(&valence_program_registry_utils::InstantiateMsg {
            admin: NEUTRON_CHAIN_ADMIN_ADDR.to_string(),
        })
        .unwrap(),
        "program-registry",
        None,
        "",
    )
    .unwrap();

    gc.general.registry_addr = registry.address;

    Ok(())
}

/// A way to get specific contract path based on what chains we upload contract on.
/// Need to add paths manually here
/// The return is (path, contract wasm file name, contract name)
fn get_contract_path<'a>(
    chain_name: &str,
    contract_name: &'a str,
    artifacts_dir: &'a str,
) -> (String, &'a str, &'a str) {
    if NEUTRON_IBC_TRANSFER_NAME.contains(contract_name)
        || GENERIC_IBC_TRANSFER_NAME.contains(contract_name)
        || contract_name == "ibc-transfer"
    {
        if chain_name == NEUTRON_CHAIN_NAME {
            return (
                format!("{}/{}.wasm", artifacts_dir, NEUTRON_IBC_TRANSFER_NAME),
                NEUTRON_IBC_TRANSFER_NAME,
                "ibc_transfer",
            );
        } else {
            return (
                format!("{}/{}.wasm", artifacts_dir, GENERIC_IBC_TRANSFER_NAME),
                GENERIC_IBC_TRANSFER_NAME,
                "ibc_transfer",
            );
        }
    }

    (
        format!("{}/{}.wasm", artifacts_dir, contract_name),
        contract_name,
        contract_name,
    )
}

/// Get the chain infos and bridge info from the log file
fn get_chain_infos(chains_file_path: &str) -> HashMap<String, ChainInfo> {
    let log_file = fs::File::open(LOG_FILE_PATH).expect("file should open read only");
    let log_json: serde_json::Value =
        serde_json::from_reader(log_file).expect("file should be proper JSON");
    let log_json = log_json
        .get("chains")
        .expect("file should have chains")
        .as_array()
        .expect("Chains should be an array");

    let curr_path = env::current_dir().unwrap();
    let chain_file_path = format!(
        "{}/local-interchaintest/chains/{}",
        curr_path.to_str().unwrap(),
        chains_file_path
    );
    let chain_file = fs::File::open(chain_file_path).expect("file should open read only");
    let chain_json: serde_json::Value =
        serde_json::from_reader(chain_file).expect("file should be proper JSON");
    let chain_json = chain_json
        .get("chains")
        .expect("file should have chains")
        .as_array()
        .expect("Chains should be an array");

    let mut chain_infos = HashMap::new();

    chain_json.iter().for_each(|chain_data| {
        let chain_name = chain_data
            .get("name")
            .expect("Chain data must have name")
            .as_str()
            .expect("name must be a string");
        let chain_id = chain_data
            .get("chain_id")
            .expect("Chain data must have chain_id")
            .as_str()
            .expect("chain_id must be a string");

        let log_chain_data = log_json
            .iter()
            .find(|log_chain| {
                log_chain
                    .get("chain_id")
                    .expect("Chain data must have chain_id")
                    .as_str()
                    .expect("chain_id must be a string")
                    .contains(chain_id)
            })
            .expect("Chain data must be in log file");

        let rpc = log_chain_data
            .get("rpc_address")
            .expect("Log chain data must have rpc_address")
            .as_str()
            .expect("rpc_address must be a string");
        let grpc = log_chain_data
            .get("grpc_address")
            .expect("Log chain data must have grpc_address")
            .as_str()
            .expect("grpc_address must be a string");
        let prefix = chain_data
            .get("bech32_prefix")
            .expect("Chain data must have bech32_prefix")
            .as_str()
            .expect("bech32_prefix must be a string");
        let gas_price = chain_data
            .get("gas_prices")
            .expect("Chain data must have gas_prices")
            .as_str()
            .expect("gas_prices must be a string");
        let gas_denom = chain_data
            .get("denom")
            .expect("Chain data must have denom")
            .as_str()
            .expect("denom must be a string");
        let coin_type = chain_data
            .get("coin_type")
            .expect("Chain data must have coin_type")
            .as_u64()
            .expect("coin_type must be a u64");

        let gas_price = parse_gas_price(gas_price);

        chain_infos.insert(
            chain_name.to_string(),
            ChainInfo {
                name: chain_name.to_string(),
                rpc: rpc.to_string(),
                grpc: format!("http://{}", grpc),
                prefix: prefix.to_string(),
                gas_price: gas_price.to_string(),
                gas_denom: gas_denom.to_string(),
                coin_type,
            },
        );
    });

    chain_infos
}

fn parse_gas_price(input: &str) -> String {
    // Split the input string by comma and take the first part
    let first_part = input.split(',').next().unwrap_or(input);

    // Find the position of the first non-digit character (excluding '.')
    let end_pos = first_part
        .find(|c: char| !c.is_ascii_digit() && c != '.')
        .unwrap_or(first_part.len());

    // Extract the fractional number part as a string
    first_part[..end_pos].to_string()
}

/// Helper function to start manager init to hide the tokio block_on
pub fn use_manager_init(program_config: &mut ProgramConfig) -> ManagerResult<()> {
    let rt = tokio::runtime::Builder::new_current_thread()
        .enable_all()
        .build()
        .unwrap();
    rt.block_on(init_program(program_config))
}

/// Helper function to update manager config to hide the tokio block_on
pub fn use_manager_update(
    workflow_config_update: WorkflowConfigUpdate,
) -> ManagerResult<UpdateResponse> {
    let rt = tokio::runtime::Builder::new_current_thread()
        .enable_all()
        .build()
        .unwrap();
    rt.block_on(update_workflow(workflow_config_update))
}

pub fn get_global_config(
) -> tokio::sync::MutexGuard<'static, valence_program_manager::config::Config> {
    let rt = tokio::runtime::Builder::new_current_thread()
        .enable_all()
        .build()
        .unwrap();
    rt.block_on(GLOBAL_CONFIG.lock())
}<|MERGE_RESOLUTION|>--- conflicted
+++ resolved
@@ -7,14 +7,10 @@
 use valence_program_manager::{
     config::{ChainInfo, GLOBAL_CONFIG},
     error::ManagerResult,
-<<<<<<< HEAD
-    init_workflow, update_workflow,
-    workflow_config::WorkflowConfig,
-    workflow_update::{UpdateResponse, WorkflowConfigUpdate},
-=======
     init_program,
     program_config::ProgramConfig,
->>>>>>> 15b08620
+    program_update::{ProgramConfigUpdate, UpdateResponse},
+    update_program,
 };
 
 const LOG_FILE_PATH: &str = "local-interchaintest/configs/logs.json";
@@ -298,13 +294,13 @@
 
 /// Helper function to update manager config to hide the tokio block_on
 pub fn use_manager_update(
-    workflow_config_update: WorkflowConfigUpdate,
+    workflow_config_update: ProgramConfigUpdate,
 ) -> ManagerResult<UpdateResponse> {
     let rt = tokio::runtime::Builder::new_current_thread()
         .enable_all()
         .build()
         .unwrap();
-    rt.block_on(update_workflow(workflow_config_update))
+    rt.block_on(update_program(workflow_config_update))
 }
 
 pub fn get_global_config(
