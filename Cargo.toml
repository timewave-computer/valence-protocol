--- conflicted
+++ resolved
@@ -100,11 +100,8 @@
 valence-maxbtc-issuer = { path = "contracts/libraries/max-btc-issuer", features = ["library"] }
 valence-duality-lper = { path = "contracts/libraries/duality-lper", features = ["library"] }
 valence-duality-withdrawer = { path = "contracts/libraries/duality-withdrawer", features = ["library"] }
-<<<<<<< HEAD
+valence-mars-lending = { path = "contracts/libraries/mars-lending", features = ["library"] }
 valence-vortex-lper = { path = "contracts/libraries/vortex-lper", features = ["library"] }
-=======
-valence-mars-lending = { path = "contracts/libraries/mars-lending", features = ["library"] }
->>>>>>> f9e450b8
 
 # middleware
 valence-middleware-osmosis = { path = "contracts/middleware/type-registries/osmosis/osmo-26-0-0", features = [
@@ -135,12 +132,8 @@
 valence-supervaults-utils      = { path = "packages/supervaults-utils" }
 valence-magma-utils            = { path = "packages/magma-utils" }
 valence-duality-utils          = { path = "packages/duality-utils" }
-<<<<<<< HEAD
 valence-vortex-utils           = { path = "packages/vortex-utils" }
-
-=======
 valence-verification-utils     = { path = "packages/verification-utils" }
->>>>>>> f9e450b8
 
 # dev-dependencies
 cw-multi-test        = { version = "2.1.1", features = ["cosmwasm_1_4"] }
