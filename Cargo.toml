[workspace]
members = [
    "contracts/accounts/*",
    "contracts/libraries/*",
    "contracts/encoders/*",
    "contracts/authorization",
    "contracts/processor",
    "contracts/testing/*",
    "contracts/program-registry",
    "contracts/middleware/type-registries/osmosis/osmo-26-0-0",
    "contracts/middleware/broker",
    "contracts/middleware/asserter",
    "packages/*",
    "program-manager",
    "e2e",
    "examples",
]
resolver = "2"

[workspace.package]
authors    = ["Timewave Labs"]
edition    = "2021"
license    = "Apache-2.0"
version    = "0.2.0"
repository = "https://github.com/timewave-computer/valence-protocol"

[profile.release]
opt-level        = 3
debug            = false
rpath            = false
lto              = true
debug-assertions = false
codegen-units    = 1
panic            = 'abort'
incremental      = false
overflow-checks  = true

[workspace.dependencies]
anyhow          = "1.0.86"
cosmwasm-std    = { version = "2.1.3" }
cosmwasm-schema = "2.1.3"
cosmwasm-crypto = "2.1.3"
cw-denom        = { package = "cw-denom", git = "https://github.com/DA0-DA0/dao-contracts", branch = "cw-std-2" }
cw-ownable      = "2.0.0"
cw-utils        = "2.0.0"
cw-storage-plus = "2.0.0"
cw2             = "2.0.0"
getset          = "0.1.3"
itertools       = "0.13.0"
# TODO: replace neutron-sdk and cosmos-sdk-proto for neutron-std when we can test with 2.0 (neutron-std adds cosmwasm_2_0 feature)
neutron-sdk        = "0.11.0"
cosmos-sdk-proto   = { version = "0.20.0", default-features = false }
schemars           = "0.8.16"
serde              = { version = "1.0.207", default-features = false, features = ["derive"] }
serde_json         = "1.0.125"
sha2               = "0.10.8"
thiserror          = "1.0.63"
osmosis-std        = "0.26.0"
osmosis-std-derive = "0.26.0"

# our contracts
valence-authorization                = { path = "contracts/authorization", features = ["library"] }
valence-base-account                 = { path = "contracts/accounts/base_account", features = ["library"] }
valence-storage-account              = { path = "contracts/accounts/storage_account", features = ["library"] }
valence-processor                    = { path = "contracts/processor", features = ["library"] }
valence-splitter-library             = { path = "contracts/libraries/splitter", features = ["library"] }
valence-test-dynamic-ratio           = { path = "contracts/testing/test-dynamic-ratio", features = ["library"] }
valence-test-library                 = { path = "contracts/testing/test-library", features = ["library"] }
valence-test-icq-lib                 = { path = "contracts/testing/test-icq-lib", features = ["library"] }
valence-workflow-registry            = { path = "contracts/workflow-registry", features = ["library"] }
valence-astroport-lper               = { path = "contracts/libraries/astroport-lper", features = ["library"] }
valence-forwarder-library            = { path = "contracts/libraries/forwarder", features = ["library"] }
valence-astroport-withdrawer         = { path = "contracts/libraries/astroport-withdrawer", features = ["library"] }
valence-generic-ibc-transfer-library = { path = "contracts/libraries/generic-ibc-transfer", features = ["library"] }
valence-neutron-ibc-transfer-library = { path = "contracts/libraries/neutron-ibc-transfer", features = ["library"] }
valence-reverse-splitter-library     = { path = "contracts/libraries/reverse-splitter", features = ["library"] }
valence-osmosis-gamm-lper            = { path = "contracts/libraries/osmosis-gamm-lper", features = ["library"] }
valence-osmosis-gamm-withdrawer      = { path = "contracts/libraries/osmosis-gamm-withdrawer", features = ["library"] }
valence-osmosis-cl-lper              = { path = "contracts/libraries/osmosis-cl-lper", features = ["library"] }
valence-osmosis-cl-withdrawer        = { path = "contracts/libraries/osmosis-cl-withdrawer", features = ["library"] }
valence-encoder-broker               = { path = "contracts/encoders/broker", features = ["library"] }
valence-neutron-ic-querier           = { path = "contracts/libraries/neutron-ic-querier", features = ["library"] }

# middleware
<<<<<<< HEAD
valence-middleware-osmosis  = { path = "contracts/middleware/type-registries/osmosis/osmo-26-0-0", features = ["library"] }
valence-middleware-broker   = { path = "contracts/middleware/broker", features = ["library"] }
=======
valence-middleware-osmosis = { path = "contracts/middleware/type-registries/osmosis/osmo-26-0-0", features = ["library"] }
valence-middleware-broker  = { path = "contracts/middleware/broker", features = ["library"] }
>>>>>>> b1a2781c
valence-middleware-asserter = { path = "contracts/middleware/asserter", features = ["library"] }

# our packages
valence-account-utils          = { path = "packages/account-utils" }
valence-astroport-utils        = { path = "packages/astroport-utils" }
valence-osmosis-utils          = { path = "packages/osmosis-utils" }
valence-authorization-utils    = { path = "packages/authorization-utils" }
valence-encoder-utils          = { path = "packages/encoder-utils" }
valence-ibc-utils              = { path = "packages/ibc-utils" }
valence-macros                 = { path = "packages/valence-macros" }
valence-gmp-utils              = { path = "packages/gmp-utils" }
valence-processor-utils        = { path = "packages/processor-utils" }
valence-library-base           = { path = "packages/library-base" }
valence-library-utils          = { path = "packages/library-utils" }
valence-program-registry-utils = { path = "packages/program-registry-utils" }
valence-program-manager        = { path = "program-manager" }
valence-program-registry       = { path = "contracts/program-registry", features = ["library"] }
valence-middleware-utils       = { path = "packages/middleware-utils" }

# dev-dependencies
cw-multi-test        = { version = "2.1.1", features = ["cosmwasm_1_4"] }
cw20                 = { version = "2.0.0" }
cw20-base            = { version = "2.0.0" }
hex                  = "0.4.3"
localic-utils        = { git = "https://github.com/timewave-computer/localic-utils", branch = "main" }
margined-neutron-std = "5.0.0"
neutron-test-tube    = "5.0.0"
tokio                = "1.40.0"
osmosis-test-tube    = "26.0.1"
env_logger           = "0.11.5"
log                  = "0.4.22"
prost                = { version = "0.13.3", default-features = false }
prost-types          = { version = "0.13.3", default-features = false }
semver               = "1.0.24"
valence-e2e          = { path = "e2e" }
valence-examples     = { path = "examples" }<|MERGE_RESOLUTION|>--- conflicted
+++ resolved
@@ -18,7 +18,7 @@
 resolver = "2"
 
 [workspace.package]
-authors    = ["Timewave Labs"]
+authors    = [ "Timewave Labs" ]
 edition    = "2021"
 license    = "Apache-2.0"
 version    = "0.2.0"
@@ -51,7 +51,7 @@
 neutron-sdk        = "0.11.0"
 cosmos-sdk-proto   = { version = "0.20.0", default-features = false }
 schemars           = "0.8.16"
-serde              = { version = "1.0.207", default-features = false, features = ["derive"] }
+serde              = { version = "1.0.207", default-features = false, features = [ "derive" ] }
 serde_json         = "1.0.125"
 sha2               = "0.10.8"
 thiserror          = "1.0.63"
@@ -59,37 +59,34 @@
 osmosis-std-derive = "0.26.0"
 
 # our contracts
-valence-authorization                = { path = "contracts/authorization", features = ["library"] }
-valence-base-account                 = { path = "contracts/accounts/base_account", features = ["library"] }
-valence-storage-account              = { path = "contracts/accounts/storage_account", features = ["library"] }
-valence-processor                    = { path = "contracts/processor", features = ["library"] }
-valence-splitter-library             = { path = "contracts/libraries/splitter", features = ["library"] }
-valence-test-dynamic-ratio           = { path = "contracts/testing/test-dynamic-ratio", features = ["library"] }
-valence-test-library                 = { path = "contracts/testing/test-library", features = ["library"] }
-valence-test-icq-lib                 = { path = "contracts/testing/test-icq-lib", features = ["library"] }
-valence-workflow-registry            = { path = "contracts/workflow-registry", features = ["library"] }
-valence-astroport-lper               = { path = "contracts/libraries/astroport-lper", features = ["library"] }
-valence-forwarder-library            = { path = "contracts/libraries/forwarder", features = ["library"] }
-valence-astroport-withdrawer         = { path = "contracts/libraries/astroport-withdrawer", features = ["library"] }
-valence-generic-ibc-transfer-library = { path = "contracts/libraries/generic-ibc-transfer", features = ["library"] }
-valence-neutron-ibc-transfer-library = { path = "contracts/libraries/neutron-ibc-transfer", features = ["library"] }
-valence-reverse-splitter-library     = { path = "contracts/libraries/reverse-splitter", features = ["library"] }
-valence-osmosis-gamm-lper            = { path = "contracts/libraries/osmosis-gamm-lper", features = ["library"] }
-valence-osmosis-gamm-withdrawer      = { path = "contracts/libraries/osmosis-gamm-withdrawer", features = ["library"] }
-valence-osmosis-cl-lper              = { path = "contracts/libraries/osmosis-cl-lper", features = ["library"] }
-valence-osmosis-cl-withdrawer        = { path = "contracts/libraries/osmosis-cl-withdrawer", features = ["library"] }
-valence-encoder-broker               = { path = "contracts/encoders/broker", features = ["library"] }
-valence-neutron-ic-querier           = { path = "contracts/libraries/neutron-ic-querier", features = ["library"] }
+valence-authorization                = { path = "contracts/authorization", features = [ "library" ] }
+valence-base-account                 = { path = "contracts/accounts/base_account", features = [ "library" ] }
+valence-storage-account              = { path = "contracts/accounts/storage_account", features = [ "library" ] }
+valence-processor                    = { path = "contracts/processor", features = [ "library" ] }
+valence-splitter-library             = { path = "contracts/libraries/splitter", features = [ "library" ] }
+valence-test-dynamic-ratio           = { path = "contracts/testing/test-dynamic-ratio", features = [ "library" ] }
+valence-test-library                 = { path = "contracts/testing/test-library", features = [ "library" ] }
+valence-test-icq-lib                 = { path = "contracts/testing/test-icq-lib", features = [ "library" ] }
+valence-workflow-registry            = { path = "contracts/workflow-registry", features = [ "library" ] }
+valence-astroport-lper               = { path = "contracts/libraries/astroport-lper", features = [ "library" ] }
+valence-forwarder-library            = { path = "contracts/libraries/forwarder", features = [ "library" ] }
+valence-astroport-withdrawer         = { path = "contracts/libraries/astroport-withdrawer", features = [ "library" ] }
+valence-generic-ibc-transfer-library = { path = "contracts/libraries/generic-ibc-transfer", features = [ "library" ] }
+valence-neutron-ibc-transfer-library = { path = "contracts/libraries/neutron-ibc-transfer", features = [ "library" ] }
+valence-reverse-splitter-library     = { path = "contracts/libraries/reverse-splitter", features = [ "library" ] }
+valence-osmosis-gamm-lper            = { path = "contracts/libraries/osmosis-gamm-lper", features = [ "library" ] }
+valence-osmosis-gamm-withdrawer      = { path = "contracts/libraries/osmosis-gamm-withdrawer", features = [ "library" ] }
+valence-osmosis-cl-lper              = { path = "contracts/libraries/osmosis-cl-lper", features = [ "library" ] }
+valence-osmosis-cl-withdrawer        = { path = "contracts/libraries/osmosis-cl-withdrawer", features = [ "library" ] }
+valence-encoder-broker               = { path = "contracts/encoders/broker", features = [ "library" ] }
+valence-neutron-ic-querier           = { path = "contracts/libraries/neutron-ic-querier", features = [ "library" ] }
 
 # middleware
-<<<<<<< HEAD
-valence-middleware-osmosis  = { path = "contracts/middleware/type-registries/osmosis/osmo-26-0-0", features = ["library"] }
-valence-middleware-broker   = { path = "contracts/middleware/broker", features = ["library"] }
-=======
-valence-middleware-osmosis = { path = "contracts/middleware/type-registries/osmosis/osmo-26-0-0", features = ["library"] }
-valence-middleware-broker  = { path = "contracts/middleware/broker", features = ["library"] }
->>>>>>> b1a2781c
-valence-middleware-asserter = { path = "contracts/middleware/asserter", features = ["library"] }
+valence-middleware-osmosis = { path = "contracts/middleware/type-registries/osmosis/osmo-26-0-0", features = [
+    "library",
+] }
+valence-middleware-broker = { path = "contracts/middleware/broker", features = [ "library" ] }
+valence-middleware-asserter = { path = "contracts/middleware/asserter", features = [ "library" ] }
 
 # our packages
 valence-account-utils          = { path = "packages/account-utils" }
@@ -105,11 +102,11 @@
 valence-library-utils          = { path = "packages/library-utils" }
 valence-program-registry-utils = { path = "packages/program-registry-utils" }
 valence-program-manager        = { path = "program-manager" }
-valence-program-registry       = { path = "contracts/program-registry", features = ["library"] }
+valence-program-registry       = { path = "contracts/program-registry", features = [ "library" ] }
 valence-middleware-utils       = { path = "packages/middleware-utils" }
 
 # dev-dependencies
-cw-multi-test        = { version = "2.1.1", features = ["cosmwasm_1_4"] }
+cw-multi-test        = { version = "2.1.1", features = [ "cosmwasm_1_4" ] }
 cw20                 = { version = "2.0.0" }
 cw20-base            = { version = "2.0.0" }
 hex                  = "0.4.3"
