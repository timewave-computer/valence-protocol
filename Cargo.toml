--- conflicted
+++ resolved
@@ -56,7 +56,6 @@
 valence-authorization                = { path = "contracts/authorization", features = ["library"] }
 valence-base-account                 = { path = "contracts/accounts/base_account", features = ["library"] }
 valence-processor                    = { path = "contracts/processor", features = ["library"] }
-<<<<<<< HEAD
 valence-splitter-library             = { path = "contracts/libraries/splitter", features = ["library"] }
 valence-test-dynamic-ratio           = { path = "contracts/testing/test-dynamic-ratio", features = ["library"] }
 valence-test-library                 = { path = "contracts/testing/test-library", features = ["library"] }
@@ -70,21 +69,6 @@
 valence-osmosis-gamm-lper            = { path = "contracts/libraries/osmosis-gamm-lper", features = ["library"] }
 valence-osmosis-gamm-withdrawer      = { path = "contracts/libraries/osmosis-gamm-withdrawer", features = ["library"] }
 valence-osmosis-cl-lper              = { path = "contracts/libraries/osmosis-cl-lper", features = ["library"] }
-=======
-valence-splitter-service             = { path = "contracts/services/splitter", features = ["library"] }
-valence-test-dynamic-ratio           = { path = "contracts/testing/test-dynamic-ratio", features = ["library"] }
-valence-test-service                 = { path = "contracts/testing/test-service", features = ["library"] }
-valence-workflow-registry            = { path = "contracts/workflow-registry", features = ["library"] }
-valence-astroport-lper               = { path = "contracts/services/astroport-lper", features = ["library"] }
-valence-forwarder-service            = { path = "contracts/services/forwarder", features = ["library"] }
-valence-astroport-withdrawer         = { path = "contracts/services/astroport-withdrawer", features = ["library"] }
-valence-generic-ibc-transfer-service = { path = "contracts/services/generic-ibc-transfer", features = ["library"] }
-valence-neutron-ibc-transfer-service = { path = "contracts/services/neutron-ibc-transfer", features = ["library"] }
-valence-reverse-splitter-service     = { path = "contracts/services/reverse-splitter", features = ["library"] }
-valence-osmosis-gamm-lper            = { path = "contracts/services/osmosis-gamm-lper", features = ["library"] }
-valence-osmosis-gamm-withdrawer      = { path = "contracts/services/osmosis-gamm-withdrawer", features = ["library"] }
-valence-osmosis-cl-lper              = { path = "contracts/services/osmosis-cl-lper", features = ["library"] }
->>>>>>> 79a73f34
 
 # our packages
 valence-account-utils           = { path = "packages/account-utils" }
