[workspace]
members = [
    "contracts/accounts/*",
    "contracts/services/*",
    "contracts/authorization",
    "contracts/processor",
    "contracts/testing/*",
    "contracts/workflow-registry",
    "packages/*",
    "workflow-manager",
    "local-interchaintest",
]
resolver = "2"

[workspace.package]
authors    = ["Timewave Labs"]
edition    = "2021"
license    = "Apache-2.0"
version    = "0.1.0"
repository = "https://github.com/timewave-computer/valence-protocol"

[profile.release]
opt-level        = 3
debug            = false
rpath            = false
lto              = true
debug-assertions = false
codegen-units    = 1
panic            = 'abort'
incremental      = false
overflow-checks  = true

[workspace.dependencies]
<<<<<<< HEAD
anyhow              = "1.0.86"
cosmwasm-std        = { version = "2.1.3" }
cosmwasm-schema     = "2.1.3"
cw-denom            = { package = "cw-denom", git = "https://github.com/DA0-DA0/dao-contracts", branch = "cw-std-2" }
cw-ownable          = "2.0.0"
cw-utils            = "2.0.0"
cw-storage-plus     = "2.0.0"
cw2                 = "2.0.0"
getset              = "0.1.3"
itertools           = "0.13.0"
# TODO: replace neutron-sdk and cosmos-sdk-proto for neutron-std when we can test with 2.0 (neutron-std adds cosmwasm_2_0 feature)
neutron-sdk         = "0.11.0"
cosmos-sdk-proto    = { version = "0.20.0", default-features = false }
schemars            = "0.8.16"
serde               = { version = "1.0.207", default-features = false, features = ["derive"] }
serde_json          = "1.0.125"
sha2                = "0.10.8"
thiserror           = "1.0.63"
osmosis-std         = "0.26.0"
osmosis-std-derive  = "0.26.0"

# our contracts
valence-authorization            = { path = "contracts/authorization", features = ["library"] }
valence-base-account             = { path = "contracts/accounts/base_account", features = ["library"] }
valence-processor                = { path = "contracts/processor", features = ["library"] }
valence-splitter-service         = { path = "contracts/services/splitter", features = ["library"] }
valence-test-dynamic-ratio       = { path = "contracts/testing/test-dynamic-ratio", features = ["library"] }
valence-test-service             = { path = "contracts/testing/test-service", features = ["library"] }
valence-workflow-registry        = { path = "contracts/workflow-registry", features = ["library"] }
valence-astroport-lper           = { path = "contracts/services/astroport-lper", features = ["library"] }
valence-forwarder-service        = { path = "contracts/services/forwarder", features = ["library"] }
valence-astroport-withdrawer     = { path = "contracts/services/astroport-withdrawer", features = ["library"] }
valence-reverse-splitter-service = { path = "contracts/services/reverse-splitter", features = ["library"] }
valence-osmosis-gamm-lper        = { path = "contracts/services/osmosis-gamm-lper", features = ["library"] }
valence-osmosis-cl-lper          = { path = "contracts/services/osmosis-cl-lper", features = ["library"] }

# our packages
valence-account-utils           = { path = "packages/account-utils" }
valence-astroport-utils         = { path = "packages/astroport-utils" }
valence-osmosis-utils           = { path = "packages/osmosis-utils" }
valence-authorization-utils     = { path = "packages/authorization-utils" }
valence-macros                  = { path = "packages/valence-macros" }
valence-polytone-utils          = { path = "packages/polytone-utils" }
valence-processor-utils         = { path = "packages/processor-utils" }
valence-service-base            = { path = "packages/service-base" }
valence-service-utils           = { path = "packages/service-utils" }
valence-workflow-registry-utils = { path = "packages/workflow-registry-utils" }
valence-workflow-manager        = { path = "workflow-manager" }
=======
anyhow          = "1.0.86"
cosmwasm-std    = { version = "2.1.3" }
cosmwasm-schema = "2.1.3"
cw-denom        = { package = "cw-denom", git = "https://github.com/DA0-DA0/dao-contracts", branch = "cw-std-2" }
cw-ownable      = "2.0.0"
cw-utils        = "2.0.0"
cw-storage-plus = "2.0.0"
cw2             = "2.0.0"
getset          = "0.1.3"
itertools       = "0.13.0"
# TODO: replace neutron-sdk and cosmos-sdk-proto for neutron-std when we can test with 2.0 (neutron-std adds cosmwasm_2_0 feature)
neutron-sdk      = "0.11.0"
cosmos-sdk-proto = { version = "0.20.0", default-features = false }
schemars         = "0.8.16"
serde            = { version = "1.0.207", default-features = false, features = ["derive"] }
serde_json       = "1.0.125"
sha2             = "0.10.8"
thiserror        = "1.0.63"
osmosis-std      = "0.26.0"

# our contracts
valence-authorization                = { path = "contracts/authorization", features = ["library"] }
valence-base-account                 = { path = "contracts/accounts/base_account", features = ["library"] }
valence-processor                    = { path = "contracts/processor", features = ["library"] }
valence-splitter-service             = { path = "contracts/services/splitter", features = ["library"] }
valence-test-dynamic-ratio           = { path = "contracts/testing/test-dynamic-ratio", features = ["library"] }
valence-test-service                 = { path = "contracts/testing/test-service", features = ["library"] }
valence-workflow-registry            = { path = "contracts/workflow-registry", features = ["library"] }
valence-astroport-lper               = { path = "contracts/services/astroport-lper", features = ["library"] }
valence-forwarder-service            = { path = "contracts/services/forwarder", features = ["library"] }
valence-astroport-withdrawer         = { path = "contracts/services/astroport-withdrawer", features = ["library"] }
valence-generic-ibc-transfer-service = { path = "contracts/services/generic-ibc-transfer", features = ["library"] }
valence-neutron-ibc-transfer-service = { path = "contracts/services/neutron-ibc-transfer", features = ["library"] }
valence-reverse-splitter-service     = { path = "contracts/services/reverse-splitter", features = ["library"] }
valence-osmosis-gamm-lper        = { path = "contracts/services/osmosis-gamm-lper", features = ["library"] }

# our packages
valence-account-utils              = { path = "packages/account-utils" }
valence-astroport-utils            = { path = "packages/astroport-utils" }
valence-osmosis-utils           = { path = "packages/osmosis-utils" }
valence-authorization-utils        = { path = "packages/authorization-utils" }
valence-ibc-utils                  = { path = "packages/ibc-utils" }
valence-local-interchaintest-utils = { path = "packages/local-interchaintest-utils" }
valence-macros                     = { path = "packages/valence-macros" }
valence-polytone-utils             = { path = "packages/polytone-utils" }
valence-processor-utils            = { path = "packages/processor-utils" }
valence-service-base               = { path = "packages/service-base" }
valence-service-utils              = { path = "packages/service-utils" }
valence-workflow-registry-utils    = { path = "packages/workflow-registry-utils" }
valence-workflow-manager           = { path = "workflow-manager" }
>>>>>>> bdaedc12

# dev-dependencies
cw-multi-test        = { version = "2.1.1", features = ["cosmwasm_1_4"] }
cw20                 = { version = "2.0.0" }
cw20-base            = { version = "2.0.0" }
hex                  = "0.4.3"
localic-utils        = { git = "https://github.com/timewave-computer/localic-utils", branch = "main" }
margined-neutron-std = "4.2.0"
neutron-test-tube    = "4.2.0"
tokio                = "1.40.0"
osmosis-test-tube    = "25.0.0"<|MERGE_RESOLUTION|>--- conflicted
+++ resolved
@@ -31,7 +31,6 @@
 overflow-checks  = true
 
 [workspace.dependencies]
-<<<<<<< HEAD
 anyhow              = "1.0.86"
 cosmwasm-std        = { version = "2.1.3" }
 cosmwasm-schema     = "2.1.3"
@@ -64,6 +63,8 @@
 valence-astroport-lper           = { path = "contracts/services/astroport-lper", features = ["library"] }
 valence-forwarder-service        = { path = "contracts/services/forwarder", features = ["library"] }
 valence-astroport-withdrawer     = { path = "contracts/services/astroport-withdrawer", features = ["library"] }
+valence-generic-ibc-transfer-service = { path = "contracts/services/generic-ibc-transfer", features = ["library"] }
+valence-neutron-ibc-transfer-service = { path = "contracts/services/neutron-ibc-transfer", features = ["library"] }
 valence-reverse-splitter-service = { path = "contracts/services/reverse-splitter", features = ["library"] }
 valence-osmosis-gamm-lper        = { path = "contracts/services/osmosis-gamm-lper", features = ["library"] }
 valence-osmosis-cl-lper          = { path = "contracts/services/osmosis-cl-lper", features = ["library"] }
@@ -73,6 +74,7 @@
 valence-astroport-utils         = { path = "packages/astroport-utils" }
 valence-osmosis-utils           = { path = "packages/osmosis-utils" }
 valence-authorization-utils     = { path = "packages/authorization-utils" }
+valence-ibc-utils               = { path = "packages/ibc-utils" }
 valence-macros                  = { path = "packages/valence-macros" }
 valence-polytone-utils          = { path = "packages/polytone-utils" }
 valence-processor-utils         = { path = "packages/processor-utils" }
@@ -80,58 +82,6 @@
 valence-service-utils           = { path = "packages/service-utils" }
 valence-workflow-registry-utils = { path = "packages/workflow-registry-utils" }
 valence-workflow-manager        = { path = "workflow-manager" }
-=======
-anyhow          = "1.0.86"
-cosmwasm-std    = { version = "2.1.3" }
-cosmwasm-schema = "2.1.3"
-cw-denom        = { package = "cw-denom", git = "https://github.com/DA0-DA0/dao-contracts", branch = "cw-std-2" }
-cw-ownable      = "2.0.0"
-cw-utils        = "2.0.0"
-cw-storage-plus = "2.0.0"
-cw2             = "2.0.0"
-getset          = "0.1.3"
-itertools       = "0.13.0"
-# TODO: replace neutron-sdk and cosmos-sdk-proto for neutron-std when we can test with 2.0 (neutron-std adds cosmwasm_2_0 feature)
-neutron-sdk      = "0.11.0"
-cosmos-sdk-proto = { version = "0.20.0", default-features = false }
-schemars         = "0.8.16"
-serde            = { version = "1.0.207", default-features = false, features = ["derive"] }
-serde_json       = "1.0.125"
-sha2             = "0.10.8"
-thiserror        = "1.0.63"
-osmosis-std      = "0.26.0"
-
-# our contracts
-valence-authorization                = { path = "contracts/authorization", features = ["library"] }
-valence-base-account                 = { path = "contracts/accounts/base_account", features = ["library"] }
-valence-processor                    = { path = "contracts/processor", features = ["library"] }
-valence-splitter-service             = { path = "contracts/services/splitter", features = ["library"] }
-valence-test-dynamic-ratio           = { path = "contracts/testing/test-dynamic-ratio", features = ["library"] }
-valence-test-service                 = { path = "contracts/testing/test-service", features = ["library"] }
-valence-workflow-registry            = { path = "contracts/workflow-registry", features = ["library"] }
-valence-astroport-lper               = { path = "contracts/services/astroport-lper", features = ["library"] }
-valence-forwarder-service            = { path = "contracts/services/forwarder", features = ["library"] }
-valence-astroport-withdrawer         = { path = "contracts/services/astroport-withdrawer", features = ["library"] }
-valence-generic-ibc-transfer-service = { path = "contracts/services/generic-ibc-transfer", features = ["library"] }
-valence-neutron-ibc-transfer-service = { path = "contracts/services/neutron-ibc-transfer", features = ["library"] }
-valence-reverse-splitter-service     = { path = "contracts/services/reverse-splitter", features = ["library"] }
-valence-osmosis-gamm-lper        = { path = "contracts/services/osmosis-gamm-lper", features = ["library"] }
-
-# our packages
-valence-account-utils              = { path = "packages/account-utils" }
-valence-astroport-utils            = { path = "packages/astroport-utils" }
-valence-osmosis-utils           = { path = "packages/osmosis-utils" }
-valence-authorization-utils        = { path = "packages/authorization-utils" }
-valence-ibc-utils                  = { path = "packages/ibc-utils" }
-valence-local-interchaintest-utils = { path = "packages/local-interchaintest-utils" }
-valence-macros                     = { path = "packages/valence-macros" }
-valence-polytone-utils             = { path = "packages/polytone-utils" }
-valence-processor-utils            = { path = "packages/processor-utils" }
-valence-service-base               = { path = "packages/service-base" }
-valence-service-utils              = { path = "packages/service-utils" }
-valence-workflow-registry-utils    = { path = "packages/workflow-registry-utils" }
-valence-workflow-manager           = { path = "workflow-manager" }
->>>>>>> bdaedc12
 
 # dev-dependencies
 cw-multi-test        = { version = "2.1.1", features = ["cosmwasm_1_4"] }
