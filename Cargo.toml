--- conflicted
+++ resolved
@@ -81,24 +81,6 @@
 valence-astroport-withdrawer = { path = "contracts/libraries/astroport-withdrawer", features = ["library"] }
 valence-generic-ibc-transfer-library = { path = "contracts/libraries/generic-ibc-transfer", features = ["library"] }
 valence-neutron-ibc-transfer-library = { path = "contracts/libraries/neutron-ibc-transfer", features = ["library"] }
-<<<<<<< HEAD
-valence-reverse-splitter-library     = { path = "contracts/libraries/reverse-splitter", features = ["library"] }
-valence-osmosis-gamm-lper            = { path = "contracts/libraries/osmosis-gamm-lper", features = ["library"] }
-valence-osmosis-gamm-withdrawer      = { path = "contracts/libraries/osmosis-gamm-withdrawer", features = ["library"] }
-valence-osmosis-cl-lper              = { path = "contracts/libraries/osmosis-cl-lper", features = ["library"] }
-valence-osmosis-cl-withdrawer        = { path = "contracts/libraries/osmosis-cl-withdrawer", features = ["library"] }
-valence-encoder-broker               = { path = "contracts/encoders/broker", features = ["library"] }
-valence-neutron-ic-querier           = { path = "contracts/libraries/neutron-ic-querier", features = ["library"] }
-valence-drop-liquid-staker           = { path = "contracts/libraries/drop-liquid-staker", features = ["library"] }
-valence-drop-liquid-unstaker         = { path = "contracts/libraries/drop-liquid-unstaker", features = ["library"] }
-valence-ica-cctp-transfer            = { path = "contracts/libraries/ica-cctp-transfer", features = ["library"] }
-valence-ica-ibc-transfer             = { path = "contracts/libraries/ica-ibc-transfer", features = ["library"] }
-valence-supervaults-lper             = { path = "contracts/libraries/supervaults-lper", features = ["library"] }
-valence-supervaults-withdrawer       = { path = "contracts/libraries/supervaults-withdrawer", features = ["library"] }
-valence-clearing-queue               = { path = "contracts/libraries/clearing-queue", features = ["library"] }
-valence-clearing-queue-supervaults   = { path = "contracts/libraries/clearing-queue-supervaults", features = ["library"] }
-valence-maxbtc-issuer                = { path = "contracts/libraries/max-btc-issuer", features = ["library"] }
-=======
 valence-reverse-splitter-library = { path = "contracts/libraries/reverse-splitter", features = ["library"] }
 valence-osmosis-gamm-lper = { path = "contracts/libraries/osmosis-gamm-lper", features = ["library"] }
 valence-osmosis-gamm-withdrawer = { path = "contracts/libraries/osmosis-gamm-withdrawer", features = ["library"] }
@@ -115,10 +97,10 @@
 valence-supervaults-lper = { path = "contracts/libraries/supervaults-lper", features = ["library"] }
 valence-supervaults-withdrawer = { path = "contracts/libraries/supervaults-withdrawer", features = ["library"] }
 valence-clearing-queue = { path = "contracts/libraries/clearing-queue", features = ["library"] }
+valence-clearing-queue-supervaults   = { path = "contracts/libraries/clearing-queue-supervaults", features = ["library"] }
 valence-maxbtc-issuer = { path = "contracts/libraries/max-btc-issuer", features = ["library"] }
 valence-duality-lper = { path = "contracts/libraries/duality-lper", features = ["library"] }
 valence-duality-withdrawer = { path = "contracts/libraries/duality-withdrawer", features = ["library"] }
->>>>>>> c08c9605
 
 # middleware
 valence-middleware-osmosis = { path = "contracts/middleware/type-registries/osmosis/osmo-26-0-0", features = [
@@ -148,13 +130,10 @@
 valence-liquid-staking-utils   = { path = "packages/liquid-staking-utils" }
 valence-lending-utils          = { path = "packages/lending-utils" }
 valence-supervaults-utils      = { path = "packages/supervaults-utils" }
-<<<<<<< HEAD
 valence-strategist-utils       = { path = "packages/strategist-utils" }
-=======
 valence-magma-utils            = { path = "packages/magma-utils" }
 valence-duality-utils          = { path = "packages/duality-utils" }
 
->>>>>>> c08c9605
 
 # dev-dependencies
 cw-multi-test        = { version = "2.1.1", features = ["cosmwasm_1_4"] }
