--- conflicted
+++ resolved
@@ -6,7 +6,7 @@
     "contracts/processor",
     "contracts/testing/*",
     "contracts/workflow-registry",
-    "packages/*",    
+    "packages/*",
     "workflow-manager",
     "local-interchaintest",
 ]
@@ -49,27 +49,17 @@
 thiserror       = "1.0.63"
 
 # our contracts
-<<<<<<< HEAD
 valence-authorization        = { path = "contracts/authorization", features = ["library"] }
 valence-base-account         = { path = "contracts/accounts/base_account", features = ["library"] }
 valence-processor            = { path = "contracts/processor", features = ["library"] }
 valence-reverse-splitter     = { path = "contracts/services/reverse-splitter-temp", features = ["library"] }
 valence-splitter             = { path = "contracts/services/splitter-temp", features = ["library"] }
-valence-test-service         = { path = "contracts/services/test-service", features = ["library"] }
 valence-workflow-registry    = { path = "contracts/workflow-registry", features = ["library"] }
 valence-astroport-withdrawer = { path = "contracts/services/astroport-withdrawer", features = ["library"] }
 valence-astroport-lper       = { path = "contracts/services/astroport-lper", features = ["library"] }
-=======
-valence-authorization      = { path = "contracts/authorization", features = ["library"] }
-valence-base-account       = { path = "contracts/accounts/base_account", features = ["library"] }
-valence-processor          = { path = "contracts/processor", features = ["library"] }
-valence-reverse-splitter   = { path = "contracts/services/reverse-splitter-temp", features = ["library"] }
-valence-splitter-service   = { path = "contracts/services/splitter", features = ["library"] }
-valence-test-dynamic-ratio = { path = "contracts/testing/test-dynamic-ratio", features = ["library"] }
-valence-test-service       = { path = "contracts/testing/test-service", features = ["library"] }
-valence-workflow-registry  = { path = "contracts/workflow-registry", features = ["library"] }
-valence-astroport-lper     = { path = "contracts/services/astroport-lper", features = ["library"] }
->>>>>>> 308b1aed
+valence-splitter-service     = { path = "contracts/services/splitter", features = ["library"] }
+valence-test-dynamic-ratio   = { path = "contracts/testing/test-dynamic-ratio", features = ["library"] }
+valence-test-service         = { path = "contracts/testing/test-service", features = ["library"] }
 
 # our packages
 valence-account-utils              = { path = "packages/account-utils" }
