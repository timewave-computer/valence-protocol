--- conflicted
+++ resolved
@@ -86,11 +86,8 @@
 valence-osmosis-gamm-withdrawer = { path = "contracts/libraries/osmosis-gamm-withdrawer", features = ["library"] }
 valence-osmosis-cl-lper = { path = "contracts/libraries/osmosis-cl-lper", features = ["library"] }
 valence-osmosis-cl-withdrawer = { path = "contracts/libraries/osmosis-cl-withdrawer", features = ["library"] }
-<<<<<<< HEAD
 valence-magma-lper = { path = "contracts/libraries/magma-lper", features = ["library"] }
 valence-magma-withdrawer = { path = "contracts/libraries/magma-withdrawer", features = ["library"] }
-=======
->>>>>>> 34359cc0
 valence-encoder-broker = { path = "contracts/encoders/broker", features = ["library"] }
 valence-neutron-ic-querier = { path = "contracts/libraries/neutron-ic-querier", features = ["library"] }
 valence-drop-liquid-staker = { path = "contracts/libraries/drop-liquid-staker", features = ["library"] }
@@ -101,12 +98,8 @@
 valence-supervaults-withdrawer = { path = "contracts/libraries/supervaults-withdrawer", features = ["library"] }
 valence-clearing-queue = { path = "contracts/libraries/clearing-queue", features = ["library"] }
 valence-maxbtc-issuer = { path = "contracts/libraries/max-btc-issuer", features = ["library"] }
-<<<<<<< HEAD
-
-=======
 valence-duality-lper = { path = "contracts/libraries/duality-lper", features = ["library"] }
 valence-duality-withdrawer = { path = "contracts/libraries/duality-withdrawer", features = ["library"] }
->>>>>>> 34359cc0
 
 # middleware
 valence-middleware-osmosis = { path = "contracts/middleware/type-registries/osmosis/osmo-26-0-0", features = [
@@ -136,11 +129,9 @@
 valence-liquid-staking-utils   = { path = "packages/liquid-staking-utils" }
 valence-lending-utils          = { path = "packages/lending-utils" }
 valence-supervaults-utils      = { path = "packages/supervaults-utils" }
-<<<<<<< HEAD
 valence-magma-utils            = { path = "packages/magma-utils" }
-=======
 valence-duality-utils          = { path = "packages/duality-utils" }
->>>>>>> 34359cc0
+
 
 # dev-dependencies
 cw-multi-test        = { version = "2.1.1", features = ["cosmwasm_1_4"] }
