--- conflicted
+++ resolved
@@ -57,12 +57,8 @@
 valence-authorization-utils        = { path = "packages/authorization-utils" }
 valence-processor-utils            = { path = "packages/processor-utils" }
 valence-polytone-utils             = { path = "packages/polytone-utils" }
-<<<<<<< HEAD
 valence-local-interchaintest-utils = { path = "packages/local-interchaintest-utils" }
-services-utils                     = { path = "packages/services-utils" }
-=======
 service-utils                      = { package = "valence-service-utils", path = "packages/service-utils" }
->>>>>>> 33b8cc54
 service-base                       = { package = "valence-service-base", path = "packages/service-base" }
 valence-workflow-registry-utils    = { path = "packages/workflow-registry-utils" }
 
