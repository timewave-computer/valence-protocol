[workspace]
members = [
    "contracts/accounts/*",
    "contracts/services/*",
    "contracts/authorization",
    "contracts/processor",
    "contracts/testing/*",
    "contracts/workflow-registry",
    "packages/*",
    "workflow-manager",
    "local-interchaintest",
]
resolver = "2"

[workspace.package]
authors    = ["Timewave Labs"]
edition    = "2021"
license    = "Apache-2.0"
version    = "0.1.0"
repository = "https://github.com/timewave-computer/valence-protocol"

[profile.release]
opt-level        = 3
debug            = false
rpath            = false
lto              = true
debug-assertions = false
codegen-units    = 1
panic            = 'abort'
incremental      = false
overflow-checks  = true

[workspace.dependencies]
anyhow          = "1.0.86"
cosmwasm-std    = { version = "2.1.3", features = ["cosmwasm_1_4"] }
cosmwasm-schema = "2.1.3"
cw-denom        = { package = "cw-denom", git = "https://github.com/DA0-DA0/dao-contracts", branch = "cw-std-2" }
cw-ownable      = "2.0.0"
cw-utils        = "2.0.0"
cw-storage-plus = "2.0.0"
cw2             = "2.0.0"
getset          = "0.1.3"
itertools       = "0.13.0"
neutron-sdk     = "0.11.0"
schemars        = "0.8.16"
serde           = { version = "1.0.207", default-features = false, features = ["derive"] }
serde_json      = "1.0.125"
sha2            = "0.10.8"
thiserror       = "1.0.63"

# our contracts
valence-authorization      = { path = "contracts/authorization", features = ["library"] }
valence-base-account       = { path = "contracts/accounts/base_account", features = ["library"] }
valence-processor          = { path = "contracts/processor", features = ["library"] }
valence-splitter-service   = { path = "contracts/services/splitter", features = ["library"] }
valence-test-dynamic-ratio = { path = "contracts/testing/test-dynamic-ratio", features = ["library"] }
valence-test-service       = { path = "contracts/testing/test-service", features = ["library"] }
valence-workflow-registry  = { path = "contracts/workflow-registry", features = ["library"] }
valence-astroport-lper     = { path = "contracts/services/astroport-lper", features = ["library"] }
valence-forwarder-service  = { path = "contracts/services/forwarder", features = ["library"] }
valence-astroport-withdrawer     = { path = "contracts/services/astroport-withdrawer", features = ["library"] }
valence-ibc-transfer-service     = { path = "contracts/services/ibc-transfer", features = ["library"] }
valence-reverse-splitter-service = { path = "contracts/services/reverse-splitter", features = ["library"] }

# our packages
valence-account-utils              = { path = "packages/account-utils" }
valence-astroport-utils            = { path = "packages/astroport-utils" }
valence-authorization-utils        = { path = "packages/authorization-utils" }
<<<<<<< HEAD
valence-ibc-utils                  = { path = "packages/ibc-utils" }
valence-local-interchaintest-utils = { path = "packages/local-interchaintest-utils" }
=======
>>>>>>> 3de9defe
valence-macros                     = { path = "packages/valence-macros" }
valence-polytone-utils             = { path = "packages/polytone-utils" }
valence-processor-utils            = { path = "packages/processor-utils" }
valence-service-base               = { path = "packages/service-base" }
valence-service-utils              = { path = "packages/service-utils" }
valence-workflow-registry-utils    = { path = "packages/workflow-registry-utils" }

# dev-dependencies
cw-multi-test        = { version = "2.1.1", features = ["cosmwasm_1_4"] }
cw20                 = { version = "2.0.0" }
cw20-base            = { version = "2.0.0" }
hex                  = "0.4.3"
margined-neutron-std = "4.2.0"
neutron-test-tube    = "4.2.0"<|MERGE_RESOLUTION|>--- conflicted
+++ resolved
@@ -66,11 +66,8 @@
 valence-account-utils              = { path = "packages/account-utils" }
 valence-astroport-utils            = { path = "packages/astroport-utils" }
 valence-authorization-utils        = { path = "packages/authorization-utils" }
-<<<<<<< HEAD
 valence-ibc-utils                  = { path = "packages/ibc-utils" }
 valence-local-interchaintest-utils = { path = "packages/local-interchaintest-utils" }
-=======
->>>>>>> 3de9defe
 valence-macros                     = { path = "packages/valence-macros" }
 valence-polytone-utils             = { path = "packages/polytone-utils" }
 valence-processor-utils            = { path = "packages/processor-utils" }
