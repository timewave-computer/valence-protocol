[workspace]
members = [
    "contracts/accounts/*",
    "contracts/services/*",
    "contracts/authorization",
    "contracts/processor",
    "contracts/testing/*",
    "contracts/workflow-registry",
    "packages/*",
    "workflow-manager",
    "local-interchaintest",
]
resolver = "2"

[workspace.package]
authors    = ["Timewave Labs"]
edition    = "2021"
license    = "Apache-2.0"
version    = "0.1.0"
repository = "https://github.com/timewave-computer/valence-protocol"

[profile.release]
opt-level        = 3
debug            = false
rpath            = false
lto              = true
debug-assertions = false
codegen-units    = 1
panic            = 'abort'
incremental      = false
overflow-checks  = true

[workspace.dependencies]
anyhow          = "1.0.86"
cosmwasm-std    = { version = "2.1.3" }
cosmwasm-schema = "2.1.3"
cw-denom        = { package = "cw-denom", git = "https://github.com/DA0-DA0/dao-contracts", branch = "cw-std-2" }
cw-ownable      = "2.0.0"
cw-utils        = "2.0.0"
cw-storage-plus = "2.0.0"
cw2             = "2.0.0"
getset          = "0.1.3"
itertools       = "0.13.0"
# TODO: replace neutron-sdk and cosmos-sdk-proto for neutron-std when we can test with 2.0 (neutron-std adds cosmwasm_2_0 feature)
neutron-sdk      = "0.11.0"
cosmos-sdk-proto = { version = "0.20.0", default-features = false }
schemars         = "0.8.16"
serde            = { version = "1.0.207", default-features = false, features = ["derive"] }
serde_json       = "1.0.125"
sha2             = "0.10.8"
thiserror        = "1.0.63"
osmosis-std      = "0.26.0"

# our contracts
<<<<<<< HEAD
valence-authorization                = { path = "contracts/authorization", features = ["library"] }
valence-base-account                 = { path = "contracts/accounts/base_account", features = ["library"] }
valence-processor                    = { path = "contracts/processor", features = ["library"] }
valence-splitter-service             = { path = "contracts/services/splitter", features = ["library"] }
valence-test-dynamic-ratio           = { path = "contracts/testing/test-dynamic-ratio", features = ["library"] }
valence-test-service                 = { path = "contracts/testing/test-service", features = ["library"] }
valence-workflow-registry            = { path = "contracts/workflow-registry", features = ["library"] }
valence-astroport-lper               = { path = "contracts/services/astroport-lper", features = ["library"] }
valence-forwarder-service            = { path = "contracts/services/forwarder", features = ["library"] }
valence-astroport-withdrawer         = { path = "contracts/services/astroport-withdrawer", features = ["library"] }
valence-generic-ibc-transfer-service = { path = "contracts/services/generic-ibc-transfer", features = ["library"] }
valence-neutron-ibc-transfer-service = { path = "contracts/services/neutron-ibc-transfer", features = ["library"] }
valence-reverse-splitter-service     = { path = "contracts/services/reverse-splitter", features = ["library"] }

# our packages
valence-account-utils              = { path = "packages/account-utils" }
valence-astroport-utils            = { path = "packages/astroport-utils" }
valence-authorization-utils        = { path = "packages/authorization-utils" }
valence-ibc-utils                  = { path = "packages/ibc-utils" }
valence-local-interchaintest-utils = { path = "packages/local-interchaintest-utils" }
valence-macros                     = { path = "packages/valence-macros" }
valence-polytone-utils             = { path = "packages/polytone-utils" }
valence-processor-utils            = { path = "packages/processor-utils" }
valence-service-base               = { path = "packages/service-base" }
valence-service-utils              = { path = "packages/service-utils" }
valence-workflow-registry-utils    = { path = "packages/workflow-registry-utils" }
valence-workflow-manager           = { path = "workflow-manager" }
=======
valence-authorization            = { path = "contracts/authorization", features = ["library"] }
valence-base-account             = { path = "contracts/accounts/base_account", features = ["library"] }
valence-processor                = { path = "contracts/processor", features = ["library"] }
valence-splitter-service         = { path = "contracts/services/splitter", features = ["library"] }
valence-test-dynamic-ratio       = { path = "contracts/testing/test-dynamic-ratio", features = ["library"] }
valence-test-service             = { path = "contracts/testing/test-service", features = ["library"] }
valence-workflow-registry        = { path = "contracts/workflow-registry", features = ["library"] }
valence-astroport-lper           = { path = "contracts/services/astroport-lper", features = ["library"] }
valence-forwarder-service        = { path = "contracts/services/forwarder", features = ["library"] }
valence-astroport-withdrawer     = { path = "contracts/services/astroport-withdrawer", features = ["library"] }
valence-reverse-splitter-service = { path = "contracts/services/reverse-splitter", features = ["library"] }
valence-osmosis-gamm-lper        = { path = "contracts/services/osmosis-gamm-lper", features = ["library"] }

# our packages
valence-account-utils           = { path = "packages/account-utils" }
valence-astroport-utils         = { path = "packages/astroport-utils" }
valence-osmosis-utils           = { path = "packages/osmosis-utils" }
valence-authorization-utils     = { path = "packages/authorization-utils" }
valence-macros                  = { path = "packages/valence-macros" }
valence-polytone-utils          = { path = "packages/polytone-utils" }
valence-processor-utils         = { path = "packages/processor-utils" }
valence-service-base            = { path = "packages/service-base" }
valence-service-utils           = { path = "packages/service-utils" }
valence-workflow-registry-utils = { path = "packages/workflow-registry-utils" }
valence-workflow-manager        = { path = "workflow-manager" }
>>>>>>> 3245a68e

# dev-dependencies
cw-multi-test        = { version = "2.1.1", features = ["cosmwasm_1_4"] }
cw20                 = { version = "2.0.0" }
cw20-base            = { version = "2.0.0" }
hex                  = "0.4.3"
localic-utils        = { git = "https://github.com/timewave-computer/localic-utils", branch = "main" }
margined-neutron-std = "4.2.0"
neutron-test-tube    = "4.2.0"
tokio                = "1.40.0"
osmosis-test-tube    = "25.0.0"<|MERGE_RESOLUTION|>--- conflicted
+++ resolved
@@ -52,7 +52,6 @@
 osmosis-std      = "0.26.0"
 
 # our contracts
-<<<<<<< HEAD
 valence-authorization                = { path = "contracts/authorization", features = ["library"] }
 valence-base-account                 = { path = "contracts/accounts/base_account", features = ["library"] }
 valence-processor                    = { path = "contracts/processor", features = ["library"] }
@@ -66,10 +65,12 @@
 valence-generic-ibc-transfer-service = { path = "contracts/services/generic-ibc-transfer", features = ["library"] }
 valence-neutron-ibc-transfer-service = { path = "contracts/services/neutron-ibc-transfer", features = ["library"] }
 valence-reverse-splitter-service     = { path = "contracts/services/reverse-splitter", features = ["library"] }
+valence-osmosis-gamm-lper        = { path = "contracts/services/osmosis-gamm-lper", features = ["library"] }
 
 # our packages
 valence-account-utils              = { path = "packages/account-utils" }
 valence-astroport-utils            = { path = "packages/astroport-utils" }
+valence-osmosis-utils           = { path = "packages/osmosis-utils" }
 valence-authorization-utils        = { path = "packages/authorization-utils" }
 valence-ibc-utils                  = { path = "packages/ibc-utils" }
 valence-local-interchaintest-utils = { path = "packages/local-interchaintest-utils" }
@@ -80,33 +81,6 @@
 valence-service-utils              = { path = "packages/service-utils" }
 valence-workflow-registry-utils    = { path = "packages/workflow-registry-utils" }
 valence-workflow-manager           = { path = "workflow-manager" }
-=======
-valence-authorization            = { path = "contracts/authorization", features = ["library"] }
-valence-base-account             = { path = "contracts/accounts/base_account", features = ["library"] }
-valence-processor                = { path = "contracts/processor", features = ["library"] }
-valence-splitter-service         = { path = "contracts/services/splitter", features = ["library"] }
-valence-test-dynamic-ratio       = { path = "contracts/testing/test-dynamic-ratio", features = ["library"] }
-valence-test-service             = { path = "contracts/testing/test-service", features = ["library"] }
-valence-workflow-registry        = { path = "contracts/workflow-registry", features = ["library"] }
-valence-astroport-lper           = { path = "contracts/services/astroport-lper", features = ["library"] }
-valence-forwarder-service        = { path = "contracts/services/forwarder", features = ["library"] }
-valence-astroport-withdrawer     = { path = "contracts/services/astroport-withdrawer", features = ["library"] }
-valence-reverse-splitter-service = { path = "contracts/services/reverse-splitter", features = ["library"] }
-valence-osmosis-gamm-lper        = { path = "contracts/services/osmosis-gamm-lper", features = ["library"] }
-
-# our packages
-valence-account-utils           = { path = "packages/account-utils" }
-valence-astroport-utils         = { path = "packages/astroport-utils" }
-valence-osmosis-utils           = { path = "packages/osmosis-utils" }
-valence-authorization-utils     = { path = "packages/authorization-utils" }
-valence-macros                  = { path = "packages/valence-macros" }
-valence-polytone-utils          = { path = "packages/polytone-utils" }
-valence-processor-utils         = { path = "packages/processor-utils" }
-valence-service-base            = { path = "packages/service-base" }
-valence-service-utils           = { path = "packages/service-utils" }
-valence-workflow-registry-utils = { path = "packages/workflow-registry-utils" }
-valence-workflow-manager        = { path = "workflow-manager" }
->>>>>>> 3245a68e
 
 # dev-dependencies
 cw-multi-test        = { version = "2.1.1", features = ["cosmwasm_1_4"] }
