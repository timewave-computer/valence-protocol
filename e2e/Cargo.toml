[package]
name       = "valence-e2e"
edition    = { workspace = true }
license    = { workspace = true }
version    = { workspace = true }
repository = { workspace = true }

[[example]]
name = "cctp_vault"
path = "examples/eth_cctp_vault/vault.rs"

[[example]]
name = "eureka_vault"
path = "examples/eth_eureka_vault/vault.rs"

[[example]]
name = "eth_to_base_vault_pancake"
path = "examples/eth_to_base_vault_pancake/vault.rs"

[dependencies]
localic-std = { git = "https://github.com/strangelove-ventures/interchaintest", branch = "main" }
localic-utils = { git = "https://github.com/timewave-computer/localic-utils", branch = "main" }
sha2 = { workspace = true }
hex = { workspace = true }
serde_json = { workspace = true }
env_logger = { workspace = true }
log = { workspace = true }
rand = "0.8.5"
cosmos-grpc-client = "3.0.1"
persistence-std = "1.2.0"
polytone-note = { git = "https://github.com/DA0-DA0/polytone", rev = "f70440a" }
polytone-voice = { git = "https://github.com/DA0-DA0/polytone", rev = "f70440a" }
cosmwasm-std = { workspace = true }
cosmwasm-std-old = { package = "cosmwasm-std", version = "1.5.7" }
cw-utils = { workspace = true }
valence-authorization = { workspace = true }
valence-processor = { workspace = true }
valence-authorization-utils = { workspace = true }
valence-processor-utils = { workspace = true }
valence-account-utils = { workspace = true }
valence-storage-account = { workspace = true }
valence-interchain-account = { workspace = true }
valence-library-utils = { workspace = true }
valence-splitter-library = { workspace = true }
valence-reverse-splitter-library = { workspace = true }
valence-forwarder-library = { workspace = true }
valence-astroport-lper = { workspace = true }
valence-astroport-withdrawer = { workspace = true }
valence-astroport-utils = { workspace = true }
valence-program-manager = { workspace = true }
valence-program-registry-utils = { workspace = true }
valence-ibc-utils = { workspace = true }
valence-generic-ibc-transfer-library = { workspace = true }
valence-neutron-ibc-transfer-library = { workspace = true }
<<<<<<< HEAD
valence-osmosis-gamm-lper            = { workspace = true }
valence-osmosis-gamm-withdrawer      = { workspace = true }
valence-osmosis-cl-lper              = { workspace = true }
valence-osmosis-cl-withdrawer        = { workspace = true }
valence-osmosis-utils                = { workspace = true }
valence-encoder-broker               = { workspace = true }
valence-encoder-utils                = { workspace = true }
valence-neutron-ic-querier           = { workspace = true }
valence-middleware-broker            = { workspace = true }
valence-middleware-osmosis           = { workspace = true }
valence-middleware-utils             = { workspace = true }
valence-middleware-asserter          = { workspace = true }
valence-test-icq-lib                 = { workspace = true }
valence-domain-clients               = { git = "https://github.com/timewave-computer/valence-domain-clients.git", tag = "v0.1.1", features = ["test-utils"] }
valence-ica-cctp-transfer            = { workspace = true }
valence-ica-ibc-transfer             = { workspace = true }
valence-strategist-utils             = { workspace = true }
tokio                                = { workspace = true }
osmosis-std                          = { workspace = true }
neutron-sdk                          = { workspace = true }
alloy                                = { version = "0.9.2", features = ["full"] }
alloy_primitives_encoder             = { package = "alloy-primitives", version = "0.7.7" }
alloy_sol_types_encoder              = { package = "alloy-sol-types", version = "0.7.7" }
hpl-interface                        = { git = "https://github.com/many-things/cw-hyperlane", rev = "d07e55e" }
serde-json-wasm                      = "0.5.2"
bech32                               = "0.11.0"
bollard                              = "0.18.1"
futures-util                         = "0.3"
toml                                 = "0.8.19"
async-trait                          = "0.1.77"
serde                                = "1.0.219"
chrono                               = { version = "0.4", features = ["serde", "alloc"] }
uniswap_v3_math                      = "0.6.0"
=======
valence-osmosis-gamm-lper = { workspace = true }
valence-osmosis-gamm-withdrawer = { workspace = true }
valence-osmosis-cl-lper = { workspace = true }
valence-osmosis-cl-withdrawer = { workspace = true }
valence-osmosis-utils = { workspace = true }
valence-encoder-broker = { workspace = true }
valence-encoder-utils = { workspace = true }
valence-neutron-ic-querier = { workspace = true }
valence-middleware-broker = { workspace = true }
valence-middleware-osmosis = { workspace = true }
valence-middleware-utils = { workspace = true }
valence-middleware-asserter = { workspace = true }
valence-test-icq-lib = { workspace = true }
valence-domain-clients = { git = "https://github.com/timewave-computer/valence-domain-clients.git", tag = "v0.1.1", features = [
    "test-utils",
] }
valence-ica-cctp-transfer = { workspace = true }
valence-ica-ibc-transfer = { workspace = true }
tokio = { workspace = true }
osmosis-std = { workspace = true }
neutron-sdk = { workspace = true }
alloy = { version = "0.9.2", features = ["full"] }
alloy_primitives_encoder = { package = "alloy-primitives", version = "0.7.7" }
alloy_sol_types_encoder = { package = "alloy-sol-types", version = "0.7.7" }
hpl-interface = { git = "https://github.com/many-things/cw-hyperlane", rev = "d07e55e" }
serde-json-wasm = "0.5.2"
bech32 = "0.11.0"
bollard = "0.18.1"
futures-util = "0.3"
toml = "0.8.19"
async-trait = "0.1.77"
serde = "1.0.219"
chrono = { version = "0.4", features = ["serde", "alloc"] }
uniswap_v3_math = "0.6.0"
>>>>>>> c08c9605
<|MERGE_RESOLUTION|>--- conflicted
+++ resolved
@@ -52,7 +52,6 @@
 valence-ibc-utils = { workspace = true }
 valence-generic-ibc-transfer-library = { workspace = true }
 valence-neutron-ibc-transfer-library = { workspace = true }
-<<<<<<< HEAD
 valence-osmosis-gamm-lper            = { workspace = true }
 valence-osmosis-gamm-withdrawer      = { workspace = true }
 valence-osmosis-cl-lper              = { workspace = true }
@@ -85,40 +84,4 @@
 async-trait                          = "0.1.77"
 serde                                = "1.0.219"
 chrono                               = { version = "0.4", features = ["serde", "alloc"] }
-uniswap_v3_math                      = "0.6.0"
-=======
-valence-osmosis-gamm-lper = { workspace = true }
-valence-osmosis-gamm-withdrawer = { workspace = true }
-valence-osmosis-cl-lper = { workspace = true }
-valence-osmosis-cl-withdrawer = { workspace = true }
-valence-osmosis-utils = { workspace = true }
-valence-encoder-broker = { workspace = true }
-valence-encoder-utils = { workspace = true }
-valence-neutron-ic-querier = { workspace = true }
-valence-middleware-broker = { workspace = true }
-valence-middleware-osmosis = { workspace = true }
-valence-middleware-utils = { workspace = true }
-valence-middleware-asserter = { workspace = true }
-valence-test-icq-lib = { workspace = true }
-valence-domain-clients = { git = "https://github.com/timewave-computer/valence-domain-clients.git", tag = "v0.1.1", features = [
-    "test-utils",
-] }
-valence-ica-cctp-transfer = { workspace = true }
-valence-ica-ibc-transfer = { workspace = true }
-tokio = { workspace = true }
-osmosis-std = { workspace = true }
-neutron-sdk = { workspace = true }
-alloy = { version = "0.9.2", features = ["full"] }
-alloy_primitives_encoder = { package = "alloy-primitives", version = "0.7.7" }
-alloy_sol_types_encoder = { package = "alloy-sol-types", version = "0.7.7" }
-hpl-interface = { git = "https://github.com/many-things/cw-hyperlane", rev = "d07e55e" }
-serde-json-wasm = "0.5.2"
-bech32 = "0.11.0"
-bollard = "0.18.1"
-futures-util = "0.3"
-toml = "0.8.19"
-async-trait = "0.1.77"
-serde = "1.0.219"
-chrono = { version = "0.4", features = ["serde", "alloc"] }
-uniswap_v3_math = "0.6.0"
->>>>>>> c08c9605
+uniswap_v3_math                      = "0.6.0"