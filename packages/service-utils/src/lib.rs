--- conflicted
+++ resolved
@@ -1,9 +1,7 @@
 use cosmwasm_schema::cw_serde;
-<<<<<<< HEAD
-use cosmwasm_std::{to_json_binary, Addr, CosmosMsg, StdError, StdResult, SubMsg, WasmMsg};
-=======
-use cosmwasm_std::{to_json_binary, Addr, CosmosMsg, StdError, StdResult, Storage, WasmMsg};
->>>>>>> bdaedc12
+use cosmwasm_std::{
+    to_json_binary, Addr, CosmosMsg, StdError, StdResult, Storage, SubMsg, WasmMsg,
+};
 
 pub mod denoms {
     pub use cw_denom::{CheckedDenom, DenomError, UncheckedDenom};
