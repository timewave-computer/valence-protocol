[package]
name        = "valence-supervaults-utils"
version     = { workspace = true }
edition     = { workspace = true }
authors     = { workspace = true }
description = "Utils for Neutron supervaults"

[features]
default = []

[dependencies]
cosmwasm-std          = { workspace = true }
cosmwasm-schema       = { workspace = true }
valence-account-utils = { workspace = true }
valence-library-utils = { workspace = true }
# TODO: update these to point to respective releases once cut
neutron-std = { git = "https://github.com/neutron-org/neutron-std", branch = "temp/pd_and_sod" }
<<<<<<< HEAD
mmvault = { git = "https://github.com/neutron-org/slinky-vault", package = "mmvault", rev = "3a2537c" }
=======
mmvault     = { git = "https://github.com/neutron-org/slinky-vault", package = "mmvault", rev = "3a2537c" }
>>>>>>> 8558d1e9
<|MERGE_RESOLUTION|>--- conflicted
+++ resolved
@@ -15,8 +15,4 @@
 valence-library-utils = { workspace = true }
 # TODO: update these to point to respective releases once cut
 neutron-std = { git = "https://github.com/neutron-org/neutron-std", branch = "temp/pd_and_sod" }
-<<<<<<< HEAD
-mmvault = { git = "https://github.com/neutron-org/slinky-vault", package = "mmvault", rev = "3a2537c" }
-=======
-mmvault     = { git = "https://github.com/neutron-org/slinky-vault", package = "mmvault", rev = "3a2537c" }
->>>>>>> 8558d1e9
+mmvault     = { git = "https://github.com/neutron-org/slinky-vault", package = "mmvault", rev = "3a2537c" }