--- conflicted
+++ resolved
@@ -62,279 +62,4 @@
     pub user_accounts: Vec<SigningAccount>,
     pub owner_addr: Addr,
     pub subowner_addr: Addr,
-<<<<<<< HEAD
-}
-
-pub struct AuthorizationBuilder {
-    label: String,
-    mode: AuthorizationModeInfo,
-    not_before: Expiration,
-    duration: AuthorizationDuration,
-    max_concurrent_executions: Option<u64>,
-    actions_config: ActionsConfig,
-    priority: Option<Priority>,
-}
-
-impl AuthorizationBuilder {
-    pub fn new() -> Self {
-        AuthorizationBuilder {
-            label: "authorization".to_string(),
-            mode: AuthorizationModeInfo::Permissionless,
-            not_before: Expiration::Never {},
-            duration: AuthorizationDuration::Forever,
-            max_concurrent_executions: None,
-            actions_config: ActionsConfig::Atomic(AtomicActionsConfig {
-                actions: vec![],
-                retry_logic: None,
-            }),
-            priority: None,
-        }
-    }
-
-    pub fn with_label(mut self, label: &str) -> Self {
-        self.label = label.to_string();
-        self
-    }
-
-    pub fn with_mode(mut self, mode: AuthorizationModeInfo) -> Self {
-        self.mode = mode;
-        self
-    }
-
-    pub fn with_not_before(mut self, not_before: Expiration) -> Self {
-        self.not_before = not_before;
-        self
-    }
-
-    pub fn with_duration(mut self, duration: AuthorizationDuration) -> Self {
-        self.duration = duration;
-        self
-    }
-
-    pub fn with_max_concurrent_executions(mut self, max_concurrent_executions: u64) -> Self {
-        self.max_concurrent_executions = Some(max_concurrent_executions);
-        self
-    }
-
-    pub fn with_actions_config(mut self, actions_config: ActionsConfig) -> Self {
-        self.actions_config = actions_config;
-        self
-    }
-
-    pub fn with_priority(mut self, priority: Priority) -> Self {
-        self.priority = Some(priority);
-        self
-    }
-
-    pub fn build(self) -> AuthorizationInfo {
-        AuthorizationInfo {
-            label: self.label,
-            mode: self.mode,
-            not_before: self.not_before,
-            duration: self.duration,
-            max_concurrent_executions: self.max_concurrent_executions,
-            actions_config: self.actions_config,
-            priority: self.priority,
-        }
-    }
-}
-
-pub struct AtomicActionsConfigBuilder {
-    actions: Vec<AtomicAction>,
-    retry_logic: Option<RetryLogic>,
-}
-
-impl AtomicActionsConfigBuilder {
-    pub fn new() -> Self {
-        AtomicActionsConfigBuilder {
-            actions: vec![],
-            retry_logic: None,
-        }
-    }
-
-    pub fn with_action(mut self, action: AtomicAction) -> Self {
-        self.actions.push(action);
-        self
-    }
-
-    pub fn with_retry_logic(mut self, retry_logic: RetryLogic) -> Self {
-        self.retry_logic = Some(retry_logic);
-        self
-    }
-
-    pub fn build(self) -> ActionsConfig {
-        ActionsConfig::Atomic(AtomicActionsConfig {
-            actions: self.actions,
-            retry_logic: self.retry_logic,
-        })
-    }
-}
-
-pub struct NonAtomicActionsConfigBuilder {
-    actions: Vec<NonAtomicAction>,
-}
-
-impl NonAtomicActionsConfigBuilder {
-    pub fn new() -> Self {
-        NonAtomicActionsConfigBuilder { actions: vec![] }
-    }
-
-    pub fn with_action(mut self, action: NonAtomicAction) -> Self {
-        self.actions.push(action);
-        self
-    }
-
-    pub fn build(self) -> ActionsConfig {
-        ActionsConfig::NonAtomic(NonAtomicActionsConfig {
-            actions: self.actions,
-        })
-    }
-}
-
-pub struct AtomicActionBuilder {
-    domain: Domain,
-    message_details: MessageDetails,
-    contract_address: String,
-}
-
-impl AtomicActionBuilder {
-    pub fn new() -> Self {
-        AtomicActionBuilder {
-            domain: Domain::Main,
-            message_details: MessageDetails {
-                message_type: MessageType::CosmwasmExecuteMsg,
-                message: Message {
-                    name: "method".to_string(),
-                    params_restrictions: None,
-                },
-            },
-            contract_address: "address".to_string(),
-        }
-    }
-    pub fn with_domain(mut self, domain: Domain) -> Self {
-        self.domain = domain;
-        self
-    }
-
-    pub fn with_message_details(mut self, message_details: MessageDetails) -> Self {
-        self.message_details = message_details;
-        self
-    }
-
-    pub fn with_contract_address(mut self, contract_address: &str) -> Self {
-        self.contract_address = contract_address.to_string();
-        self
-    }
-
-    pub fn build(self) -> AtomicAction {
-        AtomicAction {
-            domain: self.domain,
-            message_details: self.message_details,
-            contract_address: self.contract_address.as_str().into(),
-        }
-    }
-}
-
-pub struct NonAtomicActionBuilder {
-    domain: Domain,
-    message_details: MessageDetails,
-    contract_address: String,
-    retry_logic: Option<RetryLogic>,
-    callback_confirmation: Option<ActionCallback>,
-}
-
-impl NonAtomicActionBuilder {
-    pub fn new() -> Self {
-        NonAtomicActionBuilder {
-            domain: Domain::Main,
-            message_details: MessageDetails {
-                message_type: MessageType::CosmwasmExecuteMsg,
-                message: Message {
-                    name: "method".to_string(),
-                    params_restrictions: None,
-                },
-            },
-            contract_address: "address".to_string(),
-            retry_logic: None,
-            callback_confirmation: None,
-        }
-    }
-
-    pub fn with_message_details(mut self, message_details: MessageDetails) -> Self {
-        self.message_details = message_details;
-        self
-    }
-
-    pub fn with_contract_address(mut self, contract_address: &str) -> Self {
-        self.contract_address = contract_address.to_string();
-        self
-    }
-
-    pub fn with_retry_logic(mut self, retry_logic: RetryLogic) -> Self {
-        self.retry_logic = Some(retry_logic);
-        self
-    }
-
-    pub fn with_callback_confirmation(mut self, callback_confirmation: ActionCallback) -> Self {
-        self.callback_confirmation = Some(callback_confirmation);
-        self
-    }
-
-    pub fn build(self) -> NonAtomicAction {
-        NonAtomicAction {
-            domain: self.domain,
-            message_details: self.message_details,
-            contract_address: self.contract_address.as_str().into(),
-            retry_logic: self.retry_logic,
-            callback_confirmation: self.callback_confirmation,
-        }
-    }
-}
-
-pub struct JsonBuilder {
-    main: String,
-    data: Value,
-}
-
-impl JsonBuilder {
-    pub fn new() -> Self {
-        JsonBuilder {
-            main: String::new(),
-            data: Value::Object(Map::new()),
-        }
-    }
-
-    pub fn main(mut self, main: &str) -> Self {
-        self.main = main.to_string();
-        self
-    }
-
-    pub fn add(mut self, path: &str, value: Value) -> Self {
-        let parts: Vec<&str> = path.split('.').collect();
-        let mut current = &mut self.data;
-
-        for (i, &part) in parts.iter().enumerate() {
-            if i == parts.len() - 1 {
-                if let Value::Object(map) = current {
-                    map.insert(part.to_string(), value.clone());
-                }
-            } else {
-                current = current
-                    .as_object_mut()
-                    .map(|map| map.entry(part.to_string()).or_insert(json!({})))
-                    .expect("Failed to insert or access object");
-            }
-        }
-        self
-    }
-
-    pub fn build(self) -> Value {
-        if self.main.is_empty() {
-            self.data
-        } else {
-            json!({ self.main: self.data })
-        }
-    }
-=======
->>>>>>> 72e45b87
 }