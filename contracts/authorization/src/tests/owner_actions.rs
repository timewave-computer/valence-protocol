use cosmwasm_std::{Addr, Binary, Timestamp, Uint128};
use cw_utils::{Duration, Expiration};
use neutron_test_tube::{
    neutron_std::types::cosmos::bank::v1beta1::{QueryAllBalancesRequest, QueryBalanceRequest},
    Account, Bank, Module, Wasm,
};
use valence_authorization_utils::{
    action::{ActionCallback, RetryLogic, RetryTimes},
    authorization::{
        Authorization, AuthorizationDuration, AuthorizationModeInfo, AuthorizationState,
        PermissionTypeInfo, Priority,
    },
    authorization_message::{Message, MessageDetails, MessageType, ParamRestriction},
    domain::Domain,
    msg::{ExecuteMsg, Mint, OwnerMsg, PermissionedMsg, QueryMsg},
};
use valence_processor::error::ContractError as ProcessorContractError;
use valence_processor_utils::msg::{
    ExecuteMsg as ProcessorExecuteMsg, PermissionlessMsg as ProcessorPermissionlessMsg,
};

use crate::{
    contract::build_tokenfactory_denom,
    error::{AuthorizationErrorReason, ContractError, UnauthorizedReason},
    tests::{
        builders::{
            AtomicActionBuilder, AtomicActionsConfigBuilder, AuthorizationBuilder,
            NeutronTestAppBuilder, NonAtomicActionBuilder, NonAtomicActionsConfigBuilder,
        },
        helpers::store_and_instantiate_authorization_with_processor_contract,
    },
};

#[test]
fn contract_instantiation() {
    let setup = NeutronTestAppBuilder::new()
        .with_num_accounts(4)
        .build()
        .unwrap();

    let wasm = Wasm::new(&setup.app);

    let subowner2 = Addr::unchecked(setup.accounts[3].address());

    // Let's instantiate with all parameters and query them to see if they are stored correctly
    let (authorization_contract, processor_address) =
        store_and_instantiate_authorization_with_processor_contract(
            &setup.app,
            &setup.accounts[0],
            setup.user_addr.to_string(),
            vec![setup.subowner_addr.to_string(), subowner2.to_string()],
<<<<<<< HEAD
            vec![],
=======
>>>>>>> 59824abe
        );

    // Query current owner
    let query_owner = wasm
        .query::<QueryMsg, cw_ownable::Ownership<String>>(
            &authorization_contract,
            &QueryMsg::Ownership {},
        )
        .unwrap();

    assert_eq!(query_owner.owner.unwrap(), setup.user_addr.to_string());

    // Query subowners
    let query_subowners = wasm
        .query::<QueryMsg, Vec<Addr>>(&authorization_contract, &QueryMsg::SubOwners {})
        .unwrap();

    assert_eq!(query_subowners.len(), 2);
    assert!(query_subowners.contains(&setup.subowner_addr));
    assert!(query_subowners.contains(&subowner2));

    // Query processor
    let query_processor = wasm
        .query::<QueryMsg, Addr>(&authorization_contract, &QueryMsg::Processor {})
        .unwrap();

    assert_eq!(query_processor, Addr::unchecked(processor_address));
}

#[test]
fn transfer_ownership() {
    let setup = NeutronTestAppBuilder::new()
        .with_num_accounts(4)
        .build()
        .unwrap();

    let wasm = Wasm::new(&setup.app);

    let new_owner = &setup.accounts[3];

    let (authorization_contract, _) = store_and_instantiate_authorization_with_processor_contract(
        &setup.app,
        &setup.accounts[0],
        setup.owner_addr.to_string(),
        vec![],
    );

    // Current owner is going to transfer ownership to new_owner
    wasm.execute::<ExecuteMsg>(
        &authorization_contract,
        &ExecuteMsg::UpdateOwnership(cw_ownable::Action::TransferOwnership {
            new_owner: new_owner.address(),
            expiry: None,
        }),
        &[],
        &setup.accounts[0],
    )
    .unwrap();

    // New owner is going to accept the ownership
    wasm.execute::<ExecuteMsg>(
        &authorization_contract,
        &ExecuteMsg::UpdateOwnership(cw_ownable::Action::AcceptOwnership {}),
        &[],
        new_owner,
    )
    .unwrap();

    // Check owner has been transfered
    let query_owner = wasm
        .query::<QueryMsg, cw_ownable::Ownership<String>>(
            &authorization_contract,
            &QueryMsg::Ownership {},
        )
        .unwrap();

    assert_eq!(query_owner.owner.unwrap(), new_owner.address().to_string());

    // Trying to transfer ownership again should fail because the old owner is not the owner anymore
    // Try transfering from old owner again, should fail
    let transfer_error = wasm
        .execute::<ExecuteMsg>(
            &authorization_contract,
            &ExecuteMsg::UpdateOwnership(cw_ownable::Action::TransferOwnership {
                new_owner: new_owner.address(),
                expiry: None,
            }),
            &[],
            &setup.accounts[0],
        )
        .unwrap_err();

    assert!(transfer_error.to_string().contains(
        ContractError::Ownership(cw_ownable::OwnershipError::NotOwner)
            .to_string()
            .as_str()
    ));
}

#[test]
fn add_and_remove_sub_owners() {
    let setup = NeutronTestAppBuilder::new().build().unwrap();
    let wasm = Wasm::new(&setup.app);

    let (authorization_contract, _) = store_and_instantiate_authorization_with_processor_contract(
        &setup.app,
        &setup.accounts[0],
        setup.owner_addr.to_string(),
        vec![],
    );

    // Owner will add a subowner
    wasm.execute::<ExecuteMsg>(
        &authorization_contract,
        &ExecuteMsg::OwnerAction(OwnerMsg::AddSubOwner {
            sub_owner: setup.subowner_addr.to_string(),
        }),
        &[],
        &setup.accounts[0],
    )
    .unwrap();

    let query_subowners = wasm
        .query::<QueryMsg, Vec<Addr>>(&authorization_contract, &QueryMsg::SubOwners {})
        .unwrap();

    assert_eq!(query_subowners.len(), 1);
    assert_eq!(query_subowners[0], setup.subowner_addr);

    // Anyone who is not the owner trying to add or remove a subowner should fail
    let error = wasm
        .execute::<ExecuteMsg>(
            &authorization_contract,
            &ExecuteMsg::OwnerAction(OwnerMsg::AddSubOwner {
                sub_owner: setup.subowner_addr.to_string(),
            }),
            &[],
            &setup.accounts[1],
        )
        .unwrap_err();

    assert!(error.to_string().contains(
        ContractError::Ownership(cw_ownable::OwnershipError::NotOwner)
            .to_string()
            .as_str()
    ));

    let error = wasm
        .execute::<ExecuteMsg>(
            &authorization_contract,
            &ExecuteMsg::OwnerAction(OwnerMsg::RemoveSubOwner {
                sub_owner: setup.subowner_addr.to_string(),
            }),
            &[],
            &setup.accounts[1],
        )
        .unwrap_err();

    assert!(error.to_string().contains(
        ContractError::Ownership(cw_ownable::OwnershipError::NotOwner)
            .to_string()
            .as_str()
    ));

    // Owner will remove a subowner
    wasm.execute::<ExecuteMsg>(
        &authorization_contract,
        &ExecuteMsg::OwnerAction(OwnerMsg::RemoveSubOwner {
            sub_owner: setup.subowner_addr.to_string(),
        }),
        &[],
        &setup.accounts[0],
    )
    .unwrap();

    let query_subowners = wasm
        .query::<QueryMsg, Vec<Addr>>(&authorization_contract, &QueryMsg::SubOwners {})
        .unwrap();

    assert!(query_subowners.is_empty());
}

#[test]
<<<<<<< HEAD
=======
fn add_external_domains() {
    let setup = NeutronTestAppBuilder::new()
        .with_num_accounts(7)
        .build()
        .unwrap();

    let wasm = Wasm::new(&setup.app);

    let (authorization_contract, _) = store_and_instantiate_authorization_with_processor_contract(
        &setup.app,
        &setup.accounts[0],
        setup.owner_addr.to_string(),
        vec![],
    );

    // Owner can add external domains
    wasm.execute::<ExecuteMsg>(
        &authorization_contract,
        &ExecuteMsg::PermissionedAction(PermissionedMsg::AddExternalDomains {
            external_domains: vec![setup.external_domain.clone()],
        }),
        &[],
        &setup.accounts[0],
    )
    .unwrap();

    // Check that it's added
    let query_external_domains = wasm
        .query::<QueryMsg, Vec<ExternalDomain>>(
            &authorization_contract,
            &QueryMsg::ExternalDomains {
                start_after: None,
                limit: None,
            },
        )
        .unwrap();

    assert_eq!(query_external_domains.len(), 1);
    assert_eq!(query_external_domains[0].name, setup.external_domain.name);
}

#[test]
>>>>>>> 59824abe
fn create_valid_authorizations() {
    let setup = NeutronTestAppBuilder::new().build().unwrap();

    let wasm = Wasm::new(&setup.app);
    let bank = Bank::new(&setup.app);

    // Let's instantiate with all parameters and query them to see if they are stored correctly
    let (authorization_contract, _) = store_and_instantiate_authorization_with_processor_contract(
        &setup.app,
        &setup.accounts[0],
        setup.owner_addr.to_string(),
        vec![setup.subowner_addr.to_string()],
<<<<<<< HEAD
        vec![],
=======
>>>>>>> 59824abe
    );

    let valid_authorizations = vec![
        AuthorizationBuilder::new()
            .with_label("permissionless-authorization")
            .with_actions_config(
                AtomicActionsConfigBuilder::new()
                    .with_action(AtomicActionBuilder::new().build())
                    .with_action(
                        AtomicActionBuilder::new()
                            .with_message_details(MessageDetails {
                                message_type: MessageType::CosmwasmExecuteMsg,
                                message: Message {
                                    name: "method2".to_string(),
                                    params_restrictions: Some(vec![
                                        ParamRestriction::MustBeIncluded(vec![
                                            "param1".to_string(),
                                            "param2".to_string(),
                                        ]),
                                    ]),
                                },
                            })
                            .build(),
                    )
                    .build(),
            )
            .build(),
        // This one will mint 5 tokens to subowner_addr
        AuthorizationBuilder::new()
            .with_label("permissioned-limit-authorization")
            .with_mode(AuthorizationModeInfo::Permissioned(
                PermissionTypeInfo::WithCallLimit(vec![(
                    setup.subowner_addr.to_string(),
                    Uint128::new(5),
                )]),
            ))
            .with_duration(AuthorizationDuration::Blocks(100))
            .with_max_concurrent_executions(4)
            .with_actions_config(
                NonAtomicActionsConfigBuilder::new()
                    .with_action(
                        NonAtomicActionBuilder::new()
                            .with_message_details(MessageDetails {
                                message_type: MessageType::CosmwasmExecuteMsg,
                                message: Message {
                                    name: "method".to_string(),
                                    params_restrictions: Some(vec![
                                        ParamRestriction::CannotBeIncluded(vec![
                                            "param1".to_string(),
                                            "param2".to_string(),
                                        ]),
                                    ]),
                                },
                            })
                            .with_retry_logic(RetryLogic {
                                times: RetryTimes::Amount(5),
                                interval: Duration::Time(10),
                            })
                            .build(),
                    )
                    .with_action(
                        NonAtomicActionBuilder::new()
                            .with_message_details(MessageDetails {
                                message_type: MessageType::CosmwasmExecuteMsg,
                                message: Message {
                                    name: "method".to_string(),
                                    params_restrictions: Some(vec![ParamRestriction::MustBeValue(
                                        vec!["param1".to_string(), "param2".to_string()],
                                        Binary::from_base64("aGVsbG8=").unwrap(),
                                    )]),
                                },
                            })
                            .with_retry_logic(RetryLogic {
                                times: RetryTimes::Amount(10),
                                interval: Duration::Height(5),
                            })
                            .with_callback_confirmation(ActionCallback {
                                contract_address: Addr::unchecked("address"),
                                callback_message: Binary::from_base64("aGVsbG8=").unwrap(),
                            })
                            .build(),
                    )
                    .build(),
            )
            .with_priority(Priority::High)
            .build(),
        // This one will mint 1 token to subowner_addr and 1 token to user_addr
        AuthorizationBuilder::new()
            .with_label("permissioned-without-limit-authorization")
            .with_mode(AuthorizationModeInfo::Permissioned(
                PermissionTypeInfo::WithoutCallLimit(vec![
                    setup.subowner_addr.to_string(),
                    setup.user_addr.to_string(),
                ]),
            ))
            .with_duration(AuthorizationDuration::Seconds(50000000))
            .with_actions_config(
                AtomicActionsConfigBuilder::new()
                    .with_retry_logic(RetryLogic {
                        times: RetryTimes::Amount(5),
                        interval: Duration::Time(10),
                    })
                    .with_action(
                        AtomicActionBuilder::new()
                            .with_message_details(MessageDetails {
                                message_type: MessageType::CosmwasmExecuteMsg,
                                message: Message {
                                    name: "method".to_string(),
                                    params_restrictions: Some(vec![
                                        ParamRestriction::CannotBeIncluded(vec![
                                            "param1".to_string(),
                                            "param2".to_string(),
                                        ]),
                                    ]),
                                },
                            })
                            .build(),
                    )
                    .with_action(
                        AtomicActionBuilder::new()
                            .with_message_details(MessageDetails {
                                message_type: MessageType::CosmwasmExecuteMsg,
                                message: Message {
                                    name: "method".to_string(),
                                    params_restrictions: Some(vec![ParamRestriction::MustBeValue(
                                        vec!["param1".to_string(), "param2".to_string()],
                                        Binary::from_base64("aGVsbG8=").unwrap(),
                                    )]),
                                },
                            })
                            .build(),
                    )
                    .build(),
            )
            .build(),
    ];

    // If someone who is not the Owner or Subowner tries to create an authorization, it should fail
    let error = wasm
        .execute::<ExecuteMsg>(
            &authorization_contract,
            &ExecuteMsg::PermissionedAction(PermissionedMsg::CreateAuthorizations {
                authorizations: valid_authorizations.clone(),
            }),
            &[],
            &setup.accounts[2],
        )
        .unwrap_err();

    assert!(error.to_string().contains(
        ContractError::Unauthorized(UnauthorizedReason::NotAllowed {})
            .to_string()
            .as_str()
    ));

    // Owner will create 1 and Subowner will create 2 and both will succeed
    wasm.execute::<ExecuteMsg>(
        &authorization_contract,
        &ExecuteMsg::PermissionedAction(PermissionedMsg::CreateAuthorizations {
            authorizations: vec![valid_authorizations[0].clone()],
        }),
        &[],
        &setup.accounts[0],
    )
    .unwrap();

    wasm.execute::<ExecuteMsg>(
        &authorization_contract,
        &ExecuteMsg::PermissionedAction(PermissionedMsg::CreateAuthorizations {
            authorizations: vec![
                valid_authorizations[1].clone(),
                valid_authorizations[2].clone(),
            ],
        }),
        &[],
        &setup.accounts[1],
    )
    .unwrap();

    // Let's query the authorizations and check if they are stored correctly
    let query_authorizations = wasm
        .query::<QueryMsg, Vec<Authorization>>(
            &authorization_contract,
            &QueryMsg::Authorizations {
                start_after: None,
                limit: None,
            },
        )
        .unwrap();

    assert_eq!(query_authorizations.len(), 3);
    assert!(query_authorizations
        .iter()
        .any(|a| a.label == "permissionless-authorization"
            && a.state.eq(&AuthorizationState::Enabled)));
    assert!(query_authorizations
        .iter()
        .any(|a| a.label == "permissioned-limit-authorization"
            && a.state.eq(&AuthorizationState::Enabled)));
    assert!(query_authorizations
        .iter()
        .any(|a| a.label == "permissioned-without-limit-authorization"
            && a.state.eq(&AuthorizationState::Enabled)));

    // Let's check that amount of tokens minted to subowner_addr and user_addr are correct
    let tokenfactory_denom_permissioned_with_limit =
        build_tokenfactory_denom(&authorization_contract, "permissioned-limit-authorization");
    let tokenfactory_denom_permissioned_without_limit = build_tokenfactory_denom(
        &authorization_contract,
        "permissioned-without-limit-authorization",
    );

    let subowner_balance = bank
        .query_all_balances(&QueryAllBalancesRequest {
            address: setup.subowner_addr.to_string(),
            pagination: None,
            resolve_denom: false,
        })
        .unwrap();

    let user_balance = bank
        .query_all_balances(&QueryAllBalancesRequest {
            address: setup.user_addr.to_string(),
            pagination: None,
            resolve_denom: false,
        })
        .unwrap();

    // Neutron and the two token factory tokens
    assert_eq!(subowner_balance.balances.len(), 3);
    // Neutron and one token factory token
    assert_eq!(user_balance.balances.len(), 2);
    // Check correct amounts were minted
    assert!(subowner_balance
        .balances
        .iter()
        .any(|b| b.denom == tokenfactory_denom_permissioned_with_limit && b.amount == "5"));

    assert!(subowner_balance
        .balances
        .iter()
        .any(|b| b.denom == tokenfactory_denom_permissioned_without_limit && b.amount == "1"));

    assert!(user_balance
        .balances
        .iter()
        .any(|b| b.denom == tokenfactory_denom_permissioned_without_limit && b.amount == "1"));

    // If we try to create an authorization with the same label again, it should fail
    let error = wasm
        .execute::<ExecuteMsg>(
            &authorization_contract,
            &ExecuteMsg::PermissionedAction(PermissionedMsg::CreateAuthorizations {
                authorizations: valid_authorizations,
            }),
            &[],
            &setup.accounts[0],
        )
        .unwrap_err();

    assert!(error.to_string().contains(
        ContractError::Authorization(AuthorizationErrorReason::LabelAlreadyExists(
            "permissionless-authorization".to_string()
        ))
        .to_string()
        .as_str()
    ));
}

#[test]
fn create_invalid_authorizations() {
    let setup = NeutronTestAppBuilder::new().build().unwrap();

    let wasm = Wasm::new(&setup.app);

    // Let's instantiate with all parameters and query them to see if they are stored correctly
    let (authorization_contract, _) = store_and_instantiate_authorization_with_processor_contract(
        &setup.app,
        &setup.accounts[0],
        setup.owner_addr.to_string(),
        vec![],
<<<<<<< HEAD
        vec![],
=======
>>>>>>> 59824abe
    );

    // Invalid authorizations and the errors we are supposed to get for each one
    let invalid_authorizations = vec![
        (
            AuthorizationBuilder::new().build(),
            ContractError::Authorization(AuthorizationErrorReason::NoActions {}),
        ),
        (
            AuthorizationBuilder::new()
                .with_label("")
                .with_actions_config(
                    AtomicActionsConfigBuilder::new()
                        .with_action(AtomicActionBuilder::new().build())
                        .build(),
                )
                .build(),
            ContractError::Authorization(AuthorizationErrorReason::EmptyLabel {}),
        ),
        (
            AuthorizationBuilder::new()
                .with_label("label")
                .with_actions_config(
                    AtomicActionsConfigBuilder::new()
                        .with_action(
                            AtomicActionBuilder::new()
                                .with_domain(Domain::External("ethereum".to_string()))
                                .build(),
                        )
                        .build(),
                )
                .build(),
            ContractError::DomainIsNotRegistered("ethereum".to_string()),
        ),
        (
            AuthorizationBuilder::new()
                .with_actions_config(
                    AtomicActionsConfigBuilder::new()
                        .with_action(AtomicActionBuilder::new().build())
                        .build(),
                )
                .with_priority(Priority::High)
                .build(),
            ContractError::Authorization(
                AuthorizationErrorReason::PermissionlessWithHighPriority {},
            ),
        ),
    ];

    for (authorization, error) in invalid_authorizations {
        let execute_error = wasm
            .execute::<ExecuteMsg>(
                &authorization_contract,
                &ExecuteMsg::PermissionedAction(PermissionedMsg::CreateAuthorizations {
                    authorizations: vec![authorization],
                }),
                &[],
                &setup.accounts[0],
            )
            .unwrap_err();

        assert!(execute_error
            .to_string()
            .contains(error.to_string().as_str()));
    }
}

#[test]
fn modify_authorization() {
    let setup = NeutronTestAppBuilder::new().build().unwrap();

    let wasm = Wasm::new(&setup.app);

    let (authorization_contract, _) = store_and_instantiate_authorization_with_processor_contract(
        &setup.app,
        &setup.accounts[0],
        setup.owner_addr.to_string(),
        vec![setup.subowner_addr.to_string()],
    );

    let authorization = AuthorizationBuilder::new()
        .with_mode(AuthorizationModeInfo::Permissioned(
            PermissionTypeInfo::WithoutCallLimit(vec![setup.user_addr.to_string()]),
        ))
        .with_actions_config(
            AtomicActionsConfigBuilder::new()
                .with_action(AtomicActionBuilder::new().build())
                .build(),
        )
        .build();

    // Let's create the authorization
    wasm.execute::<ExecuteMsg>(
        &authorization_contract,
        &ExecuteMsg::PermissionedAction(PermissionedMsg::CreateAuthorizations {
            authorizations: vec![authorization.clone()],
        }),
        &[],
        &setup.accounts[0],
    )
    .unwrap();

    // Let's modify the authorization, both the owner and the subowner can modify it
    wasm.execute::<ExecuteMsg>(
        &authorization_contract,
        &ExecuteMsg::PermissionedAction(PermissionedMsg::ModifyAuthorization {
            label: "authorization".to_string(),
            not_before: Some(Expiration::AtTime(Timestamp::from_seconds(100))),
            expiration: Some(Expiration::AtHeight(50)),
            max_concurrent_executions: None,
            priority: None,
        }),
        &[],
        &setup.accounts[0],
    )
    .unwrap();

    // Query to verify it changed
    let query_authorizations = wasm
        .query::<QueryMsg, Vec<Authorization>>(
            &authorization_contract,
            &QueryMsg::Authorizations {
                start_after: None,
                limit: None,
            },
        )
        .unwrap();

    assert_eq!(query_authorizations[0].expiration, Expiration::AtHeight(50));

    // Let's change the other fields
    wasm.execute::<ExecuteMsg>(
        &authorization_contract,
        &ExecuteMsg::PermissionedAction(PermissionedMsg::ModifyAuthorization {
            label: "authorization".to_string(),
            not_before: None,
            expiration: None,
            max_concurrent_executions: Some(5),
            priority: Some(Priority::High),
        }),
        &[],
        &setup.accounts[1],
    )
    .unwrap();

    // Query to verify it changed
    let query_authorizations = wasm
        .query::<QueryMsg, Vec<Authorization>>(
            &authorization_contract,
            &QueryMsg::Authorizations {
                start_after: None,
                limit: None,
            },
        )
        .unwrap();

    assert_eq!(query_authorizations[0].max_concurrent_executions, 5);
    assert_eq!(query_authorizations[0].priority, Priority::High);

    // If we try to execute as a user instead of owner it should fail
    let error = wasm
        .execute::<ExecuteMsg>(
            &authorization_contract,
            &ExecuteMsg::PermissionedAction(PermissionedMsg::ModifyAuthorization {
                label: "authorization".to_string(),
                not_before: None,
                expiration: None,
                max_concurrent_executions: None,
                priority: Some(Priority::Medium),
            }),
            &[],
            &setup.accounts[2],
        )
        .unwrap_err();

    assert!(error.to_string().contains(
        ContractError::Unauthorized(UnauthorizedReason::NotAllowed {})
            .to_string()
            .as_str()
    ));

    // Try to modify an authorization that doesn't exist should also fail
    let error = wasm
        .execute::<ExecuteMsg>(
            &authorization_contract,
            &ExecuteMsg::PermissionedAction(PermissionedMsg::ModifyAuthorization {
                label: "non-existing-label".to_string(),
                not_before: None,
                expiration: None,
                max_concurrent_executions: None,
                priority: Some(Priority::Medium),
            }),
            &[],
            &setup.accounts[0],
        )
        .unwrap_err();

    assert!(error.to_string().contains(
        ContractError::Authorization(AuthorizationErrorReason::DoesNotExist(
            "non-existing-label".to_string()
        ))
        .to_string()
        .as_str()
    ));

    // Disabling an authorization should also work
    wasm.execute::<ExecuteMsg>(
        &authorization_contract,
        &ExecuteMsg::PermissionedAction(PermissionedMsg::DisableAuthorization {
            label: "authorization".to_string(),
        }),
        &[],
        &setup.accounts[0],
    )
    .unwrap();

    // Query to verify it was disabled
    let query_authorizations = wasm
        .query::<QueryMsg, Vec<Authorization>>(
            &authorization_contract,
            &QueryMsg::Authorizations {
                start_after: None,
                limit: None,
            },
        )
        .unwrap();

    assert_eq!(query_authorizations[0].state, AuthorizationState::Disabled);

    // Let's enable it again
    wasm.execute::<ExecuteMsg>(
        &authorization_contract,
        &ExecuteMsg::PermissionedAction(PermissionedMsg::EnableAuthorization {
            label: "authorization".to_string(),
        }),
        &[],
        &setup.accounts[1],
    )
    .unwrap();

    // Query to verify it was enabled again
    let query_authorizations = wasm
        .query::<QueryMsg, Vec<Authorization>>(
            &authorization_contract,
            &QueryMsg::Authorizations {
                start_after: None,
                limit: None,
            },
        )
        .unwrap();

    assert_eq!(query_authorizations[0].state, AuthorizationState::Enabled);

    // Trying to disable or enable as user should fail
    let error = wasm
        .execute::<ExecuteMsg>(
            &authorization_contract,
            &ExecuteMsg::PermissionedAction(PermissionedMsg::DisableAuthorization {
                label: "authorization".to_string(),
            }),
            &[],
            &setup.accounts[2],
        )
        .unwrap_err();

    assert!(error.to_string().contains(
        ContractError::Unauthorized(UnauthorizedReason::NotAllowed {})
            .to_string()
            .as_str()
    ));
}

#[test]
fn mint_authorizations() {
    let setup = NeutronTestAppBuilder::new()
        .with_num_accounts(4)
        .build()
        .unwrap();

    let wasm = Wasm::new(&setup.app);
    let bank = Bank::new(&setup.app);

    let user2 = &setup.accounts[3];
    let user2_addr = Addr::unchecked(user2.address());

    let (authorization_contract, _) = store_and_instantiate_authorization_with_processor_contract(
        &setup.app,
        &setup.accounts[0],
        setup.owner_addr.to_string(),
        vec![setup.subowner_addr.to_string()],
    );

    let authorizations = vec![
        AuthorizationBuilder::new()
            .with_label("permissionless")
            .with_actions_config(
                AtomicActionsConfigBuilder::new()
                    .with_action(AtomicActionBuilder::new().build())
                    .build(),
            )
            .build(),
        AuthorizationBuilder::new()
            .with_label("permissioned-limit")
            .with_mode(AuthorizationModeInfo::Permissioned(
                PermissionTypeInfo::WithCallLimit(vec![(
                    setup.user_addr.to_string(),
                    Uint128::new(10),
                )]),
            ))
            .with_duration(AuthorizationDuration::Blocks(50000))
            .with_max_concurrent_executions(4)
            .with_actions_config(
                AtomicActionsConfigBuilder::new()
                    .with_action(AtomicActionBuilder::new().build())
                    .build(),
            )
            .build(),
    ];

    // Let's create the authorization
    wasm.execute::<ExecuteMsg>(
        &authorization_contract,
        &ExecuteMsg::PermissionedAction(PermissionedMsg::CreateAuthorizations { authorizations }),
        &[],
        &setup.accounts[0],
    )
    .unwrap();

    // If we try to mint authorizations for the permissionless one, it should fail
    let error = wasm
        .execute::<ExecuteMsg>(
            &authorization_contract,
            &ExecuteMsg::PermissionedAction(PermissionedMsg::MintAuthorizations {
                label: "permissionless".to_string(),
                mints: vec![Mint {
                    address: setup.user_addr.clone(),
                    amount: Uint128::new(1),
                }],
            }),
            &[],
            &setup.accounts[1],
        )
        .unwrap_err();

    assert!(error.to_string().contains(
        ContractError::Authorization(AuthorizationErrorReason::CantMintForPermissionless {})
            .to_string()
            .as_str()
    ));

    // Check balances before minting
    let tokenfactory_denom_permissioned_limit =
        build_tokenfactory_denom(&authorization_contract, "permissioned-limit");

    let user1_balance_before = bank
        .query_balance(&QueryBalanceRequest {
            address: setup.user_addr.to_string(),
            denom: tokenfactory_denom_permissioned_limit.clone(),
        })
        .unwrap();

    let user2_balance_before = bank
        .query_balance(&QueryBalanceRequest {
            address: user2_addr.to_string(),
            denom: tokenfactory_denom_permissioned_limit.clone(),
        })
        .unwrap();

    // What we minted during creation
    assert_eq!(user1_balance_before.balance.unwrap().amount, "10");
    assert_eq!(user2_balance_before.balance.unwrap().amount, "0");

    // Let's mint an extra permissioned token to user1 and some additional ones for user2
    wasm.execute::<ExecuteMsg>(
        &authorization_contract,
        &ExecuteMsg::PermissionedAction(PermissionedMsg::MintAuthorizations {
            label: "permissioned-limit".to_string(),
            mints: vec![
                Mint {
                    address: setup.user_addr.clone(),
                    amount: Uint128::new(1),
                },
                Mint {
                    address: user2_addr.clone(),
                    amount: Uint128::new(5),
                },
            ],
        }),
        &[],
        &setup.accounts[1],
    )
    .unwrap();

    // Check balances after minting
    let user1_balance_after = bank
        .query_balance(&QueryBalanceRequest {
            address: setup.user_addr.to_string(),
            denom: tokenfactory_denom_permissioned_limit.clone(),
        })
        .unwrap();

    let user2_balance_after = bank
        .query_balance(&QueryBalanceRequest {
            address: user2_addr.to_string(),
            denom: tokenfactory_denom_permissioned_limit.clone(),
        })
        .unwrap();

    // What we minted during creation + 1
    assert_eq!(user1_balance_after.balance.unwrap().amount, "11");
    // What we minted during creation + 5
    assert_eq!(user2_balance_after.balance.unwrap().amount, "5");

    // Trying to mint as not owner or subowner should fail
    let error = wasm
        .execute::<ExecuteMsg>(
            &authorization_contract,
            &ExecuteMsg::PermissionedAction(PermissionedMsg::MintAuthorizations {
                label: "permissioned-limit".to_string(),
                mints: vec![Mint {
                    address: setup.user_addr.clone(),
                    amount: Uint128::new(1),
                }],
            }),
            &[],
            &setup.accounts[2],
        )
        .unwrap_err();

    assert!(error.to_string().contains(
        ContractError::Unauthorized(UnauthorizedReason::NotAllowed {})
            .to_string()
            .as_str()
    ));
}

#[test]
fn pausing_and_resuming_processor() {
    let setup = NeutronTestAppBuilder::new().build().unwrap();

    let wasm = Wasm::new(&setup.app);

    let (authorization_contract, processor_contract) =
        store_and_instantiate_authorization_with_processor_contract(
            &setup.app,
            &setup.accounts[0],
            setup.owner_addr.to_string(),
            vec![],
        );

    // Let's pause the processor
    wasm.execute::<ExecuteMsg>(
        &authorization_contract,
        &ExecuteMsg::PermissionedAction(PermissionedMsg::PauseProcessor {
            domain: Domain::Main,
        }),
        &[],
        &setup.accounts[0],
    )
    .unwrap();

    // Ticking the processor will fail because processor is paused
    let error = wasm
        .execute::<ProcessorExecuteMsg>(
            &processor_contract,
            &ProcessorExecuteMsg::PermissionlessAction(ProcessorPermissionlessMsg::Tick {}),
            &[],
            &setup.accounts[0],
        )
        .unwrap_err();

    assert!(error.to_string().contains(
        ProcessorContractError::ProcessorPaused {}
            .to_string()
            .as_str()
    ));

    // Let's resume the processor
    wasm.execute::<ExecuteMsg>(
        &authorization_contract,
        &ExecuteMsg::PermissionedAction(PermissionedMsg::ResumeProcessor {
            domain: Domain::Main,
        }),
        &[],
        &setup.accounts[0],
    )
    .unwrap();

    // Ticking the processor now will fail because there are no messages to process
    let error = wasm
        .execute::<ProcessorExecuteMsg>(
            &processor_contract,
            &ProcessorExecuteMsg::PermissionlessAction(ProcessorPermissionlessMsg::Tick {}),
            &[],
            &setup.accounts[0],
        )
        .unwrap_err();

    assert!(error.to_string().contains(
        ProcessorContractError::NoMessagesToProcess {}
            .to_string()
            .as_str()
    ));
}<|MERGE_RESOLUTION|>--- conflicted
+++ resolved
@@ -49,10 +49,6 @@
             &setup.accounts[0],
             setup.user_addr.to_string(),
             vec![setup.subowner_addr.to_string(), subowner2.to_string()],
-<<<<<<< HEAD
-            vec![],
-=======
->>>>>>> 59824abe
         );
 
     // Query current owner
@@ -236,51 +232,6 @@
 }
 
 #[test]
-<<<<<<< HEAD
-=======
-fn add_external_domains() {
-    let setup = NeutronTestAppBuilder::new()
-        .with_num_accounts(7)
-        .build()
-        .unwrap();
-
-    let wasm = Wasm::new(&setup.app);
-
-    let (authorization_contract, _) = store_and_instantiate_authorization_with_processor_contract(
-        &setup.app,
-        &setup.accounts[0],
-        setup.owner_addr.to_string(),
-        vec![],
-    );
-
-    // Owner can add external domains
-    wasm.execute::<ExecuteMsg>(
-        &authorization_contract,
-        &ExecuteMsg::PermissionedAction(PermissionedMsg::AddExternalDomains {
-            external_domains: vec![setup.external_domain.clone()],
-        }),
-        &[],
-        &setup.accounts[0],
-    )
-    .unwrap();
-
-    // Check that it's added
-    let query_external_domains = wasm
-        .query::<QueryMsg, Vec<ExternalDomain>>(
-            &authorization_contract,
-            &QueryMsg::ExternalDomains {
-                start_after: None,
-                limit: None,
-            },
-        )
-        .unwrap();
-
-    assert_eq!(query_external_domains.len(), 1);
-    assert_eq!(query_external_domains[0].name, setup.external_domain.name);
-}
-
-#[test]
->>>>>>> 59824abe
 fn create_valid_authorizations() {
     let setup = NeutronTestAppBuilder::new().build().unwrap();
 
@@ -293,10 +244,6 @@
         &setup.accounts[0],
         setup.owner_addr.to_string(),
         vec![setup.subowner_addr.to_string()],
-<<<<<<< HEAD
-        vec![],
-=======
->>>>>>> 59824abe
     );
 
     let valid_authorizations = vec![
@@ -578,10 +525,6 @@
         &setup.accounts[0],
         setup.owner_addr.to_string(),
         vec![],
-<<<<<<< HEAD
-        vec![],
-=======
->>>>>>> 59824abe
     );
 
     // Invalid authorizations and the errors we are supposed to get for each one
