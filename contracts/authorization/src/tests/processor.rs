use cosmwasm_std::{Addr, Binary, Uint128};
use cw_utils::Duration;
use margined_neutron_std::types::cosmos::{
    bank::v1beta1::QueryBalanceRequest, base::v1beta1::Coin,
};
use neutron_test_tube::{Account, Bank, Module, Wasm};
use valence_authorization_utils::{
    authorization::{
        AtomicSubroutine, AuthorizationModeInfo, PermissionTypeInfo, Priority, Subroutine,
    },
    authorization_message::{Message, MessageDetails, MessageType, ParamRestriction},
    builders::{
        AtomicFunctionBuilder, AtomicSubroutineBuilder, AuthorizationBuilder, JsonBuilder,
        NonAtomicFunctionBuilder, NonAtomicSubroutineBuilder,
    },
    callback::{ExecutionResult, ProcessorCallbackInfo},
    domain::Domain,
    function::{FunctionCallback, RetryLogic, RetryTimes},
    msg::{ExecuteMsg, PermissionedMsg, PermissionlessMsg, ProcessorMessage, QueryMsg},
};
use valence_library_utils::LibraryAccountType;
use valence_processor_utils::{msg::InternalProcessorMsg, processor::MessageBatch};

use crate::{
    contract::build_tokenfactory_denom,
    error::{AuthorizationErrorReason, ContractError},
    tests::helpers::{wait_for_height, ARTIFACTS_DIR},
};
use valence_processor_utils::msg::{
    ExecuteMsg as ProcessorExecuteMsg, PermissionlessMsg as ProcessorPermissionlessMsg,
    QueryMsg as ProcessorQueryMsg,
};

use valence_processor::error::{ContractError as ProcessorContractError, UnauthorizedReason};

use valence_test_library::msg::{
    ExecuteMsg as TestLibraryExecuteMsg, QueryMsg as TestLibraryQueryMsg,
};

use super::{
    builders::NeutronTestAppBuilder,
    helpers::{
        store_and_instantiate_authorization_with_processor_contract,
        store_and_instantiate_test_library,
    },
};

#[test]
fn user_enqueing_messages() {
    let setup = NeutronTestAppBuilder::new().build().unwrap();

    let wasm = Wasm::new(&setup.app);

    let (authorization_contract, processor_contract) =
        store_and_instantiate_authorization_with_processor_contract(
            &setup.app,
            &setup.owner_accounts[0],
            setup.owner_addr.to_string(),
            vec![setup.subowner_addr.to_string()],
        );

    // We'll create two authorization, one with high priority and one without to test the correct queueing of messages
    let authorizations = vec![
        AuthorizationBuilder::new()
            .with_label("permissionless")
            .with_max_concurrent_executions(10)
            .with_subroutine(
                AtomicSubroutineBuilder::new()
                    .with_function(AtomicFunctionBuilder::new().build())
                    .build(),
            )
            .build(),
        AuthorizationBuilder::new()
            .with_label("permissioned-without-limit")
            .with_max_concurrent_executions(10)
            .with_mode(AuthorizationModeInfo::Permissioned(
                PermissionTypeInfo::WithoutCallLimit(vec![
                    setup.subowner_addr.to_string(),
                    setup.user_accounts[0].address().to_string(),
                ]),
            ))
            .with_subroutine(
                AtomicSubroutineBuilder::new()
                    .with_function(AtomicFunctionBuilder::new().build())
                    .build(),
            )
            .with_priority(Priority::High)
            .build(),
    ];

    // Let's create the authorizations
    wasm.execute::<ExecuteMsg>(
        &authorization_contract,
        &ExecuteMsg::PermissionedAction(PermissionedMsg::CreateAuthorizations { authorizations }),
        &[],
        &setup.owner_accounts[0],
    )
    .unwrap();

    // Before sending any messages, let's verify the queues are empty
    let query_med_prio_queue = wasm
        .query::<ProcessorQueryMsg, Vec<MessageBatch>>(
            &processor_contract,
            &ProcessorQueryMsg::GetQueue {
                from: None,
                to: None,
                priority: Priority::Medium,
            },
        )
        .unwrap();

    let query_high_prio_queue = wasm
        .query::<ProcessorQueryMsg, Vec<MessageBatch>>(
            &processor_contract,
            &ProcessorQueryMsg::GetQueue {
                from: None,
                to: None,
                priority: Priority::High,
            },
        )
        .unwrap();

    assert_eq!(query_med_prio_queue.len(), 0);
    assert_eq!(query_high_prio_queue.len(), 0);

    let binary =
        Binary::from(serde_json::to_vec(&JsonBuilder::new().main("method").build()).unwrap());
    let message = ProcessorMessage::CosmwasmExecuteMsg { msg: binary };

    // Let's enqueue a message for the medium priority queue
    wasm.execute::<ExecuteMsg>(
        &authorization_contract,
        &ExecuteMsg::PermissionlessAction(PermissionlessMsg::SendMsgs {
            label: "permissionless".to_string(),
            messages: vec![message.clone()],
            ttl: None,
        }),
        &[],
        &setup.user_accounts[0],
    )
    .unwrap();

    // This should have enqueued one message in the medium priority queue, and none in the high priority queue
    let query_med_prio_queue = wasm
        .query::<ProcessorQueryMsg, Vec<MessageBatch>>(
            &processor_contract,
            &ProcessorQueryMsg::GetQueue {
                from: None,
                to: None,
                priority: Priority::Medium,
            },
        )
        .unwrap();

    let query_high_prio_queue = wasm
        .query::<ProcessorQueryMsg, Vec<MessageBatch>>(
            &processor_contract,
            &ProcessorQueryMsg::GetQueue {
                from: None,
                to: None,
                priority: Priority::High,
            },
        )
        .unwrap();

    assert_eq!(query_med_prio_queue.len(), 1);
    assert_eq!(query_med_prio_queue[0].id, 0);
    assert_eq!(query_med_prio_queue[0].msgs, vec![message.clone()]);
    assert_eq!(query_high_prio_queue.len(), 0);

    // Let's enqueue a few more and check that ids are incrementing
    for _ in 0..5 {
        wasm.execute::<ExecuteMsg>(
            &authorization_contract,
            &ExecuteMsg::PermissionlessAction(PermissionlessMsg::SendMsgs {
                label: "permissionless".to_string(),
                messages: vec![message.clone()],
                ttl: None,
            }),
            &[],
            &setup.user_accounts[0],
        )
        .unwrap();
    }

    // Query and check
    let query_med_prio_queue = wasm
        .query::<ProcessorQueryMsg, Vec<MessageBatch>>(
            &processor_contract,
            &ProcessorQueryMsg::GetQueue {
                from: None,
                to: None,
                priority: Priority::Medium,
            },
        )
        .unwrap();

    for (i, batch) in query_med_prio_queue.iter().enumerate() {
        assert_eq!(batch.id, i as u64);
        assert_eq!(batch.msgs, vec![message.clone()]);
    }

    // Query with pagination and check that result is correct
    let query_med_prio_queue = wasm
        .query::<ProcessorQueryMsg, Vec<MessageBatch>>(
            &processor_contract,
            &ProcessorQueryMsg::GetQueue {
                from: Some(2),
                to: Some(4),
                priority: Priority::Medium,
            },
        )
        .unwrap();

    assert_eq!(query_med_prio_queue.len(), 2);
    for (i, batch) in query_med_prio_queue.iter().enumerate() {
        assert_eq!(batch.id, i as u64 + 2);
        assert_eq!(batch.msgs, vec![message.clone()]);
    }

    // Let's add now to the high priority queue and see that it's correctly enqueued with the right id and the medium priority queue is untouched
    wasm.execute::<ExecuteMsg>(
        &authorization_contract,
        &ExecuteMsg::PermissionlessAction(PermissionlessMsg::SendMsgs {
            label: "permissioned-without-limit".to_string(),
            messages: vec![message.clone()],
            ttl: None,
        }),
        &[],
        &setup.user_accounts[0],
    )
    .unwrap();

    let query_med_prio_queue = wasm
        .query::<ProcessorQueryMsg, Vec<MessageBatch>>(
            &processor_contract,
            &ProcessorQueryMsg::GetQueue {
                from: None,
                to: None,
                priority: Priority::Medium,
            },
        )
        .unwrap();

    assert_eq!(query_med_prio_queue.len(), 6);

    let query_high_prio_queue = wasm
        .query::<ProcessorQueryMsg, Vec<MessageBatch>>(
            &processor_contract,
            &ProcessorQueryMsg::GetQueue {
                from: None,
                to: None,
                priority: Priority::High,
            },
        )
        .unwrap();

    assert_eq!(query_high_prio_queue.len(), 1);
    assert_eq!(query_high_prio_queue[0].id, 6);

    // Add a few more to the high priority queue
    for _ in 0..5 {
        wasm.execute::<ExecuteMsg>(
            &authorization_contract,
            &ExecuteMsg::PermissionlessAction(PermissionlessMsg::SendMsgs {
                label: "permissioned-without-limit".to_string(),
                messages: vec![message.clone()],
                ttl: None,
            }),
            &[],
            &setup.user_accounts[0],
        )
        .unwrap();
    }

    // Query and check
    let query_high_prio_queue = wasm
        .query::<ProcessorQueryMsg, Vec<MessageBatch>>(
            &processor_contract,
            &ProcessorQueryMsg::GetQueue {
                from: None,
                to: None,
                priority: Priority::High,
            },
        )
        .unwrap();

    assert_eq!(query_high_prio_queue.len(), 6);

    for (i, batch) in query_high_prio_queue.iter().enumerate() {
        assert_eq!(batch.id, i as u64 + 6);
        assert_eq!(batch.msgs, vec![message.clone()]);
    }
}

#[test]
fn max_concurrent_execution_limit() {
    let setup = NeutronTestAppBuilder::new().build().unwrap();

    let wasm = Wasm::new(&setup.app);

    let (authorization_contract, processor_contract) =
        store_and_instantiate_authorization_with_processor_contract(
            &setup.app,
            &setup.owner_accounts[0],
            setup.owner_addr.to_string(),
            vec![setup.subowner_addr.to_string()],
        );

    // We'll create an authorization with max concurrent executions and check that we can't queue more than that
    let authorizations = vec![AuthorizationBuilder::new()
        .with_label("permissionless")
        .with_max_concurrent_executions(3)
        .with_subroutine(
            AtomicSubroutineBuilder::new()
                .with_function(AtomicFunctionBuilder::new().build())
                .build(),
        )
        .build()];

    // Let's create the authorization
    wasm.execute::<ExecuteMsg>(
        &authorization_contract,
        &ExecuteMsg::PermissionedAction(PermissionedMsg::CreateAuthorizations { authorizations }),
        &[],
        &setup.owner_accounts[0],
    )
    .unwrap();

    // We should be able to enqueue this 3 times
    let binary =
        Binary::from(serde_json::to_vec(&JsonBuilder::new().main("method").build()).unwrap());
    let message = ProcessorMessage::CosmwasmExecuteMsg { msg: binary };

    for _ in 0..3 {
        wasm.execute::<ExecuteMsg>(
            &authorization_contract,
            &ExecuteMsg::PermissionlessAction(PermissionlessMsg::SendMsgs {
                label: "permissionless".to_string(),
                messages: vec![message.clone()],
                ttl: None,
            }),
            &[],
            &setup.user_accounts[0],
        )
        .unwrap();
    }

    // Now we should not be able to enqueue more
    let error = wasm
        .execute::<ExecuteMsg>(
            &authorization_contract,
            &ExecuteMsg::PermissionlessAction(PermissionlessMsg::SendMsgs {
                label: "permissionless".to_string(),
                messages: vec![message.clone()],
                ttl: None,
            }),
            &[],
            &setup.user_accounts[0],
        )
        .unwrap_err();

    assert!(error.to_string().contains(
        ContractError::Authorization(AuthorizationErrorReason::MaxConcurrentExecutionsReached {})
            .to_string()
            .as_str()
    ));

    // Owner should be able to enqueue without this limitation
    wasm.execute::<ExecuteMsg>(
        &authorization_contract,
        &ExecuteMsg::PermissionedAction(PermissionedMsg::InsertMsgs {
            label: "permissionless".to_string(),
            queue_position: 0, // At the front
            priority: Priority::Medium,
            messages: vec![message.clone()],
        }),
        &[],
        &setup.owner_accounts[0],
    )
    .unwrap();

    // Let's check that the queue has the right amount of batches
    let query_med_prio_queue = wasm
        .query::<ProcessorQueryMsg, Vec<MessageBatch>>(
            &processor_contract,
            &ProcessorQueryMsg::GetQueue {
                from: None,
                to: None,
                priority: Priority::Medium,
            },
        )
        .unwrap();

    assert_eq!(
        query_med_prio_queue
            .iter()
            .map(|batch| batch.id)
            .collect::<Vec<u64>>(),
        vec![3, 0, 1, 2]
    );
}

#[test]
fn owner_adding_and_removing_messages() {
    let setup = NeutronTestAppBuilder::new().build().unwrap();

    let wasm = Wasm::new(&setup.app);

    let (authorization_contract, processor_contract) =
        store_and_instantiate_authorization_with_processor_contract(
            &setup.app,
            &setup.owner_accounts[0],
            setup.owner_addr.to_string(),
            vec![setup.subowner_addr.to_string()],
        );

    // We'll create two authorization, one with high priority and one without to test the correct queueing of messages
    let authorizations = vec![
        AuthorizationBuilder::new()
            .with_label("permissionless")
            .with_max_concurrent_executions(10)
            .with_subroutine(
                AtomicSubroutineBuilder::new()
                    .with_function(AtomicFunctionBuilder::new().build())
                    .build(),
            )
            .build(),
        AuthorizationBuilder::new()
            .with_label("permissioned-without-limit")
            .with_max_concurrent_executions(10)
            .with_mode(AuthorizationModeInfo::Permissioned(
                PermissionTypeInfo::WithoutCallLimit(vec![
                    setup.subowner_addr.to_string(),
                    setup.user_accounts[0].address().to_string(),
                ]),
            ))
            .with_subroutine(
                AtomicSubroutineBuilder::new()
                    .with_function(AtomicFunctionBuilder::new().build())
                    .build(),
            )
            .with_priority(Priority::High)
            .build(),
    ];

    // Let's create the authorizations
    wasm.execute::<ExecuteMsg>(
        &authorization_contract,
        &ExecuteMsg::PermissionedAction(PermissionedMsg::CreateAuthorizations { authorizations }),
        &[],
        &setup.owner_accounts[0],
    )
    .unwrap();

    // Let's enqueue a few messages on both queues
    let binary =
        Binary::from(serde_json::to_vec(&JsonBuilder::new().main("method").build()).unwrap());
    let message = ProcessorMessage::CosmwasmExecuteMsg { msg: binary };

    for _ in 0..5 {
        wasm.execute::<ExecuteMsg>(
            &authorization_contract,
            &ExecuteMsg::PermissionlessAction(PermissionlessMsg::SendMsgs {
                label: "permissionless".to_string(),
                messages: vec![message.clone()],
                ttl: None,
            }),
            &[],
            &setup.user_accounts[0],
        )
        .unwrap();

        wasm.execute::<ExecuteMsg>(
            &authorization_contract,
            &ExecuteMsg::PermissionlessAction(PermissionlessMsg::SendMsgs {
                label: "permissioned-without-limit".to_string(),
                messages: vec![message.clone()],
                ttl: None,
            }),
            &[],
            &setup.user_accounts[0],
        )
        .unwrap();
    }

    // Both should have 5 messages each in order
    let query_med_prio_queue = wasm
        .query::<ProcessorQueryMsg, Vec<MessageBatch>>(
            &processor_contract,
            &ProcessorQueryMsg::GetQueue {
                from: None,
                to: None,
                priority: Priority::Medium,
            },
        )
        .unwrap();

    let query_high_prio_queue = wasm
        .query::<ProcessorQueryMsg, Vec<MessageBatch>>(
            &processor_contract,
            &ProcessorQueryMsg::GetQueue {
                from: None,
                to: None,
                priority: Priority::High,
            },
        )
        .unwrap();

    assert_eq!(
        query_med_prio_queue
            .iter()
            .map(|batch| batch.id)
            .collect::<Vec<u64>>(),
        vec![0, 2, 4, 6, 8]
    );
    assert_eq!(
        query_high_prio_queue
            .iter()
            .map(|batch| batch.id)
            .collect::<Vec<u64>>(),
        vec![1, 3, 5, 7, 9]
    );

    // Let's add a message to the front of the medium priority queue
    wasm.execute::<ExecuteMsg>(
        &authorization_contract,
        &ExecuteMsg::PermissionedAction(PermissionedMsg::InsertMsgs {
            label: "permissionless".to_string(),
            queue_position: 0,
            priority: Priority::Medium,
            messages: vec![message.clone()],
        }),
        &[],
        &setup.owner_accounts[0],
    )
    .unwrap();

    // Now the medium priority queue should have 6 messages with the new one at the front
    let query_med_prio_queue = wasm
        .query::<ProcessorQueryMsg, Vec<MessageBatch>>(
            &processor_contract,
            &ProcessorQueryMsg::GetQueue {
                from: None,
                to: None,
                priority: Priority::Medium,
            },
        )
        .unwrap();

    assert_eq!(
        query_med_prio_queue
            .iter()
            .map(|batch| batch.id)
            .collect::<Vec<u64>>(),
        vec![10, 0, 2, 4, 6, 8]
    );

    // Let's insert a message in the middle and one at the end
    wasm.execute::<ExecuteMsg>(
        &authorization_contract,
        &ExecuteMsg::PermissionedAction(PermissionedMsg::InsertMsgs {
            label: "permissionless".to_string(),
            queue_position: 3,
            priority: Priority::Medium,
            messages: vec![message.clone()],
        }),
        &[],
        &setup.owner_accounts[0],
    )
    .unwrap();

    wasm.execute::<ExecuteMsg>(
        &authorization_contract,
        &ExecuteMsg::PermissionedAction(PermissionedMsg::InsertMsgs {
            label: "permissionless".to_string(),
            queue_position: 7,
            priority: Priority::Medium,
            messages: vec![message.clone()],
        }),
        &[],
        &setup.owner_accounts[0],
    )
    .unwrap();

    // Now the medium priority queue should have 8 messages with the new ones at the right positions
    let query_med_prio_queue = wasm
        .query::<ProcessorQueryMsg, Vec<MessageBatch>>(
            &processor_contract,
            &ProcessorQueryMsg::GetQueue {
                from: None,
                to: None,
                priority: Priority::Medium,
            },
        )
        .unwrap();

    assert_eq!(
        query_med_prio_queue
            .iter()
            .map(|batch| batch.id)
            .collect::<Vec<u64>>(),
        vec![10, 0, 2, 11, 4, 6, 8, 12]
    );

    // Trying to add messages outside of bounds will give an error
    let error = wasm
        .execute::<ExecuteMsg>(
            &authorization_contract,
            &ExecuteMsg::PermissionedAction(PermissionedMsg::InsertMsgs {
                label: "permissionless".to_string(),
                queue_position: 9,
                priority: Priority::Medium,
                messages: vec![message.clone()],
            }),
            &[],
            &setup.owner_accounts[0],
        )
        .unwrap_err();

    assert!(error.to_string().contains("Index out of bounds"));

    // Let's try to remove all messages from the high priority queue
    for _ in 0..5 {
        wasm.execute::<ExecuteMsg>(
            &authorization_contract,
            &ExecuteMsg::PermissionedAction(PermissionedMsg::EvictMsgs {
                domain: Domain::Main,
                queue_position: 0,
                priority: Priority::High,
            }),
            &[],
            &setup.owner_accounts[0],
        )
        .unwrap();
    }

    // Now the high priority queue should be empty
    let query_high_prio_queue = wasm
        .query::<ProcessorQueryMsg, Vec<MessageBatch>>(
            &processor_contract,
            &ProcessorQueryMsg::GetQueue {
                from: None,
                to: None,
                priority: Priority::High,
            },
        )
        .unwrap();

    assert_eq!(query_high_prio_queue.len(), 0);

    // We should have 5 confirmed callbacks all with RemovedByOwner result
    let query_callbacks = wasm
        .query::<QueryMsg, Vec<ProcessorCallbackInfo>>(
            &authorization_contract,
            &QueryMsg::ProcessorCallbacks {
                start_after: None,
                limit: None,
            },
        )
        .unwrap();

    // All of them, confirmed and not confirmed
    assert_eq!(query_callbacks.len(), 13);

    let expected_callbacks = [1, 3, 5, 7, 9];
    for (index, confirmed_callback) in query_callbacks.iter().enumerate() {
        if expected_callbacks.contains(&index) {
            assert_eq!(
                confirmed_callback.execution_result,
                ExecutionResult::RemovedByOwner
            );
        } else {
            assert_eq!(
                confirmed_callback.execution_result,
                ExecutionResult::InProcess
            );
        }
    }

    // Trying to remove again will return an error because the queue is empty
    let error = wasm
        .execute::<ExecuteMsg>(
            &authorization_contract,
            &ExecuteMsg::PermissionedAction(PermissionedMsg::EvictMsgs {
                domain: Domain::Main,
                queue_position: 0,
                priority: Priority::High,
            }),
            &[],
            &setup.owner_accounts[0],
        )
        .unwrap_err();

    assert!(error.to_string().contains("Index out of bounds"));

    // Now that the queue is empty let's add some messages manually instead of by the user
    // We are going to add them all one by one to the front instead of the normal push back behavior
    for _ in 0..5 {
        wasm.execute::<ExecuteMsg>(
            &authorization_contract,
            &ExecuteMsg::PermissionedAction(PermissionedMsg::InsertMsgs {
                label: "permissioned-without-limit".to_string(),
                queue_position: 0,
                priority: Priority::High,
                messages: vec![message.clone()],
            }),
            &[],
            &setup.owner_accounts[0],
        )
        .unwrap();
    }

    // Now the high priority queue should have 5 messages with the new ones at the front
    let query_high_prio_queue = wasm
        .query::<ProcessorQueryMsg, Vec<MessageBatch>>(
            &processor_contract,
            &ProcessorQueryMsg::GetQueue {
                from: None,
                to: None,
                priority: Priority::High,
            },
        )
        .unwrap();

    assert_eq!(
        query_high_prio_queue
            .iter()
            .map(|batch| batch.id)
            .collect::<Vec<u64>>(),
        vec![17, 16, 15, 14, 13]
    );

    // Let's try to remove from the back instead from than from the front now
    wasm.execute::<ExecuteMsg>(
        &authorization_contract,
        &ExecuteMsg::PermissionedAction(PermissionedMsg::EvictMsgs {
            domain: Domain::Main,
            queue_position: 4,
            priority: Priority::High,
        }),
        &[],
        &setup.owner_accounts[0],
    )
    .unwrap();

    // Now the high priority queue should have 4 messages with the last one removed
    let query_high_prio_queue = wasm
        .query::<ProcessorQueryMsg, Vec<MessageBatch>>(
            &processor_contract,
            &ProcessorQueryMsg::GetQueue {
                from: None,
                to: None,
                priority: Priority::High,
            },
        )
        .unwrap();

    assert_eq!(
        query_high_prio_queue
            .iter()
            .map(|batch| batch.id)
            .collect::<Vec<u64>>(),
        vec![17, 16, 15, 14]
    );

    // Add a new one to the back
    wasm.execute::<ExecuteMsg>(
        &authorization_contract,
        &ExecuteMsg::PermissionedAction(PermissionedMsg::InsertMsgs {
            label: "permissioned-without-limit".to_string(),
            queue_position: 4,
            priority: Priority::High,
            messages: vec![message.clone()],
        }),
        &[],
        &setup.owner_accounts[0],
    )
    .unwrap();

    // Now the high priority queue should have 5 messages with the new one at the back
    let query_high_prio_queue = wasm
        .query::<ProcessorQueryMsg, Vec<MessageBatch>>(
            &processor_contract,
            &ProcessorQueryMsg::GetQueue {
                from: None,
                to: None,
                priority: Priority::High,
            },
        )
        .unwrap();

    assert_eq!(
        query_high_prio_queue
            .iter()
            .map(|batch| batch.id)
            .collect::<Vec<u64>>(),
        vec![17, 16, 15, 14, 18]
    );

    // Finally lets just clean up the entire queue again from the back and see that it correctly empties
    for i in (0..5).rev() {
        wasm.execute::<ExecuteMsg>(
            &authorization_contract,
            &ExecuteMsg::PermissionedAction(PermissionedMsg::EvictMsgs {
                domain: Domain::Main,
                queue_position: i,
                priority: Priority::High,
            }),
            &[],
            &setup.owner_accounts[0],
        )
        .unwrap();
    }

    // Now the high priority queue should be empty
    let query_high_prio_queue = wasm
        .query::<ProcessorQueryMsg, Vec<MessageBatch>>(
            &processor_contract,
            &ProcessorQueryMsg::GetQueue {
                from: None,
                to: None,
                priority: Priority::High,
            },
        )
        .unwrap();

    assert_eq!(query_high_prio_queue.len(), 0);

    // Let's check the confirmed callbacks again
    let query_callbacks = wasm
        .query::<QueryMsg, Vec<ProcessorCallbackInfo>>(
            &authorization_contract,
            &QueryMsg::ProcessorCallbacks {
                start_after: None,
                limit: None,
            },
        )
        .unwrap();

    // We removed 6 more
    assert_eq!(query_callbacks.len(), 19);
    // We removed starting from the back
    let expected_callbacks = [1, 3, 5, 7, 9, 13, 14, 15, 16, 17, 18];
    for (index, confirmed_callback) in query_callbacks.iter().enumerate() {
        if expected_callbacks.contains(&index) {
            assert_eq!(
                confirmed_callback.execution_result,
                ExecutionResult::RemovedByOwner
            );
        } else {
            assert_eq!(
                confirmed_callback.execution_result,
                ExecutionResult::InProcess
            );
        }
    }

    // The medium queue should not have been touched during the entire process
    let query_med_prio_queue = wasm
        .query::<ProcessorQueryMsg, Vec<MessageBatch>>(
            &processor_contract,
            &ProcessorQueryMsg::GetQueue {
                from: None,
                to: None,
                priority: Priority::Medium,
            },
        )
        .unwrap();

    assert_eq!(
        query_med_prio_queue
            .iter()
            .map(|batch| batch.id)
            .collect::<Vec<u64>>(),
        vec![10, 0, 2, 11, 4, 6, 8, 12]
    );
}

#[test]
fn invalid_msg_rejected() {
    let setup = NeutronTestAppBuilder::new().build().unwrap();

    let wasm = Wasm::new(&setup.app);

    let (authorization_contract, processor_contract) =
        store_and_instantiate_authorization_with_processor_contract(
            &setup.app,
            &setup.owner_accounts[0],
            setup.owner_addr.to_string(),
            vec![setup.subowner_addr.to_string()],
        );
    let test_library_contract =
        store_and_instantiate_test_library(&wasm, &setup.owner_accounts[0], None);

    // Let's create an authorization for sending a message to the test library that doesn't even exist on the contract
    let authorizations = vec![AuthorizationBuilder::new()
        .with_label("permissionless")
        .with_max_concurrent_executions(10)
<<<<<<< HEAD
        .with_actions_config(
            AtomicActionsConfigBuilder::new()
                .with_action(
                    AtomicActionBuilder::new()
                        .with_contract_address(LibraryAccountType::Addr(test_library_contract))
=======
        .with_subroutine(
            AtomicSubroutineBuilder::new()
                .with_function(
                    AtomicFunctionBuilder::new()
                        .with_contract_address(ServiceAccountType::Addr(test_service_contract))
>>>>>>> 0075ac3c
                        .build(),
                )
                .build(),
        )
        .build()];

    // Let's create the authorization
    wasm.execute::<ExecuteMsg>(
        &authorization_contract,
        &ExecuteMsg::PermissionedAction(PermissionedMsg::CreateAuthorizations { authorizations }),
        &[],
        &setup.owner_accounts[0],
    )
    .unwrap();

    // Let's try to send an invalid message to the test library
    let binary =
        Binary::from(serde_json::to_vec(&JsonBuilder::new().main("method").build()).unwrap());
    let message = ProcessorMessage::CosmwasmExecuteMsg { msg: binary };

    // Send it, which will add it to the queue
    wasm.execute::<ExecuteMsg>(
        &authorization_contract,
        &ExecuteMsg::PermissionlessAction(PermissionlessMsg::SendMsgs {
            label: "permissionless".to_string(),
            messages: vec![message.clone()],
            ttl: None,
        }),
        &[],
        &setup.user_accounts[0],
    )
    .unwrap();

    // Confirm that we have one message in the queue
    let query_med_prio_queue = wasm
        .query::<ProcessorQueryMsg, Vec<MessageBatch>>(
            &processor_contract,
            &ProcessorQueryMsg::GetQueue {
                from: None,
                to: None,
                priority: Priority::Medium,
            },
        )
        .unwrap();

    assert_eq!(query_med_prio_queue.len(), 1);

    // If we tick the processor, the message will fail, the callback will be sent to the authorization contract with the right error, and will be removed from queue
    wasm.execute::<ProcessorExecuteMsg>(
        &processor_contract,
        &ProcessorExecuteMsg::PermissionlessAction(ProcessorPermissionlessMsg::Tick {}),
        &[],
        &setup.owner_accounts[0],
    )
    .unwrap();

    // Was removed from queue
    let query_med_prio_queue = wasm
        .query::<ProcessorQueryMsg, Vec<MessageBatch>>(
            &processor_contract,
            &ProcessorQueryMsg::GetQueue {
                from: None,
                to: None,
                priority: Priority::Medium,
            },
        )
        .unwrap();

    assert_eq!(query_med_prio_queue.len(), 0);

    // And the callback was sent to the authorization contract
    let query_callbacks = wasm
        .query::<QueryMsg, Vec<ProcessorCallbackInfo>>(
            &authorization_contract,
            &QueryMsg::ProcessorCallbacks {
                start_after: None,
                limit: None,
            },
        )
        .unwrap();

    assert_eq!(query_callbacks.len(), 1);
    assert!(matches!(
        query_callbacks[0].execution_result,
        ExecutionResult::Rejected(_)
    ));
}

#[test]
fn queue_shifting_when_not_retriable() {
    let setup = NeutronTestAppBuilder::new().build().unwrap();

    let wasm = Wasm::new(&setup.app);

    let (authorization_contract, processor_contract) =
        store_and_instantiate_authorization_with_processor_contract(
            &setup.app,
            &setup.owner_accounts[0],
            setup.owner_addr.to_string(),
            vec![setup.subowner_addr.to_string()],
        );
    let test_library_contract =
        store_and_instantiate_test_library(&wasm, &setup.owner_accounts[0], None);

    // Let's create two authorizations (one atomic and one non atomic) that will always fail and see that when they fail, they are put back on the back in the queue
    // and when the retrying cooldown is not reached, they are shifted to the back of the queue
    let authorizations = vec![
        AuthorizationBuilder::new()
            .with_label("permissionless-atomic")
            .with_max_concurrent_executions(2)
<<<<<<< HEAD
            .with_actions_config(
                AtomicActionsConfigBuilder::new()
                    .with_action(
                        AtomicActionBuilder::new()
                            .with_contract_address(LibraryAccountType::Addr(
                                test_library_contract.clone(),
=======
            .with_subroutine(
                AtomicSubroutineBuilder::new()
                    .with_function(
                        AtomicFunctionBuilder::new()
                            .with_contract_address(ServiceAccountType::Addr(
                                test_service_contract.clone(),
>>>>>>> 0075ac3c
                            ))
                            .with_message_details(MessageDetails {
                                message_type: MessageType::CosmwasmExecuteMsg,
                                message: Message {
                                    name: "will_error".to_string(),
                                    params_restrictions: None,
                                },
                            })
                            .build(),
                    )
                    .with_retry_logic(RetryLogic {
                        times: RetryTimes::Indefinitely,
                        interval: Duration::Height(50), // 50 blocks between retries
                    })
                    .build(),
            )
            .build(),
        AuthorizationBuilder::new()
            .with_label("permissionless-non-atomic")
            .with_max_concurrent_executions(2)
<<<<<<< HEAD
            .with_actions_config(
                NonAtomicActionsConfigBuilder::new()
                    .with_action(
                        NonAtomicActionBuilder::new()
                            .with_contract_address(&test_library_contract.clone())
=======
            .with_subroutine(
                NonAtomicSubroutineBuilder::new()
                    .with_function(
                        NonAtomicFunctionBuilder::new()
                            .with_contract_address(&test_service_contract.clone())
>>>>>>> 0075ac3c
                            .with_message_details(MessageDetails {
                                message_type: MessageType::CosmwasmExecuteMsg,
                                message: Message {
                                    name: "will_error".to_string(),
                                    params_restrictions: Some(vec![
                                        ParamRestriction::MustBeIncluded(vec![
                                            "will_error".to_string(),
                                            "error".to_string(),
                                        ]),
                                    ]),
                                },
                            })
                            .with_retry_logic(RetryLogic {
                                times: RetryTimes::Indefinitely,
                                interval: Duration::Height(50), // 50 blocks between retries
                            })
                            .build(),
                    )
                    .build(),
            )
            .build(),
    ];

    wasm.execute::<ExecuteMsg>(
        &authorization_contract,
        &ExecuteMsg::PermissionedAction(PermissionedMsg::CreateAuthorizations { authorizations }),
        &[],
        &setup.owner_accounts[0],
    )
    .unwrap();

    // Let's send 2 messages to the queue
    let binary = Binary::from(
        serde_json::to_vec(&TestLibraryExecuteMsg::WillError {
            error: "fails".to_string(),
        })
        .unwrap(),
    );
    let message = ProcessorMessage::CosmwasmExecuteMsg { msg: binary };

    wasm.execute::<ExecuteMsg>(
        &authorization_contract,
        &ExecuteMsg::PermissionlessAction(PermissionlessMsg::SendMsgs {
            label: "permissionless-atomic".to_string(),
            messages: vec![message.clone()],
            ttl: None,
        }),
        &[],
        &setup.user_accounts[0],
    )
    .unwrap();

    wasm.execute::<ExecuteMsg>(
        &authorization_contract,
        &ExecuteMsg::PermissionlessAction(PermissionlessMsg::SendMsgs {
            label: "permissionless-non-atomic".to_string(),
            messages: vec![message.clone()],
            ttl: None,
        }),
        &[],
        &setup.user_accounts[0],
    )
    .unwrap();

    // Confirm that we have two messages in the queue
    let query_med_prio_queue = wasm
        .query::<ProcessorQueryMsg, Vec<MessageBatch>>(
            &processor_contract,
            &ProcessorQueryMsg::GetQueue {
                from: None,
                to: None,
                priority: Priority::Medium,
            },
        )
        .unwrap();

    assert_eq!(query_med_prio_queue.len(), 2);
    assert_eq!(
        query_med_prio_queue
            .iter()
            .map(|batch| batch.id)
            .collect::<Vec<u64>>(),
        vec![0, 1]
    );

    // Ticking the processor will make the first message fail and be put back at the end of the queue
    wasm.execute::<ProcessorExecuteMsg>(
        &processor_contract,
        &ProcessorExecuteMsg::PermissionlessAction(ProcessorPermissionlessMsg::Tick {}),
        &[],
        &setup.owner_accounts[0],
    )
    .unwrap();

    // Check there are no confirmed callbacks
    let query_callbacks = wasm
        .query::<QueryMsg, Vec<ProcessorCallbackInfo>>(
            &authorization_contract,
            &QueryMsg::ProcessorCallbacks {
                start_after: None,
                limit: None,
            },
        )
        .unwrap();

    assert!(query_callbacks
        .iter()
        .all(|callback| callback.execution_result == ExecutionResult::InProcess));

    // Confirm that we have two messages in the queue, but the first one is now at the end
    let query_med_prio_queue = wasm
        .query::<ProcessorQueryMsg, Vec<MessageBatch>>(
            &processor_contract,
            &ProcessorQueryMsg::GetQueue {
                from: None,
                to: None,
                priority: Priority::Medium,
            },
        )
        .unwrap();

    assert_eq!(query_med_prio_queue.len(), 2);
    assert_eq!(
        query_med_prio_queue
            .iter()
            .map(|batch| batch.id)
            .collect::<Vec<u64>>(),
        vec![1, 0]
    );

    // Ticking the processor again will make the first message fail and be put back at the end of the queue
    wasm.execute::<ProcessorExecuteMsg>(
        &processor_contract,
        &ProcessorExecuteMsg::PermissionlessAction(ProcessorPermissionlessMsg::Tick {}),
        &[],
        &setup.owner_accounts[0],
    )
    .unwrap();

    // Now the first message should be back at the beginning of the queue, and if we tick, we'll just shift the queue but not attempt to process anything
    // because retry method has not been reached
    let response = wasm
        .execute::<ProcessorExecuteMsg>(
            &processor_contract,
            &ProcessorExecuteMsg::PermissionlessAction(ProcessorPermissionlessMsg::Tick {}),
            &[],
            &setup.owner_accounts[0],
        )
        .unwrap();

    assert!(response.events.iter().any(|e| e.ty == "wasm"
        && e.attributes
            .iter()
            .any(|a| a.key == "action" && a.value == "pushed_function_back_to_queue")));

    // Let's tick again to check that the same happens with the non atomic function
    let response = wasm
        .execute::<ProcessorExecuteMsg>(
            &processor_contract,
            &ProcessorExecuteMsg::PermissionlessAction(ProcessorPermissionlessMsg::Tick {}),
            &[],
            &setup.owner_accounts[0],
        )
        .unwrap();

    assert!(response.events.iter().any(|e| e.ty == "wasm"
        && e.attributes
            .iter()
            .any(|a| a.key == "action" && a.value == "pushed_function_back_to_queue")));

    // Let's increase the block height enouch to trigger the retry and double check that the function is tried again
    let current_height = setup.app.get_block_height() as u64;
    wait_for_height(&setup.app, current_height + 50);

    // If we tick know we will try to execute
    let response = wasm
        .execute::<ProcessorExecuteMsg>(
            &processor_contract,
            &ProcessorExecuteMsg::PermissionlessAction(ProcessorPermissionlessMsg::Tick {}),
            &[],
            &setup.owner_accounts[0],
        )
        .unwrap();

    assert!(!response.events.iter().any(|e| e.ty == "wasm"
        && e.attributes
            .iter()
            .any(|a| a.key == "action" && a.value == "pushed_function_back_to_queue")));

    // Same for non atomic function
    let response = wasm
        .execute::<ProcessorExecuteMsg>(
            &processor_contract,
            &ProcessorExecuteMsg::PermissionlessAction(ProcessorPermissionlessMsg::Tick {}),
            &[],
            &setup.owner_accounts[0],
        )
        .unwrap();

    assert!(!response.events.iter().any(|e| e.ty == "wasm"
        && e.attributes
            .iter()
            .any(|a| a.key == "action" && a.value == "pushed_function_back_to_queue")));
}

#[test]
fn higher_priority_queue_is_processed_first() {
    let setup = NeutronTestAppBuilder::new().build().unwrap();

    let wasm = Wasm::new(&setup.app);

    let (authorization_contract, processor_contract) =
        store_and_instantiate_authorization_with_processor_contract(
            &setup.app,
            &setup.owner_accounts[0],
            setup.owner_addr.to_string(),
            vec![setup.subowner_addr.to_string()],
        );
    let test_library_contract =
        store_and_instantiate_test_library(&wasm, &setup.owner_accounts[0], None);

    // We'll create two authorizations, one with high priority and one without, and we'll enqueue two messages for both
    let authorizations = vec![
        AuthorizationBuilder::new()
            .with_label("permissionless")
            .with_max_concurrent_executions(10)
<<<<<<< HEAD
            .with_actions_config(
                AtomicActionsConfigBuilder::new()
                    .with_action(
                        AtomicActionBuilder::new()
                            .with_contract_address(LibraryAccountType::Addr(
                                test_library_contract.clone(),
=======
            .with_subroutine(
                AtomicSubroutineBuilder::new()
                    .with_function(
                        AtomicFunctionBuilder::new()
                            .with_contract_address(ServiceAccountType::Addr(
                                test_service_contract.clone(),
>>>>>>> 0075ac3c
                            ))
                            .with_message_details(MessageDetails {
                                message_type: MessageType::CosmwasmExecuteMsg,
                                message: Message {
                                    name: "will_succeed".to_string(),
                                    params_restrictions: None,
                                },
                            })
                            .build(),
                    )
                    .build(),
            )
            .build(),
        AuthorizationBuilder::new()
            .with_label("permissioned-without-limit")
            .with_max_concurrent_executions(10)
            .with_mode(AuthorizationModeInfo::Permissioned(
                PermissionTypeInfo::WithoutCallLimit(vec![setup.user_accounts[0]
                    .address()
                    .to_string()]),
            ))
<<<<<<< HEAD
            .with_actions_config(
                AtomicActionsConfigBuilder::new()
                    .with_action(
                        AtomicActionBuilder::new()
                            .with_contract_address(LibraryAccountType::Addr(
                                test_library_contract.clone(),
=======
            .with_subroutine(
                AtomicSubroutineBuilder::new()
                    .with_function(
                        AtomicFunctionBuilder::new()
                            .with_contract_address(ServiceAccountType::Addr(
                                test_service_contract.clone(),
>>>>>>> 0075ac3c
                            ))
                            .with_message_details(MessageDetails {
                                message_type: MessageType::CosmwasmExecuteMsg,
                                message: Message {
                                    name: "will_succeed".to_string(),
                                    params_restrictions: None,
                                },
                            })
                            .build(),
                    )
                    .build(),
            )
            .with_priority(Priority::High)
            .build(),
    ];

    wasm.execute::<ExecuteMsg>(
        &authorization_contract,
        &ExecuteMsg::PermissionedAction(PermissionedMsg::CreateAuthorizations { authorizations }),
        &[],
        &setup.owner_accounts[0],
    )
    .unwrap();

    let binary = Binary::from(
        serde_json::to_vec(&TestLibraryExecuteMsg::WillSucceed { execution_id: None }).unwrap(),
    );
    let message = ProcessorMessage::CosmwasmExecuteMsg { msg: binary };

    // Let's execute two of each
    for _ in 0..2 {
        wasm.execute::<ExecuteMsg>(
            &authorization_contract,
            &ExecuteMsg::PermissionlessAction(PermissionlessMsg::SendMsgs {
                label: "permissionless".to_string(),
                messages: vec![message.clone()],
                ttl: None,
            }),
            &[],
            &setup.user_accounts[0],
        )
        .unwrap();

        wasm.execute::<ExecuteMsg>(
            &authorization_contract,
            &ExecuteMsg::PermissionlessAction(PermissionlessMsg::SendMsgs {
                label: "permissioned-without-limit".to_string(),
                messages: vec![message.clone()],
                ttl: None,
            }),
            &[],
            &setup.user_accounts[0],
        )
        .unwrap();
    }

    // Let's check that the high priority queue is processed first
    wasm.execute::<ProcessorExecuteMsg>(
        &processor_contract,
        &ProcessorExecuteMsg::PermissionlessAction(ProcessorPermissionlessMsg::Tick {}),
        &[],
        &setup.owner_accounts[0],
    )
    .unwrap();

    // We should have process 1 message from the high priority queue, let's see that there's only 1 left
    let query_high_prio_queue = wasm
        .query::<ProcessorQueryMsg, Vec<MessageBatch>>(
            &processor_contract,
            &ProcessorQueryMsg::GetQueue {
                from: None,
                to: None,
                priority: Priority::High,
            },
        )
        .unwrap();

    assert_eq!(query_high_prio_queue.len(), 1);

    // Let's confirm the callback in the authorization contract as successful
    let query_callbacks = wasm
        .query::<QueryMsg, Vec<ProcessorCallbackInfo>>(
            &authorization_contract,
            &QueryMsg::ProcessorCallbacks {
                start_after: None,
                limit: None,
            },
        )
        .unwrap();

    assert!(query_callbacks.iter().any(|callback| {
        callback.execution_id == 1 && callback.execution_result == ExecutionResult::Success
    }));

    // Now let's tick again to process the other message in the high priority queue
    wasm.execute::<ProcessorExecuteMsg>(
        &processor_contract,
        &ProcessorExecuteMsg::PermissionlessAction(ProcessorPermissionlessMsg::Tick {}),
        &[],
        &setup.owner_accounts[0],
    )
    .unwrap();

    // We should have nothing left now
    let query_high_prio_queue = wasm
        .query::<ProcessorQueryMsg, Vec<MessageBatch>>(
            &processor_contract,
            &ProcessorQueryMsg::GetQueue {
                from: None,
                to: None,
                priority: Priority::High,
            },
        )
        .unwrap();

    assert_eq!(query_high_prio_queue.len(), 0);

    // We should have two callbacks now
    let query_callbacks = wasm
        .query::<QueryMsg, Vec<ProcessorCallbackInfo>>(
            &authorization_contract,
            &QueryMsg::ProcessorCallbacks {
                start_after: None,
                limit: None,
            },
        )
        .unwrap();

    assert!(query_callbacks.iter().any(|callback| {
        callback.execution_id == 3 && callback.execution_result == ExecutionResult::Success
    }));

    // There should be two messages left in the medium priority queue
    let query_med_prio_queue = wasm
        .query::<ProcessorQueryMsg, Vec<MessageBatch>>(
            &processor_contract,
            &ProcessorQueryMsg::GetQueue {
                from: None,
                to: None,
                priority: Priority::Medium,
            },
        )
        .unwrap();

    assert_eq!(query_med_prio_queue.len(), 2);

    // Let's tick twice to process them and check that the medium queue is empty and we received all callbacks
    for _ in 0..2 {
        wasm.execute::<ProcessorExecuteMsg>(
            &processor_contract,
            &ProcessorExecuteMsg::PermissionlessAction(ProcessorPermissionlessMsg::Tick {}),
            &[],
            &setup.owner_accounts[0],
        )
        .unwrap();
    }

    // We should have nothing left now
    let query_med_prio_queue = wasm
        .query::<ProcessorQueryMsg, Vec<MessageBatch>>(
            &processor_contract,
            &ProcessorQueryMsg::GetQueue {
                from: None,
                to: None,
                priority: Priority::Medium,
            },
        )
        .unwrap();

    assert_eq!(query_med_prio_queue.len(), 0);

    // We should have four confirmed callbacks now
    let query_callbacks = wasm
        .query::<QueryMsg, Vec<ProcessorCallbackInfo>>(
            &authorization_contract,
            &QueryMsg::ProcessorCallbacks {
                start_after: None,
                limit: None,
            },
        )
        .unwrap();

    let expected_callbacks = [0, 1, 2, 3];
    for (index, confirmed_callback) in query_callbacks.iter().enumerate() {
        assert_eq!(
            confirmed_callback.execution_result,
            ExecutionResult::Success
        );
        assert_eq!(confirmed_callback.execution_id, expected_callbacks[index]);
    }
}

#[test]
fn retry_multi_function_atomic_batch_until_success() {
    let setup = NeutronTestAppBuilder::new().build().unwrap();

    let wasm = Wasm::new(&setup.app);

    let (authorization_contract, processor_contract) =
        store_and_instantiate_authorization_with_processor_contract(
            &setup.app,
            &setup.owner_accounts[0],
            setup.owner_addr.to_string(),
            vec![setup.subowner_addr.to_string()],
        );
    let test_library_contract =
        store_and_instantiate_test_library(&wasm, &setup.owner_accounts[0], None);

    // We'll create an authorization with 3 functions, where the first one and third will always succeed but the second one will fail until we modify the contract to succeed
    let authorizations = vec![AuthorizationBuilder::new()
        .with_label("permissionless")
        .with_subroutine(
            AtomicSubroutineBuilder::new()
                .with_retry_logic(RetryLogic {
                    times: RetryTimes::Indefinitely,
                    interval: Duration::Time(2),
                })
<<<<<<< HEAD
                .with_action(
                    AtomicActionBuilder::new()
                        .with_contract_address(LibraryAccountType::Addr(
                            test_library_contract.clone(),
=======
                .with_function(
                    AtomicFunctionBuilder::new()
                        .with_contract_address(ServiceAccountType::Addr(
                            test_service_contract.clone(),
>>>>>>> 0075ac3c
                        ))
                        .with_message_details(MessageDetails {
                            message_type: MessageType::CosmwasmExecuteMsg,
                            message: Message {
                                name: "will_succeed".to_string(),
                                params_restrictions: None,
                            },
                        })
                        .build(),
                )
<<<<<<< HEAD
                .with_action(
                    AtomicActionBuilder::new()
                        .with_contract_address(LibraryAccountType::Addr(
                            test_library_contract.clone(),
=======
                .with_function(
                    AtomicFunctionBuilder::new()
                        .with_contract_address(ServiceAccountType::Addr(
                            test_service_contract.clone(),
>>>>>>> 0075ac3c
                        ))
                        .with_message_details(MessageDetails {
                            message_type: MessageType::CosmwasmExecuteMsg,
                            message: Message {
                                name: "will_succeed_if_true".to_string(),
                                params_restrictions: None,
                            },
                        })
                        .build(),
                )
<<<<<<< HEAD
                .with_action(
                    AtomicActionBuilder::new()
                        .with_contract_address(LibraryAccountType::Addr(
                            test_library_contract.clone(),
=======
                .with_function(
                    AtomicFunctionBuilder::new()
                        .with_contract_address(ServiceAccountType::Addr(
                            test_service_contract.clone(),
>>>>>>> 0075ac3c
                        ))
                        .with_message_details(MessageDetails {
                            message_type: MessageType::CosmwasmExecuteMsg,
                            message: Message {
                                name: "will_succeed".to_string(),
                                params_restrictions: None,
                            },
                        })
                        .build(),
                )
                .build(),
        )
        .build()];

    wasm.execute::<ExecuteMsg>(
        &authorization_contract,
        &ExecuteMsg::PermissionedAction(PermissionedMsg::CreateAuthorizations { authorizations }),
        &[],
        &setup.owner_accounts[0],
    )
    .unwrap();

    let binary = Binary::from(
        serde_json::to_vec(&TestLibraryExecuteMsg::WillSucceed { execution_id: None }).unwrap(),
    );
    let message1 = ProcessorMessage::CosmwasmExecuteMsg { msg: binary };
    let binary =
        Binary::from(serde_json::to_vec(&TestLibraryExecuteMsg::WillSucceedIfTrue {}).unwrap());
    let message2 = ProcessorMessage::CosmwasmExecuteMsg { msg: binary };

    // Send the messages
    wasm.execute::<ExecuteMsg>(
        &authorization_contract,
        &ExecuteMsg::PermissionlessAction(PermissionlessMsg::SendMsgs {
            label: "permissionless".to_string(),
            messages: vec![message1.clone(), message2, message1],
            ttl: None,
        }),
        &[],
        &setup.user_accounts[0],
    )
    .unwrap();

    // Confirm that we have one batch with three messages in the queue
    let query_med_prio_queue = wasm
        .query::<ProcessorQueryMsg, Vec<MessageBatch>>(
            &processor_contract,
            &ProcessorQueryMsg::GetQueue {
                from: None,
                to: None,
                priority: Priority::Medium,
            },
        )
        .unwrap();

    assert_eq!(query_med_prio_queue.len(), 1);
    assert_eq!(query_med_prio_queue[0].msgs.len(), 3);

    // The batch will constantly fail because the second message will always fail
    for _ in 0..5 {
        wasm.execute::<ProcessorExecuteMsg>(
            &processor_contract,
            &ProcessorExecuteMsg::PermissionlessAction(ProcessorPermissionlessMsg::Tick {}),
            &[],
            &setup.owner_accounts[0],
        )
        .unwrap();

        // Check that it's still in the queue
        let query_med_prio_queue = wasm
            .query::<ProcessorQueryMsg, Vec<MessageBatch>>(
                &processor_contract,
                &ProcessorQueryMsg::GetQueue {
                    from: None,
                    to: None,
                    priority: Priority::Medium,
                },
            )
            .unwrap();

        assert_eq!(query_med_prio_queue.len(), 1);
        setup.app.increase_time(5);
    }

    // Set the condition to true to make it succeed
    wasm.execute::<TestLibraryExecuteMsg>(
        &test_library_contract.clone(),
        &TestLibraryExecuteMsg::SetCondition { condition: true },
        &[],
        &setup.owner_accounts[0],
    )
    .unwrap();

    // Ticking now will make it succeed
    wasm.execute::<ProcessorExecuteMsg>(
        &processor_contract,
        &ProcessorExecuteMsg::PermissionlessAction(ProcessorPermissionlessMsg::Tick {}),
        &[],
        &setup.owner_accounts[0],
    )
    .unwrap();

    // Confirm that we have no messages in the queue
    let query_med_prio_queue = wasm
        .query::<ProcessorQueryMsg, Vec<MessageBatch>>(
            &processor_contract,
            &ProcessorQueryMsg::GetQueue {
                from: None,
                to: None,
                priority: Priority::Medium,
            },
        )
        .unwrap();

    assert_eq!(query_med_prio_queue.len(), 0);

    // Confirm we got the callback
    let query_callbacks = wasm
        .query::<QueryMsg, Vec<ProcessorCallbackInfo>>(
            &authorization_contract,
            &QueryMsg::ProcessorCallbacks {
                start_after: None,
                limit: None,
            },
        )
        .unwrap();

    assert_eq!(query_callbacks.len(), 1);
    assert_eq!(query_callbacks[0].messages.len(), 3);
    assert_eq!(
        query_callbacks[0].execution_result,
        ExecutionResult::Success
    );
}

#[test]
fn retry_multi_function_non_atomic_batch_until_success() {
    let setup = NeutronTestAppBuilder::new().build().unwrap();

    let wasm = Wasm::new(&setup.app);

    let (authorization_contract, processor_contract) =
        store_and_instantiate_authorization_with_processor_contract(
            &setup.app,
            &setup.owner_accounts[0],
            setup.owner_addr.to_string(),
            vec![setup.subowner_addr.to_string()],
        );
    let test_library_contract =
        store_and_instantiate_test_library(&wasm, &setup.owner_accounts[0], None);

    // We'll create an authorization with 3 functions, where the first one and third will always succeed but the second one will fail until we modify the contract to succeed
    let authorizations = vec![AuthorizationBuilder::new()
        .with_label("permissionless")
<<<<<<< HEAD
        .with_actions_config(
            NonAtomicActionsConfigBuilder::new()
                .with_action(
                    NonAtomicActionBuilder::new()
                        .with_contract_address(&test_library_contract)
=======
        .with_subroutine(
            NonAtomicSubroutineBuilder::new()
                .with_function(
                    NonAtomicFunctionBuilder::new()
                        .with_contract_address(&test_service_contract)
>>>>>>> 0075ac3c
                        .with_message_details(MessageDetails {
                            message_type: MessageType::CosmwasmExecuteMsg,
                            message: Message {
                                name: "will_succeed".to_string(),
                                params_restrictions: None,
                            },
                        })
                        .build(),
                )
<<<<<<< HEAD
                .with_action(
                    NonAtomicActionBuilder::new()
                        .with_contract_address(&test_library_contract)
=======
                .with_function(
                    NonAtomicFunctionBuilder::new()
                        .with_contract_address(&test_service_contract)
>>>>>>> 0075ac3c
                        .with_retry_logic(RetryLogic {
                            times: RetryTimes::Indefinitely,
                            interval: Duration::Time(2),
                        })
                        .with_message_details(MessageDetails {
                            message_type: MessageType::CosmwasmExecuteMsg,
                            message: Message {
                                name: "will_succeed_if_true".to_string(),
                                params_restrictions: None,
                            },
                        })
                        .build(),
                )
<<<<<<< HEAD
                .with_action(
                    NonAtomicActionBuilder::new()
                        .with_contract_address(&test_library_contract)
=======
                .with_function(
                    NonAtomicFunctionBuilder::new()
                        .with_contract_address(&test_service_contract)
>>>>>>> 0075ac3c
                        .with_message_details(MessageDetails {
                            message_type: MessageType::CosmwasmExecuteMsg,
                            message: Message {
                                name: "will_succeed".to_string(),
                                params_restrictions: None,
                            },
                        })
                        .build(),
                )
                .build(),
        )
        .build()];

    wasm.execute::<ExecuteMsg>(
        &authorization_contract,
        &ExecuteMsg::PermissionedAction(PermissionedMsg::CreateAuthorizations { authorizations }),
        &[],
        &setup.owner_accounts[0],
    )
    .unwrap();

    let binary = Binary::from(
        serde_json::to_vec(&TestLibraryExecuteMsg::WillSucceed { execution_id: None }).unwrap(),
    );
    let message1 = ProcessorMessage::CosmwasmExecuteMsg { msg: binary };
    let binary =
        Binary::from(serde_json::to_vec(&TestLibraryExecuteMsg::WillSucceedIfTrue {}).unwrap());
    let message2 = ProcessorMessage::CosmwasmExecuteMsg { msg: binary };

    // Send the messages
    wasm.execute::<ExecuteMsg>(
        &authorization_contract,
        &ExecuteMsg::PermissionlessAction(PermissionlessMsg::SendMsgs {
            label: "permissionless".to_string(),
            messages: vec![message1.clone(), message2, message1],
            ttl: None,
        }),
        &[],
        &setup.user_accounts[0],
    )
    .unwrap();

    // Confirm that we have one batch with three messages in the queue
    let query_med_prio_queue = wasm
        .query::<ProcessorQueryMsg, Vec<MessageBatch>>(
            &processor_contract,
            &ProcessorQueryMsg::GetQueue {
                from: None,
                to: None,
                priority: Priority::Medium,
            },
        )
        .unwrap();

    assert_eq!(query_med_prio_queue.len(), 1);
    assert_eq!(query_med_prio_queue[0].msgs.len(), 3);

    // Ticking the first time will make the first message succeed and re-add to the queue to move to the second message
    wasm.execute::<ProcessorExecuteMsg>(
        &processor_contract,
        &ProcessorExecuteMsg::PermissionlessAction(ProcessorPermissionlessMsg::Tick {}),
        &[],
        &setup.owner_accounts[0],
    )
    .unwrap();

    // Check that it's back in the queue
    let query_med_prio_queue = wasm
        .query::<ProcessorQueryMsg, Vec<MessageBatch>>(
            &processor_contract,
            &ProcessorQueryMsg::GetQueue {
                from: None,
                to: None,
                priority: Priority::Medium,
            },
        )
        .unwrap();

    assert_eq!(query_med_prio_queue.len(), 1);

    // No matter how many times we tick, the second message will always fail and it will be re-added to the queue
    for i in 0..5 {
        wasm.execute::<ProcessorExecuteMsg>(
            &processor_contract,
            &ProcessorExecuteMsg::PermissionlessAction(ProcessorPermissionlessMsg::Tick {}),
            &[],
            &setup.owner_accounts[0],
        )
        .unwrap();

        // Check that it's still in the queue
        let query_med_prio_queue = wasm
            .query::<ProcessorQueryMsg, Vec<MessageBatch>>(
                &processor_contract,
                &ProcessorQueryMsg::GetQueue {
                    from: None,
                    to: None,
                    priority: Priority::Medium,
                },
            )
            .unwrap();

        assert_eq!(query_med_prio_queue.len(), 1);
        // Verify the current retry we are at
        assert_eq!(
            query_med_prio_queue[0].retry.clone().unwrap().retry_amounts,
            i + 1
        );
        setup.app.increase_time(5);
    }

    // Change the condition to true to make it succeed
    wasm.execute::<TestLibraryExecuteMsg>(
        &test_library_contract,
        &TestLibraryExecuteMsg::SetCondition { condition: true },
        &[],
        &setup.owner_accounts[0],
    )
    .unwrap();

    // Tick again will move now to the 3rd function but not process it, just re-add it to the queue
    wasm.execute::<ProcessorExecuteMsg>(
        &processor_contract,
        &ProcessorExecuteMsg::PermissionlessAction(ProcessorPermissionlessMsg::Tick {}),
        &[],
        &setup.owner_accounts[0],
    )
    .unwrap();

    // Check that it's back in the queue
    let query_med_prio_queue = wasm
        .query::<ProcessorQueryMsg, Vec<MessageBatch>>(
            &processor_contract,
            &ProcessorQueryMsg::GetQueue {
                from: None,
                to: None,
                priority: Priority::Medium,
            },
        )
        .unwrap();

    assert_eq!(query_med_prio_queue.len(), 1);
    // Verify that after moving to the next function, the current retries has been reset
    assert_eq!(query_med_prio_queue[0].retry, None);

    // Last tick will process the last message and send the callback
    wasm.execute::<ProcessorExecuteMsg>(
        &processor_contract,
        &ProcessorExecuteMsg::PermissionlessAction(ProcessorPermissionlessMsg::Tick {}),
        &[],
        &setup.owner_accounts[0],
    )
    .unwrap();

    // Confirm that we have no messages in the queue
    let query_med_prio_queue = wasm
        .query::<ProcessorQueryMsg, Vec<MessageBatch>>(
            &processor_contract,
            &ProcessorQueryMsg::GetQueue {
                from: None,
                to: None,
                priority: Priority::Medium,
            },
        )
        .unwrap();

    assert_eq!(query_med_prio_queue.len(), 0);

    // Confirm we got the callback
    let query_callbacks = wasm
        .query::<QueryMsg, Vec<ProcessorCallbackInfo>>(
            &authorization_contract,
            &QueryMsg::ProcessorCallbacks {
                start_after: None,
                limit: None,
            },
        )
        .unwrap();

    assert_eq!(query_callbacks.len(), 1);
    assert_eq!(query_callbacks[0].messages.len(), 3);
}

#[test]
fn failed_atomic_batch_after_retries() {
    let setup = NeutronTestAppBuilder::new().build().unwrap();

    let wasm = Wasm::new(&setup.app);

    let (authorization_contract, processor_contract) =
        store_and_instantiate_authorization_with_processor_contract(
            &setup.app,
            &setup.owner_accounts[0],
            setup.owner_addr.to_string(),
            vec![setup.subowner_addr.to_string()],
        );
    let test_library_contract =
        store_and_instantiate_test_library(&wasm, &setup.owner_accounts[0], None);

    // We'll create an authorization with 3 functions, where the first one and third will always succeed but the second one will fail until we modify the contract to succeed
    let authorizations = vec![AuthorizationBuilder::new()
        .with_label("permissionless")
        .with_subroutine(
            AtomicSubroutineBuilder::new()
                .with_retry_logic(RetryLogic {
                    times: RetryTimes::Amount(5),
                    interval: Duration::Time(2),
                })
<<<<<<< HEAD
                .with_action(
                    AtomicActionBuilder::new()
                        .with_contract_address(LibraryAccountType::Addr(
                            test_library_contract.clone(),
=======
                .with_function(
                    AtomicFunctionBuilder::new()
                        .with_contract_address(ServiceAccountType::Addr(
                            test_service_contract.clone(),
>>>>>>> 0075ac3c
                        ))
                        .with_message_details(MessageDetails {
                            message_type: MessageType::CosmwasmExecuteMsg,
                            message: Message {
                                name: "will_succeed".to_string(),
                                params_restrictions: None,
                            },
                        })
                        .build(),
                )
<<<<<<< HEAD
                .with_action(
                    AtomicActionBuilder::new()
                        .with_contract_address(LibraryAccountType::Addr(
                            test_library_contract.clone(),
=======
                .with_function(
                    AtomicFunctionBuilder::new()
                        .with_contract_address(ServiceAccountType::Addr(
                            test_service_contract.clone(),
>>>>>>> 0075ac3c
                        ))
                        .with_message_details(MessageDetails {
                            message_type: MessageType::CosmwasmExecuteMsg,
                            message: Message {
                                name: "will_error".to_string(),
                                params_restrictions: None,
                            },
                        })
                        .build(),
                )
                .build(),
        )
        .build()];

    wasm.execute::<ExecuteMsg>(
        &authorization_contract,
        &ExecuteMsg::PermissionedAction(PermissionedMsg::CreateAuthorizations { authorizations }),
        &[],
        &setup.owner_accounts[0],
    )
    .unwrap();

    let binary = Binary::from(
        serde_json::to_vec(&TestLibraryExecuteMsg::WillSucceed { execution_id: None }).unwrap(),
    );
    let message1 = ProcessorMessage::CosmwasmExecuteMsg { msg: binary };
    let binary = Binary::from(
        serde_json::to_vec(&TestLibraryExecuteMsg::WillError {
            error: "failed".to_string(),
        })
        .unwrap(),
    );
    let message2 = ProcessorMessage::CosmwasmExecuteMsg { msg: binary };

    // Send the messages
    wasm.execute::<ExecuteMsg>(
        &authorization_contract,
        &ExecuteMsg::PermissionlessAction(PermissionlessMsg::SendMsgs {
            label: "permissionless".to_string(),
            messages: vec![message1, message2],
            ttl: None,
        }),
        &[],
        &setup.user_accounts[0],
    )
    .unwrap();

    // Trying to trigger the ExecuteAtomic entry point will fail because only the processor can call it
    let error = wasm
        .execute::<ProcessorExecuteMsg>(
            &processor_contract,
            &ProcessorExecuteMsg::InternalProcessorAction(InternalProcessorMsg::ExecuteAtomic {
                batch: MessageBatch {
                    id: 0,
                    msgs: vec![],
                    subroutine: Subroutine::Atomic(AtomicSubroutine {
                        functions: vec![],
                        retry_logic: None,
                    }),
                    priority: Priority::Medium,
                    retry: None,
                },
            }),
            &[],
            &setup.owner_accounts[0],
        )
        .unwrap_err();

    assert!(error.to_string().contains(
        ProcessorContractError::Unauthorized(UnauthorizedReason::NotProcessor {})
            .to_string()
            .as_str()
    ));

    // Ticking 6 times (first time + retry amount) will send the callback with the error to the authorization contract
    for _ in 0..6 {
        wasm.execute::<ProcessorExecuteMsg>(
            &processor_contract,
            &ProcessorExecuteMsg::PermissionlessAction(ProcessorPermissionlessMsg::Tick {}),
            &[],
            &setup.owner_accounts[0],
        )
        .unwrap();

        setup.app.increase_time(5);
    }

    // Check it has been removed from the queue
    let query_med_prio_queue = wasm
        .query::<ProcessorQueryMsg, Vec<MessageBatch>>(
            &processor_contract,
            &ProcessorQueryMsg::GetQueue {
                from: None,
                to: None,
                priority: Priority::Medium,
            },
        )
        .unwrap();

    assert_eq!(query_med_prio_queue.len(), 0);

    // Confirm we got the callback
    let query_callbacks = wasm
        .query::<QueryMsg, Vec<ProcessorCallbackInfo>>(
            &authorization_contract,
            &QueryMsg::ProcessorCallbacks {
                start_after: None,
                limit: None,
            },
        )
        .unwrap();

    assert_eq!(query_callbacks.len(), 1);
    assert!(matches!(
        query_callbacks[0].execution_result,
        ExecutionResult::Rejected(_)
    ));
}

#[test]
fn failed_non_atomic_batch_after_retries() {
    let setup = NeutronTestAppBuilder::new().build().unwrap();

    let wasm = Wasm::new(&setup.app);

    let (authorization_contract, processor_contract) =
        store_and_instantiate_authorization_with_processor_contract(
            &setup.app,
            &setup.owner_accounts[0],
            setup.owner_addr.to_string(),
            vec![setup.subowner_addr.to_string()],
        );
    let test_library_contract =
        store_and_instantiate_test_library(&wasm, &setup.owner_accounts[0], None);

    // We'll create an authorization with 3 functions, where the first one and third will always succeed but the second one will fail until we modify the contract to succeed
    let authorizations = vec![AuthorizationBuilder::new()
        .with_label("permissionless")
<<<<<<< HEAD
        .with_actions_config(
            NonAtomicActionsConfigBuilder::new()
                .with_action(
                    NonAtomicActionBuilder::new()
                        .with_contract_address(&test_library_contract)
=======
        .with_subroutine(
            NonAtomicSubroutineBuilder::new()
                .with_function(
                    NonAtomicFunctionBuilder::new()
                        .with_contract_address(&test_service_contract)
>>>>>>> 0075ac3c
                        .with_message_details(MessageDetails {
                            message_type: MessageType::CosmwasmExecuteMsg,
                            message: Message {
                                name: "will_succeed".to_string(),
                                params_restrictions: None,
                            },
                        })
                        .build(),
                )
<<<<<<< HEAD
                .with_action(
                    NonAtomicActionBuilder::new()
                        .with_contract_address(&test_library_contract)
=======
                .with_function(
                    NonAtomicFunctionBuilder::new()
                        .with_contract_address(&test_service_contract)
>>>>>>> 0075ac3c
                        .with_retry_logic(RetryLogic {
                            times: RetryTimes::Amount(5),
                            interval: Duration::Time(2),
                        })
                        .with_message_details(MessageDetails {
                            message_type: MessageType::CosmwasmExecuteMsg,
                            message: Message {
                                name: "will_error".to_string(),
                                params_restrictions: None,
                            },
                        })
                        .build(),
                )
                .build(),
        )
        .build()];

    wasm.execute::<ExecuteMsg>(
        &authorization_contract,
        &ExecuteMsg::PermissionedAction(PermissionedMsg::CreateAuthorizations { authorizations }),
        &[],
        &setup.owner_accounts[0],
    )
    .unwrap();

    let binary = Binary::from(
        serde_json::to_vec(&TestLibraryExecuteMsg::WillSucceed { execution_id: None }).unwrap(),
    );
    let message1 = ProcessorMessage::CosmwasmExecuteMsg { msg: binary };
    let binary = Binary::from(
        serde_json::to_vec(&TestLibraryExecuteMsg::WillError {
            error: "failed".to_string(),
        })
        .unwrap(),
    );
    let message2 = ProcessorMessage::CosmwasmExecuteMsg { msg: binary };

    // Send the messages
    wasm.execute::<ExecuteMsg>(
        &authorization_contract,
        &ExecuteMsg::PermissionlessAction(PermissionlessMsg::SendMsgs {
            label: "permissionless".to_string(),
            messages: vec![message1, message2],
            ttl: None,
        }),
        &[],
        &setup.user_accounts[0],
    )
    .unwrap();

    // Ticking 7 times (first function successfull + first time second function + retry amount for second function) will send the callback with the error to the authorization contract
    for _ in 0..7 {
        wasm.execute::<ProcessorExecuteMsg>(
            &processor_contract,
            &ProcessorExecuteMsg::PermissionlessAction(ProcessorPermissionlessMsg::Tick {}),
            &[],
            &setup.owner_accounts[0],
        )
        .unwrap();

        setup.app.increase_time(5);
    }

    // Check it has been removed from the queue
    let query_med_prio_queue = wasm
        .query::<ProcessorQueryMsg, Vec<MessageBatch>>(
            &processor_contract,
            &ProcessorQueryMsg::GetQueue {
                from: None,
                to: None,
                priority: Priority::Medium,
            },
        )
        .unwrap();

    assert_eq!(query_med_prio_queue.len(), 0);

    // Confirm we got the callback
    let query_callbacks = wasm
        .query::<QueryMsg, Vec<ProcessorCallbackInfo>>(
            &authorization_contract,
            &QueryMsg::ProcessorCallbacks {
                start_after: None,
                limit: None,
            },
        )
        .unwrap();

    assert_eq!(query_callbacks.len(), 1);
    // In this case the the first function was successful so we will receive a partially executed result with the amount functions that were successfully executed
    assert!(matches!(
        query_callbacks[0].execution_result,
        ExecutionResult::PartiallyExecuted(1, _)
    ));
}

#[test]
fn successful_non_atomic_and_atomic_batches_together() {
    let setup = NeutronTestAppBuilder::new().build().unwrap();

    let wasm = Wasm::new(&setup.app);

    let (authorization_contract, processor_contract) =
        store_and_instantiate_authorization_with_processor_contract(
            &setup.app,
            &setup.owner_accounts[0],
            setup.owner_addr.to_string(),
            vec![setup.subowner_addr.to_string()],
        );
    let test_library_contract =
        store_and_instantiate_test_library(&wasm, &setup.owner_accounts[0], None);

    // We'll create two authorizations, one atomic and one non-atomic, with 2 functions each where both of them will succeed
    let authorizations = vec![
        AuthorizationBuilder::new()
            .with_label("permissionless-atomic")
<<<<<<< HEAD
            .with_actions_config(
                AtomicActionsConfigBuilder::new()
                    .with_action(
                        AtomicActionBuilder::new()
                            .with_contract_address(LibraryAccountType::Addr(
                                test_library_contract.clone(),
=======
            .with_subroutine(
                AtomicSubroutineBuilder::new()
                    .with_function(
                        AtomicFunctionBuilder::new()
                            .with_contract_address(ServiceAccountType::Addr(
                                test_service_contract.clone(),
>>>>>>> 0075ac3c
                            ))
                            .with_message_details(MessageDetails {
                                message_type: MessageType::CosmwasmExecuteMsg,
                                message: Message {
                                    name: "will_succeed".to_string(),
                                    params_restrictions: None,
                                },
                            })
                            .build(),
                    )
<<<<<<< HEAD
                    .with_action(
                        AtomicActionBuilder::new()
                            .with_contract_address(LibraryAccountType::Addr(
                                test_library_contract.clone(),
=======
                    .with_function(
                        AtomicFunctionBuilder::new()
                            .with_contract_address(ServiceAccountType::Addr(
                                test_service_contract.clone(),
>>>>>>> 0075ac3c
                            ))
                            .with_message_details(MessageDetails {
                                message_type: MessageType::CosmwasmExecuteMsg,
                                message: Message {
                                    name: "will_succeed".to_string(),
                                    params_restrictions: None,
                                },
                            })
                            .build(),
                    )
                    .build(),
            )
            .build(),
        AuthorizationBuilder::new()
            .with_label("permissionless-non-atomic")
<<<<<<< HEAD
            .with_actions_config(
                NonAtomicActionsConfigBuilder::new()
                    .with_action(
                        NonAtomicActionBuilder::new()
                            .with_contract_address(&test_library_contract.clone())
=======
            .with_subroutine(
                NonAtomicSubroutineBuilder::new()
                    .with_function(
                        NonAtomicFunctionBuilder::new()
                            .with_contract_address(&test_service_contract.clone())
>>>>>>> 0075ac3c
                            .with_message_details(MessageDetails {
                                message_type: MessageType::CosmwasmExecuteMsg,
                                message: Message {
                                    name: "will_succeed".to_string(),
                                    params_restrictions: None,
                                },
                            })
                            .build(),
                    )
<<<<<<< HEAD
                    .with_action(
                        NonAtomicActionBuilder::new()
                            .with_contract_address(&test_library_contract)
=======
                    .with_function(
                        NonAtomicFunctionBuilder::new()
                            .with_contract_address(&test_service_contract)
>>>>>>> 0075ac3c
                            .with_message_details(MessageDetails {
                                message_type: MessageType::CosmwasmExecuteMsg,
                                message: Message {
                                    name: "will_succeed".to_string(),
                                    params_restrictions: None,
                                },
                            })
                            .build(),
                    )
                    .build(),
            )
            .build(),
    ];

    // Create them and send the messages
    wasm.execute::<ExecuteMsg>(
        &authorization_contract,
        &ExecuteMsg::PermissionedAction(PermissionedMsg::CreateAuthorizations { authorizations }),
        &[],
        &setup.owner_accounts[0],
    )
    .unwrap();

    let binary = Binary::from(
        serde_json::to_vec(&TestLibraryExecuteMsg::WillSucceed { execution_id: None }).unwrap(),
    );
    let message1 = ProcessorMessage::CosmwasmExecuteMsg { msg: binary };

    wasm.execute::<ExecuteMsg>(
        &authorization_contract,
        &ExecuteMsg::PermissionlessAction(PermissionlessMsg::SendMsgs {
            label: "permissionless-atomic".to_string(),
            messages: vec![message1.clone(), message1.clone()],
            ttl: None,
        }),
        &[],
        &setup.user_accounts[0],
    )
    .unwrap();

    wasm.execute::<ExecuteMsg>(
        &authorization_contract,
        &ExecuteMsg::PermissionlessAction(PermissionlessMsg::SendMsgs {
            label: "permissionless-non-atomic".to_string(),
            messages: vec![message1.clone(), message1.clone()],
            ttl: None,
        }),
        &[],
        &setup.user_accounts[0],
    )
    .unwrap();

    // Ticking the first time will make the atomic batch succeed
    wasm.execute::<ProcessorExecuteMsg>(
        &processor_contract,
        &ProcessorExecuteMsg::PermissionlessAction(ProcessorPermissionlessMsg::Tick {}),
        &[],
        &setup.owner_accounts[0],
    )
    .unwrap();

    // Confirm that we have only 1 batch left in the queue
    let query_med_prio_queue = wasm
        .query::<ProcessorQueryMsg, Vec<MessageBatch>>(
            &processor_contract,
            &ProcessorQueryMsg::GetQueue {
                from: None,
                to: None,
                priority: Priority::Medium,
            },
        )
        .unwrap();

    assert_eq!(query_med_prio_queue.len(), 1);

    // Confirm we got callback for the atomic batch
    let query_callbacks = wasm
        .query::<QueryMsg, Vec<ProcessorCallbackInfo>>(
            &authorization_contract,
            &QueryMsg::ProcessorCallbacks {
                start_after: None,
                limit: None,
            },
        )
        .unwrap();

    assert_eq!(query_callbacks.len(), 2);
    assert_eq!(query_callbacks[0].messages.len(), 2);
    assert_eq!(
        query_callbacks[0].execution_result,
        ExecutionResult::Success
    );

    // For the non-atomic batch we need to tick 2 times to process it
    for _ in 0..2 {
        wasm.execute::<ProcessorExecuteMsg>(
            &processor_contract,
            &ProcessorExecuteMsg::PermissionlessAction(ProcessorPermissionlessMsg::Tick {}),
            &[],
            &setup.owner_accounts[0],
        )
        .unwrap();

        setup.app.increase_time(5);
    }

    // Check that we have no more batches in the queue
    let query_med_prio_queue = wasm
        .query::<ProcessorQueryMsg, Vec<MessageBatch>>(
            &processor_contract,
            &ProcessorQueryMsg::GetQueue {
                from: None,
                to: None,
                priority: Priority::Medium,
            },
        )
        .unwrap();

    assert_eq!(query_med_prio_queue.len(), 0);

    // Confirm we got callback for the non-atomic batch
    let query_callbacks = wasm
        .query::<QueryMsg, Vec<ProcessorCallbackInfo>>(
            &authorization_contract,
            &QueryMsg::ProcessorCallbacks {
                start_after: None,
                limit: None,
            },
        )
        .unwrap();

    assert_eq!(query_callbacks.len(), 2);
    for confirmed_callback in query_callbacks.iter() {
        assert_eq!(confirmed_callback.messages.len(), 2);
        assert_eq!(
            confirmed_callback.execution_result,
            ExecutionResult::Success
        );
    }
}

#[test]
fn reject_and_confirm_non_atomic_function_with_callback() {
    let setup = NeutronTestAppBuilder::new().build().unwrap();

    let wasm = Wasm::new(&setup.app);

    let (authorization_contract, processor_contract) =
        store_and_instantiate_authorization_with_processor_contract(
            &setup.app,
            &setup.owner_accounts[0],
            setup.owner_addr.to_string(),
            vec![setup.subowner_addr.to_string()],
        );
    let test_library_contract =
        store_and_instantiate_test_library(&wasm, &setup.owner_accounts[0], None);

    // We'll create an authorization with 2 functions, where both will succeed but second one needs to confirmed with a callback
    let authorizations = vec![AuthorizationBuilder::new()
        .with_label("permissionless")
<<<<<<< HEAD
        .with_actions_config(
            NonAtomicActionsConfigBuilder::new()
                .with_action(
                    NonAtomicActionBuilder::new()
                        .with_contract_address(&test_library_contract)
=======
        .with_subroutine(
            NonAtomicSubroutineBuilder::new()
                .with_function(
                    NonAtomicFunctionBuilder::new()
                        .with_contract_address(&test_service_contract)
>>>>>>> 0075ac3c
                        .with_message_details(MessageDetails {
                            message_type: MessageType::CosmwasmExecuteMsg,
                            message: Message {
                                name: "will_succeed".to_string(),
                                params_restrictions: None,
                            },
                        })
                        .build(),
                )
<<<<<<< HEAD
                .with_action(
                    NonAtomicActionBuilder::new()
                        .with_contract_address(&test_library_contract)
=======
                .with_function(
                    NonAtomicFunctionBuilder::new()
                        .with_contract_address(&test_service_contract)
>>>>>>> 0075ac3c
                        .with_retry_logic(RetryLogic {
                            times: RetryTimes::Indefinitely,
                            interval: Duration::Time(2),
                        })
                        .with_message_details(MessageDetails {
                            message_type: MessageType::CosmwasmExecuteMsg,
                            message: Message {
                                name: "will_succeed".to_string(),
                                params_restrictions: None,
                            },
                        })
<<<<<<< HEAD
                        .with_callback_confirmation(ActionCallback {
                            contract_address: Addr::unchecked(test_library_contract.to_string()),
=======
                        .with_callback_confirmation(FunctionCallback {
                            contract_address: Addr::unchecked(test_service_contract.to_string()),
>>>>>>> 0075ac3c
                            callback_message: Binary::from("Confirmed".as_bytes()),
                        })
                        .build(),
                )
                .build(),
        )
        .build()];

    // Create the authorization and send the messages
    wasm.execute::<ExecuteMsg>(
        &authorization_contract,
        &ExecuteMsg::PermissionedAction(PermissionedMsg::CreateAuthorizations { authorizations }),
        &[],
        &setup.owner_accounts[0],
    )
    .unwrap();

    let binary = Binary::from(
        serde_json::to_vec(&TestLibraryExecuteMsg::WillSucceed { execution_id: None }).unwrap(),
    );
    let message1 = ProcessorMessage::CosmwasmExecuteMsg { msg: binary };

    wasm.execute::<ExecuteMsg>(
        &authorization_contract,
        &ExecuteMsg::PermissionlessAction(PermissionlessMsg::SendMsgs {
            label: "permissionless".to_string(),
            messages: vec![message1.clone(), message1],
            ttl: None,
        }),
        &[],
        &setup.user_accounts[0],
    )
    .unwrap();

    // Ticking the first time will make the first function succeed and re-add the batch to the queue
    wasm.execute::<ProcessorExecuteMsg>(
        &processor_contract,
        &ProcessorExecuteMsg::PermissionlessAction(ProcessorPermissionlessMsg::Tick {}),
        &[],
        &setup.owner_accounts[0],
    )
    .unwrap();

    // Confirm that we have it in the queue
    let query_med_prio_queue = wasm
        .query::<ProcessorQueryMsg, Vec<MessageBatch>>(
            &processor_contract,
            &ProcessorQueryMsg::GetQueue {
                from: None,
                to: None,
                priority: Priority::Medium,
            },
        )
        .unwrap();

    assert_eq!(query_med_prio_queue.len(), 1);

    // Ticking a second time will put the function in a pending callback confirmation state, removing it from the queue
    wasm.execute::<ProcessorExecuteMsg>(
        &processor_contract,
        &ProcessorExecuteMsg::PermissionlessAction(ProcessorPermissionlessMsg::Tick {}),
        &[],
        &setup.owner_accounts[0],
    )
    .unwrap();

    // Confirm that we have no more batches in the queue
    let query_med_prio_queue = wasm
        .query::<ProcessorQueryMsg, Vec<MessageBatch>>(
            &processor_contract,
            &ProcessorQueryMsg::GetQueue {
                from: None,
                to: None,
                priority: Priority::Medium,
            },
        )
        .unwrap();

    assert_eq!(query_med_prio_queue.len(), 0);

    // Sending the wrong callback will re-add the batch to the queue to retry the function
    let callback = Binary::from("Wrong".as_bytes());

    wasm.execute::<TestLibraryExecuteMsg>(
        &test_library_contract,
        &TestLibraryExecuteMsg::SendCallback {
            to: processor_contract.to_string(),
            callback,
        },
        &[],
        &setup.owner_accounts[0],
    )
    .unwrap();

    // Confirm that we have it in the queue again
    let query_med_prio_queue = wasm
        .query::<ProcessorQueryMsg, Vec<MessageBatch>>(
            &processor_contract,
            &ProcessorQueryMsg::GetQueue {
                from: None,
                to: None,
                priority: Priority::Medium,
            },
        )
        .unwrap();

    assert_eq!(query_med_prio_queue.len(), 1);

    setup.app.increase_time(5);

    // Tick again to retry the message
    wasm.execute::<ProcessorExecuteMsg>(
        &processor_contract,
        &ProcessorExecuteMsg::PermissionlessAction(ProcessorPermissionlessMsg::Tick {}),
        &[],
        &setup.owner_accounts[0],
    )
    .unwrap();

    // Check that it's not in the queue
    let query_med_prio_queue = wasm
        .query::<ProcessorQueryMsg, Vec<MessageBatch>>(
            &processor_contract,
            &ProcessorQueryMsg::GetQueue {
                from: None,
                to: None,
                priority: Priority::Medium,
            },
        )
        .unwrap();

    assert_eq!(query_med_prio_queue.len(), 0);

    // Send the right callback to confirm
    let callback = Binary::from("Confirmed".as_bytes());

    wasm.execute::<TestLibraryExecuteMsg>(
        &test_library_contract,
        &TestLibraryExecuteMsg::SendCallback {
            to: processor_contract.to_string(),
            callback,
        },
        &[],
        &setup.owner_accounts[0],
    )
    .unwrap();

    // It shouldn't be in the queue now and we should have the confirmed callback
    let query_med_prio_queue = wasm
        .query::<ProcessorQueryMsg, Vec<MessageBatch>>(
            &processor_contract,
            &ProcessorQueryMsg::GetQueue {
                from: None,
                to: None,
                priority: Priority::Medium,
            },
        )
        .unwrap();

    assert_eq!(query_med_prio_queue.len(), 0);

    let query_callbacks = wasm
        .query::<QueryMsg, Vec<ProcessorCallbackInfo>>(
            &authorization_contract,
            &QueryMsg::ProcessorCallbacks {
                start_after: None,
                limit: None,
            },
        )
        .unwrap();

    assert_eq!(query_callbacks.len(), 1);
    assert_eq!(query_callbacks[0].messages.len(), 2);
    assert_eq!(
        query_callbacks[0].execution_result,
        ExecutionResult::Success
    );
}

#[test]
fn refund_and_burn_tokens_after_callback() {
    let setup = NeutronTestAppBuilder::new().build().unwrap();

    let wasm = Wasm::new(&setup.app);
    let bank = Bank::new(&setup.app);

    let (authorization_contract, processor_contract) =
        store_and_instantiate_authorization_with_processor_contract(
            &setup.app,
            &setup.owner_accounts[0],
            setup.owner_addr.to_string(),
            vec![setup.subowner_addr.to_string()],
        );
    let test_library_contract =
        store_and_instantiate_test_library(&wasm, &setup.owner_accounts[0], None);

    // We'll create an authorization that we'll force to fail and succeed once to check that refund and burning works
    let authorizations = vec![AuthorizationBuilder::new()
        .with_label("permissioned-with-limit")
        .with_mode(AuthorizationModeInfo::Permissioned(
            PermissionTypeInfo::WithCallLimit(vec![(
                setup.user_accounts[0].address(),
                // Mint two tokens to also check concurrent executions
                Uint128::new(2),
            )]),
        ))
<<<<<<< HEAD
        .with_actions_config(
            NonAtomicActionsConfigBuilder::new()
                .with_action(
                    NonAtomicActionBuilder::new()
                        .with_contract_address(&test_library_contract)
=======
        .with_subroutine(
            NonAtomicSubroutineBuilder::new()
                .with_function(
                    NonAtomicFunctionBuilder::new()
                        .with_contract_address(&test_service_contract)
>>>>>>> 0075ac3c
                        .with_message_details(MessageDetails {
                            message_type: MessageType::CosmwasmExecuteMsg,
                            message: Message {
                                name: "will_succeed_if_true".to_string(),
                                params_restrictions: None,
                            },
                        })
                        .build(),
                )
                .build(),
        )
        .build()];

    // Create the authorization and messages that will be sent
    wasm.execute::<ExecuteMsg>(
        &authorization_contract,
        &ExecuteMsg::PermissionedAction(PermissionedMsg::CreateAuthorizations { authorizations }),
        &[],
        &setup.owner_accounts[0],
    )
    .unwrap();

    let binary =
        Binary::from(serde_json::to_vec(&TestLibraryExecuteMsg::WillSucceedIfTrue {}).unwrap());

    let message1 = ProcessorMessage::CosmwasmExecuteMsg { msg: binary };

    // The token that was minted to the user
    let permission_token =
        build_tokenfactory_denom(&authorization_contract, "permissioned-with-limit");

    // Sending the message will enqueue into the processor
    wasm.execute::<ExecuteMsg>(
        &authorization_contract,
        &ExecuteMsg::PermissionlessAction(PermissionlessMsg::SendMsgs {
            label: "permissioned-with-limit".to_string(),
            messages: vec![message1.clone()],
            ttl: None,
        }),
        &[Coin {
            denom: permission_token.clone(),
            amount: "1".to_string(),
        }],
        &setup.user_accounts[0],
    )
    .unwrap();

    // Trying to send again will fail because there's only 1 concurrent execution allowed
    let error = wasm
        .execute::<ExecuteMsg>(
            &authorization_contract,
            &ExecuteMsg::PermissionlessAction(PermissionlessMsg::SendMsgs {
                label: "permissioned-with-limit".to_string(),
                messages: vec![message1.clone()],
                ttl: None,
            }),
            &[Coin {
                denom: permission_token.clone(),
                amount: "1".to_string(),
            }],
            &setup.user_accounts[0],
        )
        .unwrap_err();

    assert!(error.to_string().contains(
        ContractError::Authorization(AuthorizationErrorReason::MaxConcurrentExecutionsReached {})
            .to_string()
            .as_str()
    ));

    // Let's balance of the user to verify he only has 1 token left
    let balance = bank
        .query_balance(&QueryBalanceRequest {
            address: setup.user_accounts[0].address(),
            denom: permission_token.clone(),
        })
        .unwrap();

    assert_eq!(balance.balance.unwrap().amount, "1");

    // Ticking the processor will make it fail and send a Rejected callback, which should refund the token to the user
    wasm.execute::<ProcessorExecuteMsg>(
        &processor_contract,
        &ProcessorExecuteMsg::PermissionlessAction(ProcessorPermissionlessMsg::Tick {}),
        &[],
        &setup.owner_accounts[0],
    )
    .unwrap();

    // Check that the user has been refunded
    let balance = bank
        .query_balance(&QueryBalanceRequest {
            address: setup.user_accounts[0].address(),
            denom: permission_token.clone(),
        })
        .unwrap();

    assert_eq!(balance.balance.unwrap().amount, "2");

    // Now we should be able to enqueue again
    wasm.execute::<ExecuteMsg>(
        &authorization_contract,
        &ExecuteMsg::PermissionlessAction(PermissionlessMsg::SendMsgs {
            label: "permissioned-with-limit".to_string(),
            messages: vec![message1],
            ttl: None,
        }),
        &[Coin {
            denom: permission_token.clone(),
            amount: "1".to_string(),
        }],
        &setup.user_accounts[0],
    )
    .unwrap();

    // Modify the test library to make the message succeed when it eventually executes
    wasm.execute::<TestLibraryExecuteMsg>(
        &test_library_contract,
        &TestLibraryExecuteMsg::SetCondition { condition: true },
        &[],
        &setup.owner_accounts[0],
    )
    .unwrap();

    // Ticking the processor will make it succeed and send a Success callback, which should burn the token instead of refunding it
    wasm.execute::<ProcessorExecuteMsg>(
        &processor_contract,
        &ProcessorExecuteMsg::PermissionlessAction(ProcessorPermissionlessMsg::Tick {}),
        &[],
        &setup.owner_accounts[0],
    )
    .unwrap();

    // Verify that user still has 1 token and contract doesn't have any
    let user_balance = bank
        .query_balance(&QueryBalanceRequest {
            address: setup.user_accounts[0].address(),
            denom: permission_token.clone(),
        })
        .unwrap();

    assert_eq!(user_balance.balance.unwrap().amount, "1");

    let contract_balance = bank
        .query_balance(&QueryBalanceRequest {
            address: authorization_contract.clone(),
            denom: permission_token.clone(),
        })
        .unwrap();

    assert_eq!(contract_balance.balance.unwrap().amount, "0");
}

#[test]
fn migration() {
    let setup = NeutronTestAppBuilder::new().build().unwrap();

    let wasm = Wasm::new(&setup.app);

    let (authorization_contract, processor_contract) =
        store_and_instantiate_authorization_with_processor_contract(
            &setup.app,
            &setup.owner_accounts[0],
            setup.owner_addr.to_string(),
            vec![setup.subowner_addr.to_string()],
        );
    let test_library_contract = store_and_instantiate_test_library(
        &wasm,
        &setup.owner_accounts[0],
        Some(&processor_contract),
    );

    // Store it again to get a new code id
    let wasm_byte_code =
        std::fs::read(format!("{}/valence_test_library.wasm", ARTIFACTS_DIR)).unwrap();

    let code_id = wasm
        .store_code(&wasm_byte_code, None, &setup.owner_accounts[0])
        .unwrap()
        .data
        .code_id;

    // Create an authorization with 1 function to migrate
    let authorizations = vec![AuthorizationBuilder::new()
        .with_label("permissionless")
<<<<<<< HEAD
        .with_actions_config(
            AtomicActionsConfigBuilder::new()
                .with_action(
                    AtomicActionBuilder::new()
                        .with_contract_address(LibraryAccountType::Addr(
                            test_library_contract.clone(),
=======
        .with_subroutine(
            AtomicSubroutineBuilder::new()
                .with_function(
                    AtomicFunctionBuilder::new()
                        .with_contract_address(ServiceAccountType::Addr(
                            test_service_contract.clone(),
>>>>>>> 0075ac3c
                        ))
                        .with_message_details(MessageDetails {
                            message_type: MessageType::CosmwasmMigrateMsg,
                            message: Message {
                                name: "migrate".to_string(),
                                params_restrictions: None,
                            },
                        })
                        .build(),
                )
                .build(),
        )
        .build()];

    // Create the authorization and send the message
    wasm.execute::<ExecuteMsg>(
        &authorization_contract,
        &ExecuteMsg::PermissionedAction(PermissionedMsg::CreateAuthorizations { authorizations }),
        &[],
        &setup.owner_accounts[0],
    )
    .unwrap();

    let binary = Binary::from(
        serde_json::to_vec(&valence_test_library::msg::MigrateMsg::Migrate {
            new_condition: true,
        })
        .unwrap(),
    );
    let message = ProcessorMessage::CosmwasmMigrateMsg {
        code_id,
        msg: binary,
    };

    // Send the message
    wasm.execute::<ExecuteMsg>(
        &authorization_contract,
        &ExecuteMsg::PermissionlessAction(PermissionlessMsg::SendMsgs {
            label: "permissionless".to_string(),
            messages: vec![message],
            ttl: None,
        }),
        &[],
        &setup.user_accounts[0],
    )
    .unwrap();

    // Ticking the first time will make the migration succeed
    wasm.execute::<ProcessorExecuteMsg>(
        &processor_contract,
        &ProcessorExecuteMsg::PermissionlessAction(ProcessorPermissionlessMsg::Tick {}),
        &[],
        &setup.owner_accounts[0],
    )
    .unwrap();

    // Check that it was removed from the queue and we got the callback
    let query_med_prio_queue = wasm
        .query::<ProcessorQueryMsg, Vec<MessageBatch>>(
            &processor_contract,
            &ProcessorQueryMsg::GetQueue {
                from: None,
                to: None,
                priority: Priority::Medium,
            },
        )
        .unwrap();

    assert_eq!(query_med_prio_queue.len(), 0);

    let query_callbacks = wasm
        .query::<QueryMsg, Vec<ProcessorCallbackInfo>>(
            &authorization_contract,
            &QueryMsg::ProcessorCallbacks {
                start_after: None,
                limit: None,
            },
        )
        .unwrap();

    assert_eq!(query_callbacks.len(), 1);
    assert_eq!(query_callbacks[0].messages.len(), 1);
    assert_eq!(
        query_callbacks[0].execution_result,
        ExecutionResult::Success
    );

    // Check that indeed it was migrated by querying the contract
    let query_condition = wasm
        .query::<TestLibraryQueryMsg, bool>(
            &test_library_contract,
            &TestLibraryQueryMsg::Condition {},
        )
        .unwrap();

    assert!(query_condition);
}<|MERGE_RESOLUTION|>--- conflicted
+++ resolved
@@ -897,19 +897,11 @@
     let authorizations = vec![AuthorizationBuilder::new()
         .with_label("permissionless")
         .with_max_concurrent_executions(10)
-<<<<<<< HEAD
-        .with_actions_config(
-            AtomicActionsConfigBuilder::new()
-                .with_action(
-                    AtomicActionBuilder::new()
-                        .with_contract_address(LibraryAccountType::Addr(test_library_contract))
-=======
         .with_subroutine(
             AtomicSubroutineBuilder::new()
                 .with_function(
                     AtomicFunctionBuilder::new()
-                        .with_contract_address(ServiceAccountType::Addr(test_service_contract))
->>>>>>> 0075ac3c
+                        .with_contract_address(LibraryAccountType::Addr(test_library_contract))
                         .build(),
                 )
                 .build(),
@@ -1020,21 +1012,12 @@
         AuthorizationBuilder::new()
             .with_label("permissionless-atomic")
             .with_max_concurrent_executions(2)
-<<<<<<< HEAD
-            .with_actions_config(
-                AtomicActionsConfigBuilder::new()
-                    .with_action(
-                        AtomicActionBuilder::new()
-                            .with_contract_address(LibraryAccountType::Addr(
-                                test_library_contract.clone(),
-=======
             .with_subroutine(
                 AtomicSubroutineBuilder::new()
                     .with_function(
                         AtomicFunctionBuilder::new()
-                            .with_contract_address(ServiceAccountType::Addr(
-                                test_service_contract.clone(),
->>>>>>> 0075ac3c
+                            .with_contract_address(LibraryAccountType::Addr(
+                                test_library_contract.clone(),
                             ))
                             .with_message_details(MessageDetails {
                                 message_type: MessageType::CosmwasmExecuteMsg,
@@ -1055,19 +1038,11 @@
         AuthorizationBuilder::new()
             .with_label("permissionless-non-atomic")
             .with_max_concurrent_executions(2)
-<<<<<<< HEAD
-            .with_actions_config(
-                NonAtomicActionsConfigBuilder::new()
-                    .with_action(
-                        NonAtomicActionBuilder::new()
-                            .with_contract_address(&test_library_contract.clone())
-=======
             .with_subroutine(
                 NonAtomicSubroutineBuilder::new()
                     .with_function(
                         NonAtomicFunctionBuilder::new()
-                            .with_contract_address(&test_service_contract.clone())
->>>>>>> 0075ac3c
+                            .with_contract_address(&test_library_contract.clone())
                             .with_message_details(MessageDetails {
                                 message_type: MessageType::CosmwasmExecuteMsg,
                                 message: Message {
@@ -1294,21 +1269,12 @@
         AuthorizationBuilder::new()
             .with_label("permissionless")
             .with_max_concurrent_executions(10)
-<<<<<<< HEAD
-            .with_actions_config(
-                AtomicActionsConfigBuilder::new()
-                    .with_action(
-                        AtomicActionBuilder::new()
-                            .with_contract_address(LibraryAccountType::Addr(
-                                test_library_contract.clone(),
-=======
             .with_subroutine(
                 AtomicSubroutineBuilder::new()
                     .with_function(
                         AtomicFunctionBuilder::new()
-                            .with_contract_address(ServiceAccountType::Addr(
-                                test_service_contract.clone(),
->>>>>>> 0075ac3c
+                            .with_contract_address(LibraryAccountType::Addr(
+                                test_library_contract.clone(),
                             ))
                             .with_message_details(MessageDetails {
                                 message_type: MessageType::CosmwasmExecuteMsg,
@@ -1330,21 +1296,12 @@
                     .address()
                     .to_string()]),
             ))
-<<<<<<< HEAD
-            .with_actions_config(
-                AtomicActionsConfigBuilder::new()
-                    .with_action(
-                        AtomicActionBuilder::new()
-                            .with_contract_address(LibraryAccountType::Addr(
-                                test_library_contract.clone(),
-=======
             .with_subroutine(
                 AtomicSubroutineBuilder::new()
                     .with_function(
                         AtomicFunctionBuilder::new()
-                            .with_contract_address(ServiceAccountType::Addr(
-                                test_service_contract.clone(),
->>>>>>> 0075ac3c
+                            .with_contract_address(LibraryAccountType::Addr(
+                                test_library_contract.clone(),
                             ))
                             .with_message_details(MessageDetails {
                                 message_type: MessageType::CosmwasmExecuteMsg,
@@ -1562,17 +1519,10 @@
                     times: RetryTimes::Indefinitely,
                     interval: Duration::Time(2),
                 })
-<<<<<<< HEAD
-                .with_action(
-                    AtomicActionBuilder::new()
+                .with_function(
+                    AtomicFunctionBuilder::new()
                         .with_contract_address(LibraryAccountType::Addr(
                             test_library_contract.clone(),
-=======
-                .with_function(
-                    AtomicFunctionBuilder::new()
-                        .with_contract_address(ServiceAccountType::Addr(
-                            test_service_contract.clone(),
->>>>>>> 0075ac3c
                         ))
                         .with_message_details(MessageDetails {
                             message_type: MessageType::CosmwasmExecuteMsg,
@@ -1583,17 +1533,10 @@
                         })
                         .build(),
                 )
-<<<<<<< HEAD
-                .with_action(
-                    AtomicActionBuilder::new()
+                .with_function(
+                    AtomicFunctionBuilder::new()
                         .with_contract_address(LibraryAccountType::Addr(
                             test_library_contract.clone(),
-=======
-                .with_function(
-                    AtomicFunctionBuilder::new()
-                        .with_contract_address(ServiceAccountType::Addr(
-                            test_service_contract.clone(),
->>>>>>> 0075ac3c
                         ))
                         .with_message_details(MessageDetails {
                             message_type: MessageType::CosmwasmExecuteMsg,
@@ -1604,17 +1547,10 @@
                         })
                         .build(),
                 )
-<<<<<<< HEAD
-                .with_action(
-                    AtomicActionBuilder::new()
+                .with_function(
+                    AtomicFunctionBuilder::new()
                         .with_contract_address(LibraryAccountType::Addr(
                             test_library_contract.clone(),
-=======
-                .with_function(
-                    AtomicFunctionBuilder::new()
-                        .with_contract_address(ServiceAccountType::Addr(
-                            test_service_contract.clone(),
->>>>>>> 0075ac3c
                         ))
                         .with_message_details(MessageDetails {
                             message_type: MessageType::CosmwasmExecuteMsg,
@@ -1769,19 +1705,11 @@
     // We'll create an authorization with 3 functions, where the first one and third will always succeed but the second one will fail until we modify the contract to succeed
     let authorizations = vec![AuthorizationBuilder::new()
         .with_label("permissionless")
-<<<<<<< HEAD
-        .with_actions_config(
-            NonAtomicActionsConfigBuilder::new()
-                .with_action(
-                    NonAtomicActionBuilder::new()
-                        .with_contract_address(&test_library_contract)
-=======
         .with_subroutine(
             NonAtomicSubroutineBuilder::new()
                 .with_function(
                     NonAtomicFunctionBuilder::new()
-                        .with_contract_address(&test_service_contract)
->>>>>>> 0075ac3c
+                        .with_contract_address(&test_library_contract)
                         .with_message_details(MessageDetails {
                             message_type: MessageType::CosmwasmExecuteMsg,
                             message: Message {
@@ -1791,15 +1719,9 @@
                         })
                         .build(),
                 )
-<<<<<<< HEAD
-                .with_action(
-                    NonAtomicActionBuilder::new()
-                        .with_contract_address(&test_library_contract)
-=======
                 .with_function(
                     NonAtomicFunctionBuilder::new()
-                        .with_contract_address(&test_service_contract)
->>>>>>> 0075ac3c
+                        .with_contract_address(&test_library_contract)
                         .with_retry_logic(RetryLogic {
                             times: RetryTimes::Indefinitely,
                             interval: Duration::Time(2),
@@ -1813,15 +1735,9 @@
                         })
                         .build(),
                 )
-<<<<<<< HEAD
-                .with_action(
-                    NonAtomicActionBuilder::new()
-                        .with_contract_address(&test_library_contract)
-=======
                 .with_function(
                     NonAtomicFunctionBuilder::new()
-                        .with_contract_address(&test_service_contract)
->>>>>>> 0075ac3c
+                        .with_contract_address(&test_library_contract)
                         .with_message_details(MessageDetails {
                             message_type: MessageType::CosmwasmExecuteMsg,
                             message: Message {
@@ -2030,17 +1946,10 @@
                     times: RetryTimes::Amount(5),
                     interval: Duration::Time(2),
                 })
-<<<<<<< HEAD
-                .with_action(
-                    AtomicActionBuilder::new()
+                .with_function(
+                    AtomicFunctionBuilder::new()
                         .with_contract_address(LibraryAccountType::Addr(
                             test_library_contract.clone(),
-=======
-                .with_function(
-                    AtomicFunctionBuilder::new()
-                        .with_contract_address(ServiceAccountType::Addr(
-                            test_service_contract.clone(),
->>>>>>> 0075ac3c
                         ))
                         .with_message_details(MessageDetails {
                             message_type: MessageType::CosmwasmExecuteMsg,
@@ -2051,17 +1960,10 @@
                         })
                         .build(),
                 )
-<<<<<<< HEAD
-                .with_action(
-                    AtomicActionBuilder::new()
+                .with_function(
+                    AtomicFunctionBuilder::new()
                         .with_contract_address(LibraryAccountType::Addr(
                             test_library_contract.clone(),
-=======
-                .with_function(
-                    AtomicFunctionBuilder::new()
-                        .with_contract_address(ServiceAccountType::Addr(
-                            test_service_contract.clone(),
->>>>>>> 0075ac3c
                         ))
                         .with_message_details(MessageDetails {
                             message_type: MessageType::CosmwasmExecuteMsg,
@@ -2200,19 +2102,11 @@
     // We'll create an authorization with 3 functions, where the first one and third will always succeed but the second one will fail until we modify the contract to succeed
     let authorizations = vec![AuthorizationBuilder::new()
         .with_label("permissionless")
-<<<<<<< HEAD
-        .with_actions_config(
-            NonAtomicActionsConfigBuilder::new()
-                .with_action(
-                    NonAtomicActionBuilder::new()
-                        .with_contract_address(&test_library_contract)
-=======
         .with_subroutine(
             NonAtomicSubroutineBuilder::new()
                 .with_function(
                     NonAtomicFunctionBuilder::new()
-                        .with_contract_address(&test_service_contract)
->>>>>>> 0075ac3c
+                        .with_contract_address(&test_library_contract)
                         .with_message_details(MessageDetails {
                             message_type: MessageType::CosmwasmExecuteMsg,
                             message: Message {
@@ -2222,15 +2116,9 @@
                         })
                         .build(),
                 )
-<<<<<<< HEAD
-                .with_action(
-                    NonAtomicActionBuilder::new()
-                        .with_contract_address(&test_library_contract)
-=======
                 .with_function(
                     NonAtomicFunctionBuilder::new()
-                        .with_contract_address(&test_service_contract)
->>>>>>> 0075ac3c
+                        .with_contract_address(&test_library_contract)
                         .with_retry_logic(RetryLogic {
                             times: RetryTimes::Amount(5),
                             interval: Duration::Time(2),
@@ -2347,21 +2235,12 @@
     let authorizations = vec![
         AuthorizationBuilder::new()
             .with_label("permissionless-atomic")
-<<<<<<< HEAD
-            .with_actions_config(
-                AtomicActionsConfigBuilder::new()
-                    .with_action(
-                        AtomicActionBuilder::new()
-                            .with_contract_address(LibraryAccountType::Addr(
-                                test_library_contract.clone(),
-=======
             .with_subroutine(
                 AtomicSubroutineBuilder::new()
                     .with_function(
                         AtomicFunctionBuilder::new()
-                            .with_contract_address(ServiceAccountType::Addr(
-                                test_service_contract.clone(),
->>>>>>> 0075ac3c
+                            .with_contract_address(LibraryAccountType::Addr(
+                                test_library_contract.clone(),
                             ))
                             .with_message_details(MessageDetails {
                                 message_type: MessageType::CosmwasmExecuteMsg,
@@ -2372,17 +2251,10 @@
                             })
                             .build(),
                     )
-<<<<<<< HEAD
-                    .with_action(
-                        AtomicActionBuilder::new()
+                    .with_function(
+                        AtomicFunctionBuilder::new()
                             .with_contract_address(LibraryAccountType::Addr(
                                 test_library_contract.clone(),
-=======
-                    .with_function(
-                        AtomicFunctionBuilder::new()
-                            .with_contract_address(ServiceAccountType::Addr(
-                                test_service_contract.clone(),
->>>>>>> 0075ac3c
                             ))
                             .with_message_details(MessageDetails {
                                 message_type: MessageType::CosmwasmExecuteMsg,
@@ -2398,19 +2270,11 @@
             .build(),
         AuthorizationBuilder::new()
             .with_label("permissionless-non-atomic")
-<<<<<<< HEAD
-            .with_actions_config(
-                NonAtomicActionsConfigBuilder::new()
-                    .with_action(
-                        NonAtomicActionBuilder::new()
-                            .with_contract_address(&test_library_contract.clone())
-=======
             .with_subroutine(
                 NonAtomicSubroutineBuilder::new()
                     .with_function(
                         NonAtomicFunctionBuilder::new()
-                            .with_contract_address(&test_service_contract.clone())
->>>>>>> 0075ac3c
+                            .with_contract_address(&test_library_contract.clone())
                             .with_message_details(MessageDetails {
                                 message_type: MessageType::CosmwasmExecuteMsg,
                                 message: Message {
@@ -2420,15 +2284,9 @@
                             })
                             .build(),
                     )
-<<<<<<< HEAD
-                    .with_action(
-                        NonAtomicActionBuilder::new()
-                            .with_contract_address(&test_library_contract)
-=======
                     .with_function(
                         NonAtomicFunctionBuilder::new()
-                            .with_contract_address(&test_service_contract)
->>>>>>> 0075ac3c
+                            .with_contract_address(&test_library_contract)
                             .with_message_details(MessageDetails {
                                 message_type: MessageType::CosmwasmExecuteMsg,
                                 message: Message {
@@ -2589,19 +2447,11 @@
     // We'll create an authorization with 2 functions, where both will succeed but second one needs to confirmed with a callback
     let authorizations = vec![AuthorizationBuilder::new()
         .with_label("permissionless")
-<<<<<<< HEAD
-        .with_actions_config(
-            NonAtomicActionsConfigBuilder::new()
-                .with_action(
-                    NonAtomicActionBuilder::new()
-                        .with_contract_address(&test_library_contract)
-=======
         .with_subroutine(
             NonAtomicSubroutineBuilder::new()
                 .with_function(
                     NonAtomicFunctionBuilder::new()
-                        .with_contract_address(&test_service_contract)
->>>>>>> 0075ac3c
+                        .with_contract_address(&test_library_contract)
                         .with_message_details(MessageDetails {
                             message_type: MessageType::CosmwasmExecuteMsg,
                             message: Message {
@@ -2611,15 +2461,9 @@
                         })
                         .build(),
                 )
-<<<<<<< HEAD
-                .with_action(
-                    NonAtomicActionBuilder::new()
-                        .with_contract_address(&test_library_contract)
-=======
                 .with_function(
                     NonAtomicFunctionBuilder::new()
-                        .with_contract_address(&test_service_contract)
->>>>>>> 0075ac3c
+                        .with_contract_address(&test_library_contract)
                         .with_retry_logic(RetryLogic {
                             times: RetryTimes::Indefinitely,
                             interval: Duration::Time(2),
@@ -2631,13 +2475,8 @@
                                 params_restrictions: None,
                             },
                         })
-<<<<<<< HEAD
-                        .with_callback_confirmation(ActionCallback {
+                        .with_callback_confirmation(FunctionCallback {
                             contract_address: Addr::unchecked(test_library_contract.to_string()),
-=======
-                        .with_callback_confirmation(FunctionCallback {
-                            contract_address: Addr::unchecked(test_service_contract.to_string()),
->>>>>>> 0075ac3c
                             callback_message: Binary::from("Confirmed".as_bytes()),
                         })
                         .build(),
@@ -2844,19 +2683,11 @@
                 Uint128::new(2),
             )]),
         ))
-<<<<<<< HEAD
-        .with_actions_config(
-            NonAtomicActionsConfigBuilder::new()
-                .with_action(
-                    NonAtomicActionBuilder::new()
-                        .with_contract_address(&test_library_contract)
-=======
         .with_subroutine(
             NonAtomicSubroutineBuilder::new()
                 .with_function(
                     NonAtomicFunctionBuilder::new()
-                        .with_contract_address(&test_service_contract)
->>>>>>> 0075ac3c
+                        .with_contract_address(&test_library_contract)
                         .with_message_details(MessageDetails {
                             message_type: MessageType::CosmwasmExecuteMsg,
                             message: Message {
@@ -3042,21 +2873,12 @@
     // Create an authorization with 1 function to migrate
     let authorizations = vec![AuthorizationBuilder::new()
         .with_label("permissionless")
-<<<<<<< HEAD
-        .with_actions_config(
-            AtomicActionsConfigBuilder::new()
-                .with_action(
-                    AtomicActionBuilder::new()
-                        .with_contract_address(LibraryAccountType::Addr(
-                            test_library_contract.clone(),
-=======
         .with_subroutine(
             AtomicSubroutineBuilder::new()
                 .with_function(
                     AtomicFunctionBuilder::new()
-                        .with_contract_address(ServiceAccountType::Addr(
-                            test_service_contract.clone(),
->>>>>>> 0075ac3c
+                        .with_contract_address(LibraryAccountType::Addr(
+                            test_library_contract.clone(),
                         ))
                         .with_message_details(MessageDetails {
                             message_type: MessageType::CosmwasmMigrateMsg,
