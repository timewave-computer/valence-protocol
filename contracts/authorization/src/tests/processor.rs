--- conflicted
+++ resolved
@@ -54,10 +54,6 @@
             &setup.accounts[0],
             setup.owner_addr.to_string(),
             vec![setup.subowner_addr.to_string()],
-<<<<<<< HEAD
-            vec![],
-=======
->>>>>>> 59824abe
         );
 
     // We'll create two authorization, one with high priority and one without to test the correct queueing of messages
@@ -306,10 +302,6 @@
             &setup.accounts[0],
             setup.owner_addr.to_string(),
             vec![setup.subowner_addr.to_string()],
-<<<<<<< HEAD
-            vec![],
-=======
->>>>>>> 59824abe
         );
 
     // We'll create an authorization with max concurrent executions and check that we can't queue more than that
@@ -418,10 +410,6 @@
             &setup.accounts[0],
             setup.owner_addr.to_string(),
             vec![setup.subowner_addr.to_string()],
-<<<<<<< HEAD
-            vec![],
-=======
->>>>>>> 59824abe
         );
 
     // We'll create two authorization, one with high priority and one without to test the correct queueing of messages
@@ -898,10 +886,6 @@
             &setup.accounts[0],
             setup.owner_addr.to_string(),
             vec![setup.subowner_addr.to_string()],
-<<<<<<< HEAD
-            vec![],
-=======
->>>>>>> 59824abe
         );
     let test_service_contract = store_and_instantiate_test_service(&wasm, &setup.accounts[0], None);
 
@@ -1014,10 +998,6 @@
             &setup.accounts[0],
             setup.owner_addr.to_string(),
             vec![setup.subowner_addr.to_string()],
-<<<<<<< HEAD
-            vec![],
-=======
->>>>>>> 59824abe
         );
     let test_service_contract = store_and_instantiate_test_service(&wasm, &setup.accounts[0], None);
 
@@ -1268,10 +1248,6 @@
             &setup.accounts[0],
             setup.owner_addr.to_string(),
             vec![setup.subowner_addr.to_string()],
-<<<<<<< HEAD
-            vec![],
-=======
->>>>>>> 59824abe
         );
     let test_service_contract = store_and_instantiate_test_service(&wasm, &setup.accounts[0], None);
 
@@ -1511,10 +1487,6 @@
             &setup.accounts[0],
             setup.owner_addr.to_string(),
             vec![setup.subowner_addr.to_string()],
-<<<<<<< HEAD
-            vec![],
-=======
->>>>>>> 59824abe
         );
     let test_service_contract = store_and_instantiate_test_service(&wasm, &setup.accounts[0], None);
 
@@ -1700,10 +1672,6 @@
             &setup.accounts[0],
             setup.owner_addr.to_string(),
             vec![setup.subowner_addr.to_string()],
-<<<<<<< HEAD
-            vec![],
-=======
->>>>>>> 59824abe
         );
     let test_service_contract = store_and_instantiate_test_service(&wasm, &setup.accounts[0], None);
 
@@ -1931,10 +1899,6 @@
             &setup.accounts[0],
             setup.owner_addr.to_string(),
             vec![setup.subowner_addr.to_string()],
-<<<<<<< HEAD
-            vec![],
-=======
->>>>>>> 59824abe
         );
     let test_service_contract = store_and_instantiate_test_service(&wasm, &setup.accounts[0], None);
 
@@ -2092,10 +2056,6 @@
             &setup.accounts[0],
             setup.owner_addr.to_string(),
             vec![setup.subowner_addr.to_string()],
-<<<<<<< HEAD
-            vec![],
-=======
->>>>>>> 59824abe
         );
     let test_service_contract = store_and_instantiate_test_service(&wasm, &setup.accounts[0], None);
 
@@ -2227,10 +2187,6 @@
             &setup.accounts[0],
             setup.owner_addr.to_string(),
             vec![setup.subowner_addr.to_string()],
-<<<<<<< HEAD
-            vec![],
-=======
->>>>>>> 59824abe
         );
     let test_service_contract = store_and_instantiate_test_service(&wasm, &setup.accounts[0], None);
 
@@ -2439,10 +2395,6 @@
             &setup.accounts[0],
             setup.owner_addr.to_string(),
             vec![setup.subowner_addr.to_string()],
-<<<<<<< HEAD
-            vec![],
-=======
->>>>>>> 59824abe
         );
     let test_service_contract = store_and_instantiate_test_service(&wasm, &setup.accounts[0], None);
 
@@ -2670,10 +2622,6 @@
             &setup.accounts[0],
             setup.owner_addr.to_string(),
             vec![setup.subowner_addr.to_string()],
-<<<<<<< HEAD
-            vec![],
-=======
->>>>>>> 59824abe
         );
     let test_service_contract =
         store_and_instantiate_test_service(&wasm, &setup.accounts[0], Some(&processor_contract));
