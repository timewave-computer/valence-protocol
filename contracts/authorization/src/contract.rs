<<<<<<< HEAD
use authorization_utils::{
    authorization::{
        Authorization, AuthorizationInfo, AuthorizationMode, AuthorizationState, PermissionType,
        Priority,
    },
    domain::ExternalDomain,
};
#[cfg(not(feature = "library"))]
use cosmwasm_std::entry_point;
=======
>>>>>>> faaccda9
use cosmwasm_std::{
    to_json_binary, Addr, Binary, Deps, DepsMut, Empty, Env, MessageInfo, Order, Response,
    StdResult, Storage, Uint128,
};
use cw_ownable::{assert_owner, get_ownership, initialize_owner, is_owner};
use cw_storage_plus::Bound;
use cw_utils::Expiration;
use neutron_sdk::bindings::msg::NeutronMsg;
use valence_authorization_utils::{
    authorization::{
        Authorization, AuthorizationInfo, AuthorizationMode, AuthorizationState, PermissionType,
        Priority, StartTime,
    },
    domain::ExternalDomain,
};

use crate::{
    authorization::Validate,
    domain::add_domain,
    error::{AuthorizationErrorReason, ContractError, UnauthorizedReason},
    msg::{ExecuteMsg, InstantiateMsg, Mint, OwnerMsg, QueryMsg, SubOwnerMsg, UserMsg},
    state::{AUTHORIZATIONS, EXTERNAL_DOMAINS, PROCESSOR_ON_MAIN_DOMAIN, SUB_OWNERS},
};

// pagination info for queries
const MAX_PAGE_LIMIT: u32 = 250;

const CONTRACT_NAME: &str = env!("CARGO_PKG_NAME");
const CONTRACT_VERSION: &str = env!("CARGO_PKG_VERSION");

#[cfg_attr(not(feature = "library"), entry_point)]
pub fn instantiate(
    mut deps: DepsMut,
    _env: Env,
    info: MessageInfo,
    msg: InstantiateMsg,
) -> Result<Response, ContractError> {
    cw2::set_contract_version(deps.storage, CONTRACT_NAME, CONTRACT_VERSION)?;

    // Set up owners and initial subowners
    initialize_owner(
        deps.storage,
        deps.api,
        Some(
            deps.api
                .addr_validate(msg.owner.unwrap_or(info.sender).as_str())?
                .as_str(),
        ),
    )?;

    for sub_owner in msg.sub_owners {
        SUB_OWNERS.save(
            deps.storage,
            deps.api.addr_validate(sub_owner.as_str())?,
            &Empty {},
        )?;
    }

    // Save processor on main domain
    PROCESSOR_ON_MAIN_DOMAIN.save(
        deps.storage,
        &deps.api.addr_validate(msg.processor.as_str())?,
    )?;

    // Save all external domains

    for domain in msg.external_domains {
        add_domain(deps.branch(), domain)?;
    }

    Ok(Response::new().add_attribute("method", "instantiate_authorization"))
}

#[cfg_attr(not(feature = "library"), entry_point)]
pub fn execute(
    deps: DepsMut,
    env: Env,
    info: MessageInfo,
    msg: ExecuteMsg,
) -> Result<Response<NeutronMsg>, ContractError> {
    match msg {
        ExecuteMsg::UpdateOwnership(action) => update_ownership(deps, env, info, action),
        ExecuteMsg::OwnerAction(owner_msg) => {
            assert_owner(deps.storage, &info.sender)?;
            match owner_msg {
                OwnerMsg::AddSubOwner { sub_owner } => add_sub_owner(deps, sub_owner),
                OwnerMsg::RemoveSubOwner { sub_owner } => remove_sub_owner(deps, sub_owner),
            }
        }
        ExecuteMsg::SubOwnerAction(sub_owner_msg) => {
            assert_owner_or_subowner(deps.storage, info.sender)?;
            match sub_owner_msg {
                SubOwnerMsg::AddExternalDomains { external_domains } => {
                    add_external_domains(deps, external_domains)
                }
                SubOwnerMsg::CreateAuthorizations { authorizations } => {
                    create_authorizations(deps, env, authorizations)
                }
                SubOwnerMsg::ModifyAuthorization {
                    label,
                    start_time,
                    expiration,
                    max_concurrent_executions,
                    priority,
                } => modify_authorization(
                    deps,
                    label,
                    start_time,
                    expiration,
                    max_concurrent_executions,
                    priority,
                ),
                SubOwnerMsg::DisableAuthorization { label } => disable_authorization(deps, label),
                SubOwnerMsg::EnableAuthorization { label } => enable_authorization(deps, label),
                SubOwnerMsg::MintAuthorizations { label, mints } => {
                    mint_authorizations(deps, env, label, mints)
                }
            }
        }
        ExecuteMsg::UserAction(user_msg) => match user_msg {
            UserMsg::SendMsgs { label, messages } => send_msgs(deps, env, info, label, messages),
        },
    }
}

fn update_ownership(
    deps: DepsMut,
    env: Env,
    info: MessageInfo,
    action: cw_ownable::Action,
) -> Result<Response<NeutronMsg>, ContractError> {
    let ownership = cw_ownable::update_ownership(deps, &env.block, &info.sender, action)?;
    Ok(Response::new().add_attributes(ownership.into_attributes()))
}

fn add_sub_owner(deps: DepsMut, sub_owner: Addr) -> Result<Response<NeutronMsg>, ContractError> {
    SUB_OWNERS.save(
        deps.storage,
        deps.api.addr_validate(sub_owner.as_str())?,
        &Empty {},
    )?;

    Ok(Response::new()
        .add_attribute("action", "add_sub_owner")
        .add_attribute("sub_owner", sub_owner))
}

fn remove_sub_owner(deps: DepsMut, sub_owner: Addr) -> Result<Response<NeutronMsg>, ContractError> {
    SUB_OWNERS.remove(deps.storage, sub_owner.clone());

    Ok(Response::new()
        .add_attribute("action", "remove_sub_owner")
        .add_attribute("sub_owner", sub_owner))
}

fn add_external_domains(
    mut deps: DepsMut,
    external_domains: Vec<ExternalDomain>,
) -> Result<Response<NeutronMsg>, ContractError> {
    for domain in external_domains {
        add_domain(deps.branch(), domain)?;
    }

    Ok(Response::new().add_attribute("action", "add_external_domains"))
}

fn create_authorizations(
    deps: DepsMut,
    env: Env,
    authorizations: Vec<AuthorizationInfo>,
) -> Result<Response<NeutronMsg>, ContractError> {
    let mut tokenfactory_msgs = vec![];

    for each_authorization in authorizations {
        let authorization = each_authorization.into_authorization(&env.block);

        // Check that it doesn't exist yet
        if AUTHORIZATIONS.has(deps.storage, authorization.label.clone()) {
            return Err(ContractError::Authorization(
                AuthorizationErrorReason::LabelAlreadyExists(authorization.label.clone()),
            ));
        }

        // Perform all validations on the authorization
        authorization.validate(deps.storage)?;

        // If Authorization is permissioned we need to create the tokenfactory token and mint the corresponding amounts to the addresses that can
        // execute the authorization
        if let AuthorizationMode::Permissioned(permission_type) = &authorization.mode {
            // We will always create the token if it's permissioned
            let create_token_msg = NeutronMsg::submit_create_denom(authorization.label.clone());
            tokenfactory_msgs.push(create_token_msg);

            // Full denom of the token that will be created
            let denom =
                build_tokenfactory_denom(env.contract.address.as_str(), &authorization.label);

            match permission_type {
                // If there is a call limit we will mint the amount of tokens specified in the call limit for each address and these will be burned after each correct execution
                PermissionType::WithCallLimit(call_limits) => {
                    for (addr, limit) in call_limits {
                        deps.api.addr_validate(addr.as_str())?;
                        let mint_msg = NeutronMsg::submit_mint_tokens(&denom, *limit, addr);
                        tokenfactory_msgs.push(mint_msg);
                    }
                }
                // If it has no call limit we will mint 1 token for each address which will be used to verify if they can execute the authorization via a query
                PermissionType::WithoutCallLimit(addrs) => {
                    for addr in addrs {
                        deps.api.addr_validate(addr.as_str())?;
                        let mint_msg = NeutronMsg::submit_mint_tokens(&denom, Uint128::one(), addr);
                        tokenfactory_msgs.push(mint_msg);
                    }
                }
            }
        }

        // Save the authorization in the state
        AUTHORIZATIONS.save(deps.storage, authorization.label.clone(), &authorization)?;
    }

    Ok(Response::new()
        .add_attribute("action", "create_authorizations")
        .add_messages(tokenfactory_msgs))
}

fn modify_authorization(
    deps: DepsMut,
    label: String,
    start_time: Option<StartTime>,
    expiration: Option<Expiration>,
    max_concurrent_executions: Option<u64>,
    priority: Option<Priority>,
) -> Result<Response<NeutronMsg>, ContractError> {
    let mut authorization = AUTHORIZATIONS
        .load(deps.storage, label.clone())
        .map_err(|_| {
            ContractError::Authorization(AuthorizationErrorReason::DoesNotExist(label.clone()))
        })?;

    if let Some(start_time) = start_time {
        authorization.start_time = start_time;
    }

    if let Some(expiration) = expiration {
        authorization.expiration = expiration;
    }

    if let Some(max_concurrent_executions) = max_concurrent_executions {
        authorization.max_concurrent_executions = max_concurrent_executions;
    }
    if let Some(priority) = priority {
        authorization.priority = priority;
    }

    authorization.validate(deps.storage)?;

    AUTHORIZATIONS.save(deps.storage, label, &authorization)?;

    Ok(Response::new().add_attribute("action", "modify_authorization"))
}

fn disable_authorization(
    deps: DepsMut,
    label: String,
) -> Result<Response<NeutronMsg>, ContractError> {
    let mut authorization = AUTHORIZATIONS
        .load(deps.storage, label.clone())
        .map_err(|_| {
            ContractError::Authorization(AuthorizationErrorReason::DoesNotExist(label.clone()))
        })?;

    authorization.state = AuthorizationState::Disabled;

    AUTHORIZATIONS.save(deps.storage, label, &authorization)?;

    Ok(Response::new().add_attribute("action", "disable_authorization"))
}

fn enable_authorization(
    deps: DepsMut,
    label: String,
) -> Result<Response<NeutronMsg>, ContractError> {
    let mut authorization = AUTHORIZATIONS
        .load(deps.storage, label.clone())
        .map_err(|_| {
            ContractError::Authorization(AuthorizationErrorReason::DoesNotExist(label.clone()))
        })?;

    authorization.state = AuthorizationState::Enabled;

    AUTHORIZATIONS.save(deps.storage, label, &authorization)?;

    Ok(Response::new().add_attribute("action", "enable_authorization"))
}

fn mint_authorizations(
    deps: DepsMut,
    env: Env,
    label: String,
    mints: Vec<Mint>,
) -> Result<Response<NeutronMsg>, ContractError> {
    let authorization = AUTHORIZATIONS
        .load(deps.storage, label.clone())
        .map_err(|_| {
            ContractError::Authorization(AuthorizationErrorReason::DoesNotExist(label.clone()))
        })?;

    let token_factory_msgs = match authorization.mode {
        AuthorizationMode::Permissioned(_) => Ok(mints.iter().map(|mint| {
            NeutronMsg::submit_mint_tokens(
                build_tokenfactory_denom(env.contract.address.as_str(), &label),
                mint.amount,
                mint.address.clone(),
            )
        })),
        AuthorizationMode::Permissionless => Err(ContractError::Authorization(
            AuthorizationErrorReason::CantMintForPermissionless {},
        )),
    }?;

    Ok(Response::new()
        .add_attribute("action", "mint_authorizations")
        .add_messages(token_factory_msgs))
}

fn send_msgs(
    deps: DepsMut,
    env: Env,
    info: MessageInfo,
    label: String,
    messages: Vec<Binary>,
) -> Result<Response<NeutronMsg>, ContractError> {
    let authorization = AUTHORIZATIONS
        .load(deps.storage, label.clone())
        .map_err(|_| {
            ContractError::Authorization(AuthorizationErrorReason::DoesNotExist(label.clone()))
        })?;

    authorization.validate_executable(
        deps.storage,
        &env.block,
        deps.querier,
        env.contract.address.as_str(),
        &info,
        &messages,
    )?;

    // TODO: Add messages to response
    Ok(Response::new()
        .add_attribute("action", "send_msgs")
        .add_attribute("authorization_label", authorization.label))
}

#[cfg_attr(not(feature = "library"), entry_point)]
pub fn query(deps: Deps, _env: Env, msg: QueryMsg) -> StdResult<Binary> {
    match msg {
        QueryMsg::Ownership {} => to_json_binary(&get_ownership(deps.storage)?),
        QueryMsg::SubOwners {} => to_json_binary(&get_sub_owners(deps)?),
        QueryMsg::Processor {} => to_json_binary(&get_processor(deps)?),
        QueryMsg::ExternalDomains { start_after, limit } => {
            to_json_binary(&get_external_domains(deps, start_after, limit))
        }
        QueryMsg::Authorizations { start_after, limit } => {
            to_json_binary(&get_authorizations(deps, start_after, limit))
        }
    }
}

fn get_sub_owners(deps: Deps) -> StdResult<Vec<Addr>> {
    let sub_owners = SUB_OWNERS
        .range(deps.storage, None, None, Order::Ascending)
        .map(|item| {
            let (k, _) = item?;
            Ok(k)
        })
        .collect::<StdResult<Vec<Addr>>>()?;
    Ok(sub_owners)
}

fn get_processor(deps: Deps) -> StdResult<Addr> {
    PROCESSOR_ON_MAIN_DOMAIN.load(deps.storage)
}

fn get_external_domains(
    deps: Deps,
    start_after: Option<String>,
    limit: Option<u32>,
) -> Vec<ExternalDomain> {
    let limit = limit.unwrap_or(MAX_PAGE_LIMIT).min(MAX_PAGE_LIMIT);
    let start = start_after.map(Bound::exclusive);

    EXTERNAL_DOMAINS
        .range(deps.storage, start, None, Order::Ascending)
        .take(limit as usize)
        .filter_map(Result::ok)
        .map(|(_, ed)| ed)
        .collect()
}

fn get_authorizations(
    deps: Deps,
    start_after: Option<String>,
    limit: Option<u32>,
) -> Vec<Authorization> {
    let limit = limit.unwrap_or(MAX_PAGE_LIMIT).min(MAX_PAGE_LIMIT);
    let start = start_after.map(Bound::exclusive);

    AUTHORIZATIONS
        .range(deps.storage, start, None, Order::Ascending)
        .take(limit as usize)
        .filter_map(Result::ok)
        .map(|(_, auth)| auth)
        .collect()
}

// Helpers

/// Asserts that the caller is the owner or a subowner
fn assert_owner_or_subowner(store: &dyn Storage, address: Addr) -> Result<(), ContractError> {
    if !is_owner(store, &address)? && !SUB_OWNERS.has(store, address) {
        return Err(ContractError::Unauthorized(
            UnauthorizedReason::NotAllowed {},
        ));
    }
    Ok(())
}

/// Returns the full denom of a tokenfactory token: factory/<contract_address>/<label>
pub fn build_tokenfactory_denom(contract_address: &str, label: &str) -> String {
    format!("factory/{}/{}", contract_address, label)
}<|MERGE_RESOLUTION|>--- conflicted
+++ resolved
@@ -1,17 +1,5 @@
-<<<<<<< HEAD
-use authorization_utils::{
-    authorization::{
-        Authorization, AuthorizationInfo, AuthorizationMode, AuthorizationState, PermissionType,
-        Priority,
-    },
-    domain::ExternalDomain,
-};
-#[cfg(not(feature = "library"))]
-use cosmwasm_std::entry_point;
-=======
->>>>>>> faaccda9
 use cosmwasm_std::{
-    to_json_binary, Addr, Binary, Deps, DepsMut, Empty, Env, MessageInfo, Order, Response,
+    entry_point, to_json_binary, Addr, Binary, Deps, DepsMut, Empty, Env, MessageInfo, Order, Response,
     StdResult, Storage, Uint128,
 };
 use cw_ownable::{assert_owner, get_ownership, initialize_owner, is_owner};
