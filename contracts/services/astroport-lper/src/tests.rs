--- conflicted
+++ resolved
@@ -4,7 +4,7 @@
         bank::v1beta1::{MsgSend, QueryAllBalancesRequest, QueryBalanceRequest},
         base::v1beta1::Coin as BankCoin,
     },
-    Account, Bank, Module, Wasm,
+    Account, Bank, Module, NeutronTestApp, Wasm,
 };
 use valence_astroport_utils::suite::{AstroportTestAppBuilder, AstroportTestAppSetup};
 use valence_service_utils::{
@@ -180,6 +180,16 @@
     .unwrap()
     .data
     .address
+}
+
+fn query_balance_amount(bank: &Bank<'_, NeutronTestApp>, address: String, denom: String) -> u128 {
+    bank.query_balance(&QueryBalanceRequest { address, denom })
+        .unwrap()
+        .balance
+        .unwrap()
+        .amount
+        .parse()
+        .unwrap()
 }
 
 #[test]
@@ -690,41 +700,17 @@
     let wasm = Wasm::new(&setup.inner.app);
     let bank = Bank::new(&setup.inner.app);
 
-<<<<<<< HEAD
-    let error = wasm
-        .execute::<ExecuteMsg<ActionMsgs, OptionalServiceConfig>>(
-            &setup.lper_addr,
-            &ExecuteMsg::ProcessAction(ActionMsgs::ProvideSingleSidedLiquidity {
-                asset: setup.inner.pool_asset1.clone(),
-                limit: Some(Uint128::new(1)),
-                expected_pool_ratio_range: None,
-            }),
-            &[],
-            setup.inner.processor_acc(),
-        )
-        .unwrap_err();
-=======
-    let query_balance = |address: &str| -> u128 {
-        bank.query_balance(&QueryBalanceRequest {
-            address: address.to_string(),
-            denom: setup.inner.pool_asset1.clone(),
-        })
-        .unwrap()
-        .balance
-        .unwrap()
-        .amount
-        .parse()
-        .unwrap()
-    };
->>>>>>> d97ff810
-
-    let input_acc_balance_before = query_balance(&setup.input_acc);
+    let input_acc_balance_before = query_balance_amount(
+        &bank,
+        setup.input_acc.clone(),
+        setup.inner.pool_asset1.clone(),
+    );
 
     let liquidity_provided = 500_000u128;
 
-    wasm.execute::<ExecuteMsg<ActionsMsgs, OptionalServiceConfig>>(
-        &setup.lper_addr,
-        &ExecuteMsg::ProcessAction(ActionsMsgs::ProvideSingleSidedLiquidity {
+    wasm.execute::<ExecuteMsg<ActionMsgs, OptionalServiceConfig>>(
+        &setup.lper_addr,
+        &ExecuteMsg::ProcessAction(ActionMsgs::ProvideSingleSidedLiquidity {
             asset: setup.inner.pool_asset1.clone(),
             limit: Some(Uint128::new(liquidity_provided)),
             expected_pool_ratio_range: None,
@@ -734,7 +720,8 @@
     )
     .unwrap();
 
-    let input_acc_balance_after = query_balance(&setup.input_acc);
+    let input_acc_balance_after =
+        query_balance_amount(&bank, setup.input_acc, setup.inner.pool_asset1.clone());
 
     assert!(input_acc_balance_after > 0);
     assert_eq!(
