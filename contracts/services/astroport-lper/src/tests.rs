--- conflicted
+++ resolved
@@ -13,11 +13,7 @@
 };
 
 use crate::msg::{
-<<<<<<< HEAD
-    ActionMsgs, AssetData, LiquidityProviderConfig, OptionalServiceConfig, PoolType, ServiceConfig,
-=======
-    ActionsMsgs, AssetData, LiquidityProviderConfig, PoolType, ServiceConfig, ServiceConfigUpdate,
->>>>>>> 588cc567
+    ActionMsgs, AssetData, LiquidityProviderConfig, PoolType, ServiceConfig, ServiceConfigUpdate,
 };
 
 const CONTRACT_PATH: &str = "../../../artifacts";
@@ -218,11 +214,7 @@
     };
 
     let error = wasm
-<<<<<<< HEAD
-        .execute::<ExecuteMsg<ActionMsgs, OptionalServiceConfig>>(
-=======
-        .execute::<ExecuteMsg<ActionsMsgs, ServiceConfigUpdate>>(
->>>>>>> 588cc567
+        .execute::<ExecuteMsg<ActionMsgs, ServiceConfigUpdate>>(
             &setup.lper_addr,
             &ExecuteMsg::UpdateConfig {
                 new_config: new_config.clone(),
@@ -238,11 +230,7 @@
             .as_str(),
     ),);
 
-<<<<<<< HEAD
-    wasm.execute::<ExecuteMsg<ActionMsgs, OptionalServiceConfig>>(
-=======
-    wasm.execute::<ExecuteMsg<ActionsMsgs, ServiceConfigUpdate>>(
->>>>>>> 588cc567
+    wasm.execute::<ExecuteMsg<ActionMsgs, ServiceConfigUpdate>>(
         &setup.lper_addr,
         &ExecuteMsg::UpdateConfig { new_config },
         &[],
@@ -257,11 +245,7 @@
     let wasm = Wasm::new(&setup.inner.app);
 
     let error = wasm
-<<<<<<< HEAD
-        .execute::<ExecuteMsg<ActionMsgs, OptionalServiceConfig>>(
-=======
-        .execute::<ExecuteMsg<ActionsMsgs, ServiceConfigUpdate>>(
->>>>>>> 588cc567
+        .execute::<ExecuteMsg<ActionMsgs, ServiceConfigUpdate>>(
             &setup.lper_addr,
             &ExecuteMsg::UpdateProcessor {
                 processor: setup.inner.owner_acc().address(),
@@ -277,11 +261,7 @@
             .as_str(),
     ),);
 
-<<<<<<< HEAD
-    wasm.execute::<ExecuteMsg<ActionMsgs, OptionalServiceConfig>>(
-=======
-    wasm.execute::<ExecuteMsg<ActionsMsgs, ServiceConfigUpdate>>(
->>>>>>> 588cc567
+    wasm.execute::<ExecuteMsg<ActionMsgs, ServiceConfigUpdate>>(
         &setup.lper_addr,
         &ExecuteMsg::UpdateProcessor {
             processor: setup.inner.owner_acc().address(),
@@ -298,11 +278,7 @@
     let wasm = Wasm::new(&setup.inner.app);
 
     let error = wasm
-<<<<<<< HEAD
-        .execute::<ExecuteMsg<ActionMsgs, OptionalServiceConfig>>(
-=======
-        .execute::<ExecuteMsg<ActionsMsgs, ServiceConfigUpdate>>(
->>>>>>> 588cc567
+        .execute::<ExecuteMsg<ActionMsgs, ServiceConfigUpdate>>(
             &setup.lper_addr,
             &ExecuteMsg::UpdateOwnership(cw_ownable::Action::TransferOwnership {
                 new_owner: setup.inner.processor_acc().address(),
@@ -319,11 +295,7 @@
             .as_str(),
     ),);
 
-<<<<<<< HEAD
-    wasm.execute::<ExecuteMsg<ActionMsgs, OptionalServiceConfig>>(
-=======
-    wasm.execute::<ExecuteMsg<ActionsMsgs, ServiceConfigUpdate>>(
->>>>>>> 588cc567
+    wasm.execute::<ExecuteMsg<ActionMsgs, ServiceConfigUpdate>>(
         &setup.lper_addr,
         &ExecuteMsg::UpdateOwnership(cw_ownable::Action::TransferOwnership {
             new_owner: setup.inner.processor_acc().address(),
@@ -441,11 +413,7 @@
     let wasm = Wasm::new(&setup.inner.app);
 
     let error = wasm
-<<<<<<< HEAD
-        .execute::<ExecuteMsg<ActionMsgs, OptionalServiceConfig>>(
-=======
-        .execute::<ExecuteMsg<ActionsMsgs, ServiceConfigUpdate>>(
->>>>>>> 588cc567
+        .execute::<ExecuteMsg<ActionMsgs, ServiceConfigUpdate>>(
             &setup.lper_addr,
             &ExecuteMsg::ProcessAction(ActionMsgs::ProvideDoubleSidedLiquidity {
                 expected_pool_ratio_range: None,
@@ -461,11 +429,7 @@
             .as_str(),
     ),);
 
-<<<<<<< HEAD
-    wasm.execute::<ExecuteMsg<ActionMsgs, OptionalServiceConfig>>(
-=======
-    wasm.execute::<ExecuteMsg<ActionsMsgs, ServiceConfigUpdate>>(
->>>>>>> 588cc567
+    wasm.execute::<ExecuteMsg<ActionMsgs, ServiceConfigUpdate>>(
         &setup.lper_addr,
         &ExecuteMsg::ProcessAction(ActionMsgs::ProvideDoubleSidedLiquidity {
             expected_pool_ratio_range: None,
@@ -501,11 +465,7 @@
         .iter()
         .any(|c| c.denom == setup.inner.pool_asset2));
 
-<<<<<<< HEAD
-    wasm.execute::<ExecuteMsg<ActionMsgs, OptionalServiceConfig>>(
-=======
-    wasm.execute::<ExecuteMsg<ActionsMsgs, ServiceConfigUpdate>>(
->>>>>>> 588cc567
+    wasm.execute::<ExecuteMsg<ActionMsgs, ServiceConfigUpdate>>(
         &setup.lper_addr,
         &ExecuteMsg::ProcessAction(ActionMsgs::ProvideDoubleSidedLiquidity {
             expected_pool_ratio_range: None,
@@ -567,11 +527,7 @@
         .iter()
         .any(|c| c.denom == setup.inner.pool_asset2));
 
-<<<<<<< HEAD
-    wasm.execute::<ExecuteMsg<ActionMsgs, OptionalServiceConfig>>(
-=======
-    wasm.execute::<ExecuteMsg<ActionsMsgs, ServiceConfigUpdate>>(
->>>>>>> 588cc567
+    wasm.execute::<ExecuteMsg<ActionMsgs, ServiceConfigUpdate>>(
         &setup.lper_addr,
         &ExecuteMsg::ProcessAction(ActionMsgs::ProvideDoubleSidedLiquidity {
             expected_pool_ratio_range: None,
@@ -630,11 +586,7 @@
         .iter()
         .any(|c| c.denom == setup.inner.pool_asset2));
 
-<<<<<<< HEAD
-    wasm.execute::<ExecuteMsg<ActionMsgs, OptionalServiceConfig>>(
-=======
-    wasm.execute::<ExecuteMsg<ActionsMsgs, ServiceConfigUpdate>>(
->>>>>>> 588cc567
+    wasm.execute::<ExecuteMsg<ActionMsgs, ServiceConfigUpdate>>(
         &setup.lper_addr,
         &ExecuteMsg::ProcessAction(ActionMsgs::ProvideSingleSidedLiquidity {
             asset: setup.inner.pool_asset1.clone(),
@@ -702,11 +654,7 @@
         .iter()
         .any(|c| c.denom == setup.inner.pool_asset2));
 
-<<<<<<< HEAD
-    wasm.execute::<ExecuteMsg<ActionMsgs, OptionalServiceConfig>>(
-=======
-    wasm.execute::<ExecuteMsg<ActionsMsgs, ServiceConfigUpdate>>(
->>>>>>> 588cc567
+    wasm.execute::<ExecuteMsg<ActionMsgs, ServiceConfigUpdate>>(
         &setup.lper_addr,
         &ExecuteMsg::ProcessAction(ActionMsgs::ProvideSingleSidedLiquidity {
             asset: setup.inner.pool_asset1.clone(),
@@ -760,11 +708,7 @@
 
     let liquidity_provided = 500_000u128;
 
-<<<<<<< HEAD
-    wasm.execute::<ExecuteMsg<ActionMsgs, OptionalServiceConfig>>(
-=======
-    wasm.execute::<ExecuteMsg<ActionsMsgs, ServiceConfigUpdate>>(
->>>>>>> 588cc567
+    wasm.execute::<ExecuteMsg<ActionMsgs, ServiceConfigUpdate>>(
         &setup.lper_addr,
         &ExecuteMsg::ProcessAction(ActionMsgs::ProvideSingleSidedLiquidity {
             asset: setup.inner.pool_asset1.clone(),
