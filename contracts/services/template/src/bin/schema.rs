--- conflicted
+++ resolved
@@ -1,20 +1,12 @@
 use cosmwasm_schema::write_api;
 
 use valence_service_utils::msg::{ExecuteMsg, InstantiateMsg};
-<<<<<<< HEAD
-use valence_template_service::msg::{ActionMsgs, OptionalServiceConfig, QueryMsg, ServiceConfig};
-=======
-use valence_template_service::msg::{ActionsMsgs, QueryMsg, ServiceConfig, ServiceConfigUpdate};
->>>>>>> 588cc567
+use valence_template_service::msg::{ActionMsgs, QueryMsg, ServiceConfig, ServiceConfigUpdate};
 
 fn main() {
     write_api! {
         instantiate: InstantiateMsg<ServiceConfig>,
-<<<<<<< HEAD
-        execute: ExecuteMsg<ActionMsgs,OptionalServiceConfig>,
-=======
-        execute: ExecuteMsg<ActionsMsgs,ServiceConfigUpdate>,
->>>>>>> 588cc567
+        execute: ExecuteMsg<ActionMsgs,ServiceConfigUpdate>,
         query: QueryMsg,
     }
 }