[package]
name    = "valence-splitter"
version = "0.1.0"
authors = ["Art3mix <r3mix.il@gmail.com>"]
edition = "2021"

# See more keys and their definitions at https://doc.rust-lang.org/cargo/reference/manifest.html

[lib]
crate-type = ["cdylib", "rlib"]

[features]
# use library feature to disable all instantiate/execute/query exports
library = []

[package.metadata.scripts]
optimize = """docker run --rm -v "$(pwd)":/code \
  --mount type=volume,source="$(basename "$(pwd)")_cache",target=/target \
  --mount type=volume,source=registry_cache,target=/usr/local/cargo/registry \
  cosmwasm/optimizer:0.16.0
"""

[dependencies]
<<<<<<< HEAD
cosmwasm-schema      = { workspace = true }
cosmwasm-std         = { workspace = true }
cw-storage-plus      = { workspace = true }
cw2                  = { workspace = true }
schemars             = { workspace = true }
serde                = { workspace = true }
thiserror            = { workspace = true }
valence-macros       = { workspace = true }
cw-ownable           = { workspace = true }
valence-base-account = { workspace = true }
services-utils       = { workspace = true }
=======
cosmwasm-schema = { workspace = true }
cosmwasm-std    = { workspace = true }
cw-storage-plus = { workspace = true }
cw2             = { workspace = true }
schemars        = { workspace = true }
serde           = { workspace = true }
thiserror       = { workspace = true }
valence-macros  = { workspace = true }
cw-ownable      = { workspace = true }
base-account    = { workspace = true }
services-utils  = { workspace = true }
service-base    = { workspace = true }
>>>>>>> 67e6f32d

[dev-dependencies]
cw-multi-test = { workspace = true }<|MERGE_RESOLUTION|>--- conflicted
+++ resolved
@@ -21,7 +21,7 @@
 """
 
 [dependencies]
-<<<<<<< HEAD
+
 cosmwasm-schema      = { workspace = true }
 cosmwasm-std         = { workspace = true }
 cw-storage-plus      = { workspace = true }
@@ -33,20 +33,7 @@
 cw-ownable           = { workspace = true }
 valence-base-account = { workspace = true }
 services-utils       = { workspace = true }
-=======
-cosmwasm-schema = { workspace = true }
-cosmwasm-std    = { workspace = true }
-cw-storage-plus = { workspace = true }
-cw2             = { workspace = true }
-schemars        = { workspace = true }
-serde           = { workspace = true }
-thiserror       = { workspace = true }
-valence-macros  = { workspace = true }
-cw-ownable      = { workspace = true }
-base-account    = { workspace = true }
-services-utils  = { workspace = true }
-service-base    = { workspace = true }
->>>>>>> 67e6f32d
+service-base         = { workspace = true }
 
 [dev-dependencies]
 cw-multi-test = { workspace = true }