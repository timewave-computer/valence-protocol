--- conflicted
+++ resolved
@@ -1,15 +1,10 @@
-<<<<<<< HEAD
 use crate::msg::{
     Config, FunctionMsgs, IbcTransferAmount, QueryMsg, RemoteChainInfo, ServiceConfig,
 };
-use cosmwasm_std::{coin, Addr, Empty, Uint128, Uint64};
-=======
-use crate::msg::{ActionMsgs, Config, IbcTransferAmount, QueryMsg, RemoteChainInfo, ServiceConfig};
 use cosmwasm_std::{
     coin, to_json_binary, Addr, Api, BlockInfo, CustomMsg, CustomQuery, Empty, Storage, Uint128,
     Uint64,
 };
->>>>>>> 032bdaab
 use cw_multi_test::{
     error::AnyResult, no_init, AppBuilder, AppResponse, ContractWrapper, CosmosRouter, Executor,
     Module,
