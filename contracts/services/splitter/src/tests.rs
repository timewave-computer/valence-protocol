--- conflicted
+++ resolved
@@ -9,7 +9,7 @@
 use valence_service_utils::{
     denoms::CheckedDenom,
     msg::{ExecuteMsg, InstantiateMsg},
-    testing::{ServiceTestSuite, ServiceTestSuiteBase}, ServiceAccountType,
+    testing::{ServiceTestSuite, ServiceTestSuiteBase},
 };
 
 const NTRN: &str = "untrn";
@@ -110,11 +110,7 @@
     }
 
     fn splitter_config(&self, splits: Vec<UncheckedSplitConfig>) -> ServiceConfig {
-<<<<<<< HEAD
-        ServiceConfig::new(self.input_addr.as_str(), splits)
-=======
         ServiceConfig::new(self.input_addr(), splits)
->>>>>>> fe2b579d
     }
 
     fn cw20_token_init(&mut self, name: &str, symbol: &str, amount: u128, addr: String) -> Addr {
@@ -361,11 +357,8 @@
         STARS,
         &suite.input_addr,
     ));
-<<<<<<< HEAD
-    cfg.input_addr = ServiceAccountType::Addr(output_addr.to_string());
-=======
+
     cfg.input_addr = (&output_addr).into();
->>>>>>> fe2b579d
 
     // Execute update config action
     suite.update_config(svc.clone(), cfg).unwrap();
