--- conflicted
+++ resolved
@@ -1,12 +1,7 @@
 use crate::msg::{
-<<<<<<< HEAD
-    ActionMsgs, Config, QueryMsg, RatioConfig, ServiceConfig, SplitConfig, UncheckedRatioConfig,
-    UncheckedSplitConfig,
-=======
     ActionMsgs, Config, QueryMsg, ServiceConfig, SplitAmount, SplitConfig, UncheckedSplitConfig,
->>>>>>> d66324c8
 };
-use cosmwasm_std::{coin, Addr, Coin, Decimal, Uint128};
+use cosmwasm_std::{coin, Addr, Coin, Decimal};
 use cw20::Cw20Coin;
 use cw_multi_test::{error::AnyResult, App, AppResponse, ContractWrapper, Executor};
 use cw_ownable::Ownership;
@@ -259,55 +254,8 @@
 }
 
 #[test]
-<<<<<<< HEAD
-#[should_panic(expected = "Configuration error: Invalid split config: amount cannot be 0.")]
-fn instantiate_fails_for_zero_amount() {
-    let mut suite = SplitterTestSuite::default();
-
-    let input_addr = suite.account_init("input_account", vec![]);
-
-    // Configure splitter with invalid split config
-    let split_cfg = UncheckedSplitConfig::new(
-        UncheckedDenom::Native(NTRN.into()),
-        &input_addr,
-        Some(Uint128::zero()),
-        None,
-    );
-    let cfg = suite.splitter_config(vec![split_cfg]);
-
-    // Instantiate Splitter contract
-    suite.splitter_init(&cfg);
-}
-
-#[test]
-#[should_panic(expected = "Configuration error: Invalid split config: ratio cannot be 0.")]
-fn instantiate_fails_for_zero_ratio() {
-    let mut suite = SplitterTestSuite::default();
-
-    let input_addr = suite.account_init("input_account", vec![]);
-
-    // Configure reverse splitter with invalid split config
-    let split_cfg = UncheckedSplitConfig::new(
-        UncheckedDenom::Native(NTRN.into()),
-        &input_addr,
-        None,
-        Some(UncheckedRatioConfig::FixedRatio(Decimal::zero())),
-    );
-    let cfg = suite.splitter_config(vec![split_cfg]);
-
-    // Instantiate Splitter contract
-    suite.splitter_init(&cfg);
-}
-
-#[test]
-#[should_panic(
-    expected = "Configuration error: Duplicate split 'Native(\"untrn\")|AccountAddr(\"cosmwasm1ea6n0jqm0hj663khx7a5xklsmjgrazjp9vjeewejn84sanr0wgxq2p70xl\")' in split config."
-)]
-fn instantiate_fails_for_duplicate_split() {
-=======
 #[should_panic(expected = "Configuration error: Invalid split config: ratio cannot be zero.")]
 fn instantiate_fails_for_zero_ratio() {
->>>>>>> d66324c8
     let mut suite = SplitterTestSuite::default();
 
     let input_addr = suite.account_init("input_account", vec![]);
