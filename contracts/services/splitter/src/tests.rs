use crate::msg::{
    ActionMsgs, Config, QueryMsg, ServiceConfig, SplitAmount, SplitConfig, UncheckedSplitConfig,
};
use cosmwasm_std::{coin, Addr, Coin, Decimal};
use cw20::Cw20Coin;
use cw_multi_test::{error::AnyResult, App, AppResponse, ContractWrapper, Executor};
use cw_ownable::Ownership;
use getset::{Getters, Setters};
use valence_service_utils::{
    denoms::CheckedDenom,
    msg::{ExecuteMsg, InstantiateMsg},
    testing::{ServiceTestSuite, ServiceTestSuiteBase},
};

const NTRN: &str = "untrn";
const STARS: &str = "ustars";
const MEME: &str = "umeme";
const CATZ: &str = "ucatz";
const ZERO: u128 = 0u128;
const ONE: u128 = 1u128;
const ONE_MILLION: u128 = 1_000_000_000_000_u128;
const TEN_MILLION: u128 = 10_000_000_000_000_u128;
const HUNDRED_MILLION: u128 = 100_000_000_000_000_u128;
const HALF_MILLION: u128 = ONE_MILLION / 2;
const FIVE_MILLION: u128 = TEN_MILLION / 2;

#[derive(Getters, Setters)]
struct SplitterTestSuite {
    #[getset(get)]
    inner: ServiceTestSuiteBase,
    #[getset(get)]
    splitter_code_id: u64,
    #[getset(get)]
    dyn_ratio_code_id: u64,
    #[getset(get)]
    input_addr: Addr,
    #[getset(get)]
    input_balances: Option<Vec<(u128, String)>>,
}

impl Default for SplitterTestSuite {
    fn default() -> Self {
        Self::new(None)
    }
}

#[allow(dead_code)]
impl SplitterTestSuite {
    pub fn new(input_balances: Option<Vec<(u128, String)>>) -> Self {
        let mut inner = ServiceTestSuiteBase::new();

        let input_addr = inner.get_contract_addr(inner.account_code_id(), "input_account");

        // Forwarder contract
        let splitter_code = ContractWrapper::new(
            crate::contract::execute,
            crate::contract::instantiate,
            crate::contract::query,
        );

        let splitter_code_id = inner.app_mut().store_code(Box::new(splitter_code));

        let dyn_ratio_code = ContractWrapper::new(
            valence_test_dynamic_ratio::contract::execute,
            valence_test_dynamic_ratio::contract::instantiate,
            valence_test_dynamic_ratio::contract::query,
        );

        let dyn_ratio_code_id = inner.app_mut().store_code(Box::new(dyn_ratio_code));

        Self {
            inner,
            splitter_code_id,
            dyn_ratio_code_id,
            input_addr,
            input_balances,
        }
    }

    pub fn splitter_init(&mut self, cfg: &ServiceConfig) -> Addr {
        let init_msg = InstantiateMsg {
            owner: self.owner().to_string(),
            processor: self.processor().to_string(),
            config: cfg.clone(),
        };
        let addr = self.contract_init(self.splitter_code_id, "splitter", &init_msg, &[]);

        let input_addr = self.input_addr().clone();
        if self.app_mut().contract_data(&input_addr).is_err() {
            let account_addr = self.account_init("input_account", vec![addr.to_string()]);
            assert_eq!(account_addr, input_addr);

            if let Some(balances) = self.input_balances.as_ref().cloned() {
                let amounts = balances
                    .iter()
                    .map(|(amount, denom)| coin(*amount, denom.to_string()))
                    .collect::<Vec<Coin>>();
                self.init_balance(&input_addr, amounts);
            }
        }

        addr
    }

    pub fn dyn_ratio_contract_init(&mut self, denom: &str, ratio: Decimal) -> Addr {
        let init_msg = valence_test_dynamic_ratio::msg::InstantiateMsg {
            denom_ratios: [(denom.to_string(), ratio)].into(),
        };
        self.contract_init(self.dyn_ratio_code_id, "dynamic_ratio", &init_msg, &[])
    }

    fn splitter_config(&self, splits: Vec<UncheckedSplitConfig>) -> ServiceConfig {
        ServiceConfig::new(self.input_addr.to_string(), splits)
    }

    fn cw20_token_init(&mut self, name: &str, symbol: &str, amount: u128, addr: String) -> Addr {
        self.cw20_init(
            name,
            symbol,
            6,
            vec![Cw20Coin {
                address: addr.to_string(),
                amount: amount.into(),
            }],
        )
    }

    fn execute_split(&mut self, addr: Addr) -> AnyResult<AppResponse> {
        self.contract_execute(
            addr,
            &ExecuteMsg::<_, ServiceConfig>::ProcessAction(ActionMsgs::Split {}),
        )
    }

    fn update_config(&mut self, addr: Addr, new_config: ServiceConfig) -> AnyResult<AppResponse> {
        let owner = self.owner().clone();
        self.app_mut().execute_contract(
            owner,
            addr,
            &ExecuteMsg::<ActionMsgs, ServiceConfig>::UpdateConfig { new_config },
            &[],
        )
    }
}

impl ServiceTestSuite for SplitterTestSuite {
    fn app(&self) -> &App {
        self.inner.app()
    }

    fn app_mut(&mut self) -> &mut App {
        self.inner.app_mut()
    }

    fn owner(&self) -> &Addr {
        self.inner.owner()
    }

    fn processor(&self) -> &Addr {
        self.inner.processor()
    }

    fn account_code_id(&self) -> u64 {
        self.inner.account_code_id()
    }

    fn cw20_code_id(&self) -> u64 {
        self.inner.cw20_code_id()
    }
}

// Instantiation & configuration tests

#[test]
fn instantiate_with_valid_single_split() {
    let mut suite = SplitterTestSuite::default();

    let output_addr = suite.api().addr_make("output_account");

    let cfg = suite.splitter_config(vec![UncheckedSplitConfig::with_native_amount(
        ONE_MILLION,
        NTRN,
        &output_addr,
    )]);

    // Instantiate Splitter contract
    let svc = suite.splitter_init(&cfg);

    // Verify owner
    let owner_res: Ownership<Addr> = suite.query_wasm(&svc, &QueryMsg::Ownership {});
    assert_eq!(owner_res.owner, Some(suite.owner().clone()));

    // Verify processor
    let processor_addr: Addr = suite.query_wasm(&svc, &QueryMsg::GetProcessor {});
    assert_eq!(processor_addr, suite.processor().clone());

    // Verify service config
    let svc_cfg: Config = suite.query_wasm(&svc, &QueryMsg::GetServiceConfig {});
    assert_eq!(
        svc_cfg,
        Config::new(
            suite.input_addr().clone(),
            vec![SplitConfig::new(
                CheckedDenom::Native(NTRN.into()),
                output_addr,
                SplitAmount::FixedAmount(ONE_MILLION.into()),
            )],
        )
    );
}

#[test]
#[should_panic(expected = "Configuration error: No split configuration provided.")]
fn instantiate_fails_for_no_split_config() {
    let mut suite = SplitterTestSuite::default();

    // Configure splitter with no split config
    let cfg = suite.splitter_config(vec![]);

    // Instantiate Splitter contract
    suite.splitter_init(&cfg);
}

#[test]
#[should_panic(
    expected = "Configuration error: Duplicate split 'Native(\"untrn\")|AccountAddr(\"cosmwasm1ea6n0jqm0hj663khx7a5xklsmjgrazjp9vjeewejn84sanr0wgxq2p70xl\")' in split config."
)]
fn instantiate_fails_for_duplicate_split() {
    let mut suite = SplitterTestSuite::default();

    let output_addr = suite.api().addr_make("output_account");

    // Configure splitter with duplicate split config
    let split_cfg = UncheckedSplitConfig::with_native_amount(ONE_MILLION, NTRN, &output_addr);
    let cfg = suite.splitter_config(vec![split_cfg.clone(), split_cfg]);

    // Instantiate Splitter contract
    suite.splitter_init(&cfg);
}

#[test]
#[should_panic(expected = "Configuration error: Invalid split config: amount cannot be zero.")]
fn instantiate_fails_for_zero_amount() {
    let mut suite = SplitterTestSuite::default();

    let input_addr = suite.account_init("input_account", vec![]);

    // Configure splitter with invalid split config
    let split_cfg = UncheckedSplitConfig::with_native_amount(ZERO, NTRN, &input_addr);
    let cfg = suite.splitter_config(vec![split_cfg]);

    // Instantiate Splitter contract
    suite.splitter_init(&cfg);
}

#[test]
<<<<<<< HEAD
#[should_panic(
    expected = "Configuration error: Duplicate split 'Native(\"untrn\")|Addr(\"cosmwasm1ea6n0jqm0hj663khx7a5xklsmjgrazjp9vjeewejn84sanr0wgxq2p70xl\")' in split config."
)]
fn instantiate_fails_for_duplicate_split() {
=======
#[should_panic(expected = "Configuration error: Invalid split config: ratio cannot be zero.")]
fn instantiate_fails_for_zero_ratio() {
>>>>>>> 72e45b87
    let mut suite = SplitterTestSuite::default();

    let input_addr = suite.account_init("input_account", vec![]);

    // Configure splitter with invalid split config
    let split_cfg = UncheckedSplitConfig::with_native_ratio(Decimal::zero(), NTRN, &input_addr);
    let cfg = suite.splitter_config(vec![split_cfg]);

    // Instantiate Splitter contract
    suite.splitter_init(&cfg);
}

#[test]
#[should_panic(
    expected = "Configuration error: Invalid split config: sum of ratios for denom 'Native(\"untrn\")' is not equal to 1"
)]
fn instantiate_fails_for_invalid_ratio_sum() {
    let mut suite = SplitterTestSuite::default();

    let output1_addr = suite.api().addr_make("output_account_1");
    let output2_addr = suite.api().addr_make("output_account_2");

    // Configure splitter with invalid ratio sum
    let cfg = suite.splitter_config(vec![
        UncheckedSplitConfig::with_native_ratio(Decimal::one(), NTRN, &output1_addr),
        UncheckedSplitConfig::with_native_ratio(Decimal::one(), NTRN, &output2_addr),
    ]);

    // Instantiate Splitter contract
    suite.splitter_init(&cfg);
}

#[test]
#[should_panic(
    expected = "Configuration error: Invalid split config: cannot combine amount and ratio for the same denom 'Native(\"untrn\")'."
)]
fn instantiate_fails_for_mix_of_amount_and_ratio() {
    let mut suite = SplitterTestSuite::default();

    let output1_addr = suite.api().addr_make("output_account_1");
    let output2_addr = suite.api().addr_make("output_account_2");
    let output3_addr = suite.api().addr_make("output_account_3");

    // Configure splitter with invalid ratio sum
    let cfg = suite.splitter_config(vec![
        UncheckedSplitConfig::with_native_amount(ONE_MILLION, NTRN, &output1_addr),
        UncheckedSplitConfig::with_native_ratio(Decimal::percent(50u64), NTRN, &output2_addr),
        UncheckedSplitConfig::with_native_ratio(Decimal::percent(50u64), NTRN, &output3_addr),
    ]);

    // Instantiate Splitter contract
    suite.splitter_init(&cfg);
}

#[test]
#[should_panic(expected = "Configuration error: No split configuration provided.")]
fn update_config_validates_config() {
    // Initialize input account with 1_000_000 NTRN
    let mut suite = SplitterTestSuite::new(Some(vec![(ONE_MILLION, NTRN.into())]));

    let output_addr = suite.api().addr_make("output_account");

    let mut cfg = suite.splitter_config(vec![UncheckedSplitConfig::with_native_amount(
        ONE_MILLION,
        NTRN,
        &output_addr,
    )]);

    // Instantiate Splitter contract
    let svc = suite.splitter_init(&cfg);

    // Update config to clear all split configs
    cfg.splits.clear();

    // Execute update config action
    suite.update_config(svc.clone(), cfg).unwrap();
}

#[test]
fn update_config_with_valid_config() {
    // Initialize input account with 1_000_000 NTRN
    let mut suite = SplitterTestSuite::new(Some(vec![(ONE_MILLION, NTRN.into())]));

    let output_addr = suite.api().addr_make("output_account");

    let mut cfg = suite.splitter_config(vec![UncheckedSplitConfig::with_native_amount(
        ONE_MILLION,
        NTRN,
        &output_addr,
    )]);

    // Instantiate Splitter contract
    let svc = suite.splitter_init(&cfg);

    // Update config to a split config for STARS based on ratio,
    // and swap input and output addresses.
    cfg.splits.push(UncheckedSplitConfig::with_native_ratio(
        Decimal::percent(10u64),
        STARS,
        &suite.input_addr,
    ));
    cfg.input_addr = output_addr.to_string();

    // Execute update config action
    suite.update_config(svc.clone(), cfg).unwrap();

    // Verify service config
    let svc_cfg: Config = suite.query_wasm(&svc, &QueryMsg::GetServiceConfig {});
    assert_eq!(
        svc_cfg,
        Config::new(
            output_addr.clone(),
            vec![
                SplitConfig::new(
                    CheckedDenom::Native(NTRN.into()),
                    output_addr,
                    SplitAmount::FixedAmount(ONE_MILLION.into()),
                ),
                SplitConfig::new(
                    CheckedDenom::Native(STARS.into()),
                    suite.input_addr().clone(),
                    SplitAmount::FixedRatio(Decimal::percent(10u64)),
                )
            ],
        )
    );
}

// Native & CW20 token amount splits

#[test]
fn split_native_single_token_amount_single_output() {
    let mut suite = SplitterTestSuite::new(Some(vec![(ONE_MILLION, NTRN.into())]));

    let output_addr = suite.api().addr_make("output_account");

    let cfg = suite.splitter_config(vec![UncheckedSplitConfig::with_native_amount(
        ONE_MILLION,
        NTRN,
        &output_addr,
    )]);

    // Instantiate Splitter contract
    let svc = suite.splitter_init(&cfg);

    // Execute split
    suite.execute_split(svc).unwrap();

    // Verify input account's balance: should be zero
    suite.assert_balance(suite.input_addr(), ZERO, NTRN);

    // Verify output account's balance: should be 1_000_000 NTRN
    suite.assert_balance(&output_addr, ONE_MILLION, NTRN);
}

#[test]
fn split_native_single_token_amount_two_outputs() {
    let mut suite = SplitterTestSuite::new(Some(vec![(ONE_MILLION, NTRN.into())]));

    let output1_addr = suite.api().addr_make("output_account_1");
    let output2_addr = suite.api().addr_make("output_account_2");

    let cfg = suite.splitter_config(vec![
        UncheckedSplitConfig::with_native_amount(600_000_000_000_u128, NTRN, &output1_addr),
        UncheckedSplitConfig::with_native_amount(400_000_000_000_u128, NTRN, &output2_addr),
    ]);

    // Instantiate Splitter contract
    let svc = suite.splitter_init(&cfg);

    // Execute split
    suite.execute_split(svc).unwrap();

    // Verify input account's balance: should be zero
    suite.assert_balance(suite.input_addr(), ZERO, NTRN);

    // Verify output account 1's balance: should be 600_000 NTRN
    suite.assert_balance(&output1_addr, 600_000_000_000_u128, NTRN);

    // Verify output account 2's balance: should be 400_000 NTRN
    suite.assert_balance(&output2_addr, 400_000_000_000_u128, NTRN);
}

#[test]
fn split_native_two_token_amounts_two_outputs() {
    let mut suite = SplitterTestSuite::new(Some(vec![
        (ONE_MILLION, NTRN.into()),
        (TEN_MILLION, STARS.into()),
    ]));

    let output1_addr = suite.api().addr_make("output_account_1");
    let output2_addr = suite.api().addr_make("output_account_2");

    let cfg = suite.splitter_config(vec![
        UncheckedSplitConfig::with_native_amount(ONE_MILLION, NTRN, &output1_addr),
        UncheckedSplitConfig::with_native_amount(TEN_MILLION, STARS, &output2_addr),
    ]);

    // Instantiate Splitter contract
    let svc = suite.splitter_init(&cfg);

    // Assert initial balances
    suite.assert_balance(suite.input_addr(), ONE_MILLION, NTRN);
    suite.assert_balance(suite.input_addr(), TEN_MILLION, STARS);

    // Execute split
    suite.execute_split(svc).unwrap();

    // Verify input account's balance: should be zero
    suite.assert_balance(suite.input_addr(), ZERO, NTRN);
    suite.assert_balance(suite.input_addr(), ZERO, STARS);

    // Verify output account 1's balance: should be 1_000_000 NTRN
    suite.assert_balance(&output1_addr, ONE_MILLION, NTRN);

    // Verify output account 2's balance: should be 10_000_000 STARS
    suite.assert_balance(&output2_addr, TEN_MILLION, STARS);
}

#[test]
fn split_cw20_single_token_amount_single_output() {
    let mut suite = SplitterTestSuite::default();

    let cw20_addr =
        suite.cw20_token_init(MEME, "MEME", ONE_MILLION, suite.input_addr().to_string());
    let output_addr = suite.api().addr_make("output_account");

    let cfg = suite.splitter_config(vec![UncheckedSplitConfig::with_cw20_amount(
        ONE_MILLION,
        &cw20_addr,
        &output_addr,
    )]);

    // Instantiate Splitter contract
    let svc = suite.splitter_init(&cfg);

    // Execute split
    suite.execute_split(svc).unwrap();

    // Verify input account's balance: should be zero
    suite.assert_cw20_balance(suite.input_addr(), ZERO, &cw20_addr);

    // Verify output account's balance: should be 1_000_000 MEME
    suite.assert_cw20_balance(&output_addr, ONE_MILLION, &cw20_addr);
}

#[test]
fn split_cw20_single_token_amount_two_outputs() {
    let mut suite = SplitterTestSuite::default();

    let cw20_addr =
        suite.cw20_token_init(MEME, "MEME", ONE_MILLION, suite.input_addr().to_string());

    let output1_addr = suite.api().addr_make("output_account_1");
    let output2_addr = suite.api().addr_make("output_account_2");

    let cfg = suite.splitter_config(vec![
        UncheckedSplitConfig::with_cw20_amount(600_000_000_000_u128, &cw20_addr, &output1_addr),
        UncheckedSplitConfig::with_cw20_amount(400_000_000_000_u128, &cw20_addr, &output2_addr),
    ]);

    // Instantiate Splitter contract
    let svc = suite.splitter_init(&cfg);

    // Execute split
    suite.execute_split(svc).unwrap();

    // Verify input account's balance: should be zero
    suite.assert_cw20_balance(suite.input_addr(), ZERO, &cw20_addr);

    // Verify output account 1's balance: should be 600_000 MEME
    suite.assert_cw20_balance(&output1_addr, 600_000_000_000_u128, &cw20_addr);

    // Verify output account 2's balance: should be 400_000 MEME
    suite.assert_cw20_balance(&output2_addr, 400_000_000_000_u128, &cw20_addr);
}

#[test]
fn split_cw20_two_token_amounts_two_outputs() {
    let mut suite = SplitterTestSuite::default();

    let cw20_1_addr =
        suite.cw20_token_init(MEME, "MEME", ONE_MILLION, suite.input_addr().to_string());
    let cw20_2_addr =
        suite.cw20_token_init(CATZ, "CATZ", TEN_MILLION, suite.input_addr().to_string());

    let output1_addr = suite.api().addr_make("output_account_1");
    let output2_addr = suite.api().addr_make("output_account_2");

    let cfg = suite.splitter_config(vec![
        UncheckedSplitConfig::with_cw20_amount(ONE_MILLION, &cw20_1_addr, &output1_addr),
        UncheckedSplitConfig::with_cw20_amount(TEN_MILLION, &cw20_2_addr, &output2_addr),
    ]);

    // Instantiate Splitter contract
    let svc = suite.splitter_init(&cfg);

    // Assert initial balances
    suite.assert_cw20_balance(suite.input_addr(), ONE_MILLION, &cw20_1_addr);
    suite.assert_cw20_balance(suite.input_addr(), TEN_MILLION, &cw20_2_addr);

    // Execute split
    suite.execute_split(svc).unwrap();

    // Verify input account's balance: should be zero
    suite.assert_cw20_balance(suite.input_addr(), ZERO, &cw20_1_addr);
    suite.assert_cw20_balance(suite.input_addr(), ZERO, &cw20_2_addr);

    // Verify output account 1's balance: should be 1_000_000 MEME
    suite.assert_cw20_balance(&output1_addr, ONE_MILLION, &cw20_1_addr);

    // Verify output account 2's balance: should be 10_000_000 CATZ
    suite.assert_cw20_balance(&output2_addr, TEN_MILLION, &cw20_2_addr);
}

#[test]
fn split_mix_two_token_amounts_two_outputs() {
    let mut suite = SplitterTestSuite::new(Some(vec![(ONE_MILLION, NTRN.into())]));

    let cw20_addr =
        suite.cw20_token_init(CATZ, "CATZ", TEN_MILLION, suite.input_addr().to_string());

    let output1_addr = suite.api().addr_make("output_account_1");
    let output2_addr = suite.api().addr_make("output_account_2");

    let cfg = suite.splitter_config(vec![
        UncheckedSplitConfig::with_native_amount(ONE_MILLION, NTRN, &output1_addr),
        UncheckedSplitConfig::with_cw20_amount(TEN_MILLION, &cw20_addr, &output2_addr),
    ]);

    // Instantiate Splitter contract
    let svc = suite.splitter_init(&cfg);

    // Assert initial balances
    suite.assert_balance(suite.input_addr(), ONE_MILLION, NTRN);
    suite.assert_cw20_balance(suite.input_addr(), TEN_MILLION, &cw20_addr);

    // Execute split
    suite.execute_split(svc).unwrap();

    // Verify input account's balance: should be zero
    suite.assert_balance(suite.input_addr(), ZERO, NTRN);
    suite.assert_cw20_balance(suite.input_addr(), ZERO, &cw20_addr);

    // Verify output account 1's balance: should be 1_000_000 MEME
    suite.assert_balance(&output1_addr, ONE_MILLION, NTRN);

    // Verify output account 2's balance: should be 10_000_000 CATZ
    suite.assert_cw20_balance(&output2_addr, TEN_MILLION, &cw20_addr);
}

#[test]
fn split_native_two_token_partial_amounts_two_outputs() {
    let mut suite = SplitterTestSuite::new(Some(vec![
        (TEN_MILLION, NTRN.into()),
        (ONE_MILLION, STARS.into()),
    ]));

    let output1_addr = suite.api().addr_make("output_account_1");
    let output2_addr = suite.api().addr_make("output_account_2");

    let cfg = suite.splitter_config(vec![
        UncheckedSplitConfig::with_native_amount(FIVE_MILLION, NTRN, &output1_addr),
        UncheckedSplitConfig::with_native_amount(HALF_MILLION, STARS, &output1_addr),
        UncheckedSplitConfig::with_native_amount(FIVE_MILLION, NTRN, &output2_addr),
        UncheckedSplitConfig::with_native_amount(HALF_MILLION, STARS, &output2_addr),
    ]);

    // Instantiate Splitter contract
    let svc = suite.splitter_init(&cfg);

    // Assert initial balances
    suite.assert_balance(suite.input_addr(), TEN_MILLION, NTRN);
    suite.assert_balance(suite.input_addr(), ONE_MILLION, STARS);

    // Execute split
    suite.execute_split(svc).unwrap();

    // Verify input account's balance: should be zero
    suite.assert_balance(suite.input_addr(), ZERO, NTRN);
    suite.assert_balance(suite.input_addr(), ZERO, STARS);

    // Verify output account 1's balance: should be 5 million STARS & half a million NTRN
    suite.assert_balance(&output1_addr, FIVE_MILLION, NTRN);
    suite.assert_balance(&output1_addr, HALF_MILLION, STARS);

    // Verify output account 2's balance: should be 5 million STARS & half a million NTRN
    suite.assert_balance(&output2_addr, FIVE_MILLION, NTRN);
    suite.assert_balance(&output2_addr, HALF_MILLION, STARS);
}

// Insufficient balance tests

#[test]
#[should_panic(
    expected = "Execution error: Insufficient balance for denom 'Native(\"untrn\")' in split config (required: 10000000000000, available: 1000000000000)."
)]
fn split_native_single_token_amount_fails_for_insufficient_balance() {
    let mut suite = SplitterTestSuite::new(Some(vec![(ONE_MILLION, NTRN.into())]));

    let output_addr = suite.api().addr_make("output_account");

    let cfg = suite.splitter_config(vec![UncheckedSplitConfig::with_native_amount(
        TEN_MILLION,
        NTRN,
        &output_addr,
    )]);

    // Instantiate Splitter contract
    let svc = suite.splitter_init(&cfg);

    // Execute split
    suite.execute_split(svc).unwrap();
}

#[test]
#[should_panic(
    expected = "Execution error: Insufficient balance for denom 'Cw20(Addr(\"cosmwasm1uzyszmsnca8euusre35wuqj4el3hyj8jty84kwln7du5stwwxyns2z5hxp\"))' in split config (required: 10000000000000, available: 1000000000000)."
)]
fn split_cw20_single_token_amount_fails_for_insufficient_balance() {
    let mut suite = SplitterTestSuite::default();

    let cw20_addr =
        suite.cw20_token_init(MEME, "MEME", ONE_MILLION, suite.input_addr().to_string());
    let output_addr = suite.api().addr_make("output_account");

    let cfg = suite.splitter_config(vec![UncheckedSplitConfig::with_cw20_amount(
        TEN_MILLION,
        &cw20_addr,
        &output_addr,
    )]);

    // Instantiate Splitter contract
    let svc = suite.splitter_init(&cfg);

    // Execute split
    suite.execute_split(svc).unwrap();
}

#[test]
#[should_panic(
    expected = "Execution error: Insufficient balance for denom 'Native(\"untrn\")' in split config (required: 1200000000000, available: 1000000000000)."
)]
fn split_native_single_token_amount_two_outputs_fails_for_insufficient_balance() {
    let mut suite = SplitterTestSuite::new(Some(vec![(ONE_MILLION, NTRN.into())]));

    let output1_addr = suite.api().addr_make("output_account_1");
    let output2_addr = suite.api().addr_make("output_account_2");

    // Amount per individual output does not exceed the input account's balance,
    // but the total amount for that denom does.
    let cfg = suite.splitter_config(vec![
        UncheckedSplitConfig::with_native_amount(600_000_000_000_u128, NTRN, &output1_addr),
        UncheckedSplitConfig::with_native_amount(600_000_000_000_u128, NTRN, &output2_addr),
    ]);

    // Instantiate Splitter contract
    let svc = suite.splitter_init(&cfg);

    // Execute split => should fail: combined split amounts exceeds input account's balance
    suite.execute_split(svc).unwrap();
}

// Native & CW20 token ratio splits

#[test]
fn split_native_two_token_ratios_two_outputs() {
    let mut suite = SplitterTestSuite::new(Some(vec![
        (ONE_MILLION, NTRN.into()),
        (TEN_MILLION, STARS.into()),
    ]));

    let output1_addr = suite.api().addr_make("output_account_1");
    let output2_addr = suite.api().addr_make("output_account_2");

    let cfg = suite.splitter_config(vec![
        UncheckedSplitConfig::with_native_ratio(Decimal::one(), NTRN, &output1_addr),
        UncheckedSplitConfig::with_native_ratio(Decimal::one(), STARS, &output2_addr),
    ]);

    // Instantiate Splitter contract
    let svc = suite.splitter_init(&cfg);

    // Execute split
    suite.execute_split(svc).unwrap();

    // Verify input account's balance: should be zero
    suite.assert_balance(suite.input_addr(), ZERO, NTRN);

    // Verify output account 1's balance: should be 600_000 NTRN
    suite.assert_balance(&output1_addr, ONE_MILLION, NTRN);

    // Verify output account 2's balance: should be 400_000 STARS
    suite.assert_balance(&output2_addr, TEN_MILLION, STARS);
}

#[test]
fn split_mix_three_token_ratios_three_outputs() {
    const NTRN_AMOUNT: u128 = ONE_MILLION;
    const STARS_AMOUNT: u128 = TEN_MILLION;
    const MEME_AMOUNT: u128 = HUNDRED_MILLION / 2;

    let mut suite = SplitterTestSuite::new(Some(vec![
        (NTRN_AMOUNT, NTRN.into()),
        (STARS_AMOUNT, STARS.into()),
    ]));

    let cw20_addr =
        suite.cw20_token_init(MEME, "MEME", MEME_AMOUNT, suite.input_addr().to_string());

    let output1_addr = suite.api().addr_make("output_account_1");
    let output2_addr = suite.api().addr_make("output_account_2");
    let output3_addr = suite.api().addr_make("output_account_3");

    let cfg = suite.splitter_config(vec![
        UncheckedSplitConfig::with_native_ratio(
            Decimal::from_ratio(1u64, 2u64),
            NTRN,
            &output1_addr,
        ),
        UncheckedSplitConfig::with_native_ratio(Decimal::percent(25u64), STARS, &output1_addr),
        UncheckedSplitConfig::with_native_ratio(
            Decimal::from_ratio(1u64, 2u64),
            NTRN,
            &output2_addr,
        ),
        UncheckedSplitConfig::with_native_ratio(Decimal::percent(25u64), STARS, &output2_addr),
        UncheckedSplitConfig::with_cw20_ratio(Decimal::percent(100u64), &cw20_addr, &output3_addr),
        UncheckedSplitConfig::with_native_ratio(Decimal::percent(50u64), STARS, &output3_addr),
    ]);

    // Instantiate Splitter contract
    let svc = suite.splitter_init(&cfg);

    // Execute split
    suite.execute_split(svc).unwrap();

    // The expected splits are based on the fact that the Splitter
    // will transfer as big an amount as possible in the base denom.
    //
    // Starting balances in input account:
    // NTRN:   1_000_000
    // STARS: 10_000_000
    // MEME:  50_000_000
    //
    // Expected transferred amounts:
    // NTRN:                     500_000 -> output1
    //                           500_000 -> output2
    // STARS:                  2_500_000 -> output1
    //                         2_500_000 -> output2
    //                         2_500_000 -> output3
    // MEME:                  50_000_000 -> output3
    //
    // Expected remaining balances: all zero

    // Verify input account balances
    suite.assert_balance(suite.input_addr(), ZERO, NTRN);
    suite.assert_balance(suite.input_addr(), ZERO, STARS);
    suite.assert_cw20_balance(suite.input_addr(), ZERO, &cw20_addr);

    // Verify output account 1 balances
    suite.assert_balance(&output1_addr, NTRN_AMOUNT / 2, NTRN);
    suite.assert_balance(&output1_addr, STARS_AMOUNT / 4, STARS);
    suite.assert_cw20_balance(&output1_addr, ZERO, &cw20_addr);

    // Verify output account 2 balances
    suite.assert_balance(&output2_addr, NTRN_AMOUNT / 2, NTRN);
    suite.assert_balance(&output2_addr, STARS_AMOUNT / 4, STARS);
    suite.assert_cw20_balance(&output2_addr, ZERO, &cw20_addr);

    // Verify output account 3 balances
    suite.assert_balance(&output3_addr, ZERO, NTRN);
    suite.assert_balance(&output3_addr, STARS_AMOUNT / 2, STARS);
    suite.assert_cw20_balance(&output3_addr, MEME_AMOUNT, &cw20_addr);
}

#[test]
fn split_native_one_token_ratios_and_factors_two_outputs() {
    let mut suite = SplitterTestSuite::new(Some(vec![(TEN_MILLION, NTRN.into())]));

    let output1_addr = suite.api().addr_make("output_account_1");
    let output2_addr = suite.api().addr_make("output_account_2");

    let cfg = suite.splitter_config(vec![
        UncheckedSplitConfig::with_native_ratio(
            Decimal::from_ratio(1u128, 3u128),
            NTRN,
            &output1_addr,
        ),
        UncheckedSplitConfig::with_native_ratio(
            Decimal::from_ratio(2u128, 3u128),
            NTRN,
            &output2_addr,
        ),
    ]);

    // Instantiate Splitter contract
    let svc = suite.splitter_init(&cfg);

    // Execute split
    suite.execute_split(svc).unwrap();

    // Verify input account's balance: there is a remainder of 1 untrn (0.000_001 NTRN)
    suite.assert_balance(suite.input_addr(), ONE, NTRN);

    // Verify output account 1's balance: should be 3_333_333 NTRN
    suite.assert_balance(&output1_addr, TEN_MILLION / 3, NTRN);

    // Verify output account 2's balance: should be 6_666_666 NTRN
    suite.assert_balance(&output2_addr, TEN_MILLION * 2 / 3, NTRN);
}

#[test]
fn split_native_two_token_ratios_and_factors_two_outputs() {
    let mut suite = SplitterTestSuite::new(Some(vec![
        (ONE_MILLION, NTRN.into()),
        (TEN_MILLION, STARS.into()),
    ]));

    let output1_addr = suite.api().addr_make("output_account_1");
    let output2_addr = suite.api().addr_make("output_account_2");

    let cfg = suite.splitter_config(vec![
        UncheckedSplitConfig::with_native_ratio(
            Decimal::from_ratio(1u128, 3u128),
            NTRN,
            &output1_addr,
        ),
        UncheckedSplitConfig::with_native_ratio(
            Decimal::from_ratio(1u128, 2u128),
            STARS,
            &output1_addr,
        ),
        UncheckedSplitConfig::with_native_ratio(
            Decimal::from_ratio(2u128, 3u128),
            NTRN,
            &output2_addr,
        ),
        UncheckedSplitConfig::with_native_ratio(
            Decimal::from_ratio(1u128, 2u128),
            STARS,
            &output2_addr,
        ),
    ]);

    // Instantiate Splitter contract
    let svc = suite.splitter_init(&cfg);

    // Execute split
    suite.execute_split(svc).unwrap();

    // Verify input account's balance: there is a remainder of 1 untrn (0.000_001 NTRN)
    suite.assert_balance(suite.input_addr(), ONE, NTRN);
    suite.assert_balance(suite.input_addr(), ZERO, STARS);

    // Verify output account 1's balance: should be 333_333 NTRN and 5_000_000 STARS
    suite.assert_balance(&output1_addr, ONE_MILLION / 3, NTRN);
    suite.assert_balance(&output1_addr, TEN_MILLION / 2, STARS);

    // Verify output account 2's balance: should be 6_666_666 NTRN and 5_000_000 STARS
    suite.assert_balance(&output2_addr, ONE_MILLION * 2 / 3, NTRN);
    suite.assert_balance(&output2_addr, TEN_MILLION / 2, STARS);
}

// Dynamic ratio tests

#[test]
fn split_native_single_token_dyn_ratio_single_output() {
    let mut suite = SplitterTestSuite::new(Some(vec![(ONE_MILLION, NTRN.into())]));

    let output_addr = suite.api().addr_make("output_account");
    let dyn_ratio_addr = suite.dyn_ratio_contract_init(NTRN, Decimal::one());

    let cfg = suite.splitter_config(vec![UncheckedSplitConfig::with_native_dyn_ratio(
        &dyn_ratio_addr,
        "",
        NTRN,
        &output_addr,
    )]);

    // Instantiate Splitter contract
    let svc = suite.splitter_init(&cfg);

    // Execute split
    suite.execute_split(svc).unwrap();

    // Verify input account's balance: should be zero
    suite.assert_balance(suite.input_addr(), ZERO, NTRN);

    // Verify output account's balance: should be 1_000_000 NTRN
    suite.assert_balance(&output_addr, ONE_MILLION, NTRN);
}

#[test]
fn split_cw20_single_token_dyn_ratio_single_output() {
    let mut suite = SplitterTestSuite::default();

    let cw20_addr =
        suite.cw20_token_init(MEME, "MEME", ONE_MILLION, suite.input_addr().to_string());

    let output_addr = suite.api().addr_make("output_account");
    let dyn_ratio_addr = suite.dyn_ratio_contract_init(cw20_addr.as_ref(), Decimal::one());

    let cfg = suite.splitter_config(vec![UncheckedSplitConfig::with_cw20_dyn_ratio(
        &dyn_ratio_addr,
        "",
        &cw20_addr,
        &output_addr,
    )]);

    // Instantiate Splitter contract
    let svc = suite.splitter_init(&cfg);

    // Execute split
    suite.execute_split(svc).unwrap();

    // Verify input account's balance: should be zero
    suite.assert_cw20_balance(suite.input_addr(), ZERO, &cw20_addr);

    // Verify output account's balance: should be 1_000_000 MEME
    suite.assert_cw20_balance(&output_addr, ONE_MILLION, &cw20_addr);
}<|MERGE_RESOLUTION|>--- conflicted
+++ resolved
@@ -254,15 +254,8 @@
 }
 
 #[test]
-<<<<<<< HEAD
-#[should_panic(
-    expected = "Configuration error: Duplicate split 'Native(\"untrn\")|Addr(\"cosmwasm1ea6n0jqm0hj663khx7a5xklsmjgrazjp9vjeewejn84sanr0wgxq2p70xl\")' in split config."
-)]
-fn instantiate_fails_for_duplicate_split() {
-=======
 #[should_panic(expected = "Configuration error: Invalid split config: ratio cannot be zero.")]
 fn instantiate_fails_for_zero_ratio() {
->>>>>>> 72e45b87
     let mut suite = SplitterTestSuite::default();
 
     let input_addr = suite.account_init("input_account", vec![]);
