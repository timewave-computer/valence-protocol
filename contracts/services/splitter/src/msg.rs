--- conflicted
+++ resolved
@@ -162,10 +162,6 @@
 }
 
 impl ServiceConfig {
-<<<<<<< HEAD
-    pub fn new(input_addr: impl Into<ServiceAccountType>, splits: Vec<UncheckedSplitConfig>) -> Self {
-        ServiceConfig { input_addr: input_addr.into(), splits }
-=======
     pub fn new(
         input_addr: impl Into<ServiceAccountType>,
         splits: Vec<UncheckedSplitConfig>,
@@ -174,7 +170,6 @@
             input_addr: input_addr.into(),
             splits,
         }
->>>>>>> fe2b579d
     }
 
     fn do_validate(&self, api: &dyn cosmwasm_std::Api) -> Result<Addr, ServiceError> {
