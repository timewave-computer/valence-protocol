[package]
name       = "valence-clearing-queue-supervaults"
authors    = { workspace = true }
edition    = { workspace = true }
license    = { workspace = true }
version    = { workspace = true }
repository = { workspace = true }

[lib]
crate-type = ["cdylib", "rlib"]

[features]
# use library feature to disable all instantiate/execute/query exports
library = []

[dependencies]
cosmwasm-schema         = { workspace = true }
cosmwasm-std            = { workspace = true }
cw-ownable              = { workspace = true }
cw-storage-plus         = { workspace = true }
cw-utils                = { workspace = true }
valence-macros          = { workspace = true }
valence-library-utils   = { workspace = true }
valence-library-base    = { workspace = true }
valence-processor-utils = { workspace = true }
<<<<<<< HEAD
mmvault     = { git = "https://github.com/neutron-org/slinky-vault", package = "mmvault", branch = "main" }
=======
mmvault                 = { git = "https://github.com/neutron-org/slinky-vault", package = "mmvault", rev = "3a2537c" }
>>>>>>> cfe16b60

[dev-dependencies]
cw-multi-test         = { workspace = true }
valence-account-utils = { workspace = true }
valence-library-utils = { workspace = true, features = ["testing"] }<|MERGE_RESOLUTION|>--- conflicted
+++ resolved
@@ -23,11 +23,7 @@
 valence-library-utils   = { workspace = true }
 valence-library-base    = { workspace = true }
 valence-processor-utils = { workspace = true }
-<<<<<<< HEAD
-mmvault     = { git = "https://github.com/neutron-org/slinky-vault", package = "mmvault", branch = "main" }
-=======
 mmvault                 = { git = "https://github.com/neutron-org/slinky-vault", package = "mmvault", rev = "3a2537c" }
->>>>>>> cfe16b60
 
 [dev-dependencies]
 cw-multi-test         = { workspace = true }
