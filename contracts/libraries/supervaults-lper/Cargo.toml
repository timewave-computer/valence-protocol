[package]
name       = "valence-supervaults-lper"
authors    = { workspace = true }
edition    = { workspace = true }
license    = { workspace = true }
version    = { workspace = true }
repository = { workspace = true }

[lib]
crate-type = ["cdylib", "rlib"]

[features]
# use library feature to disable all instantiate/execute/query exports
library = []

[dependencies]
cosmwasm-std                = { workspace = true }
cosmwasm-schema             = { workspace = true }
cw-ownable                  = { workspace = true }
valence-macros              = { workspace = true }
valence-library-utils       = { workspace = true }
valence-library-base        = { workspace = true }
valence-account-utils       = { workspace = true }
# TODO: update these to point to respective releases once cut
<<<<<<< HEAD
mmvault                     = { git = "https://github.com/neutron-org/slinky-vault.git", package = "mmvault" }
valence-supervaults-utils   = { workspace = true }

[dev-dependencies]
valence-account-utils   = { workspace = true }
=======
neutron-std                 = { git = "https://github.com/neutron-org/neutron-std", branch = "temp/pd_and_sod" }
mmvault                     = { git = "https://github.com/neutron-org/slinky-vault", package = "mmvault" }
>>>>>>> 0fd975e7
<|MERGE_RESOLUTION|>--- conflicted
+++ resolved
@@ -22,13 +22,5 @@
 valence-library-base        = { workspace = true }
 valence-account-utils       = { workspace = true }
 # TODO: update these to point to respective releases once cut
-<<<<<<< HEAD
-mmvault                     = { git = "https://github.com/neutron-org/slinky-vault.git", package = "mmvault" }
-valence-supervaults-utils   = { workspace = true }
-
-[dev-dependencies]
-valence-account-utils   = { workspace = true }
-=======
-neutron-std                 = { git = "https://github.com/neutron-org/neutron-std", branch = "temp/pd_and_sod" }
 mmvault                     = { git = "https://github.com/neutron-org/slinky-vault", package = "mmvault" }
->>>>>>> 0fd975e7
+valence-supervaults-utils   = { workspace = true }