[package]
name    = "valence-base-account"
version = "0.1.0"
authors = ["Timewave Labs"]
edition = "2021"

# See more keys and their definitions at https://doc.rust-lang.org/cargo/reference/manifest.html

[lib]
crate-type = ["cdylib", "rlib"]

[features]
# use library feature to disable all instantiate/execute/query exports
library = []

[package.metadata.scripts]
optimize = """docker run --rm -v "$(pwd)":/code \
  --mount type=volume,source="$(basename "$(pwd)")_cache",target=/target \
  --mount type=volume,source=registry_cache,target=/usr/local/cargo/registry \
  cosmwasm/optimizer:0.16.0
"""

[dependencies]
cosmwasm-schema       = { workspace = true }
<<<<<<< HEAD
cosmwasm-std          = { workspace = true, features = ["cosmwasm_1_4","stargate"] }
=======
cosmwasm-std          = { workspace = true, features = ["stargate"] }

>>>>>>> 3245a68e
cw-ownable            = { workspace = true }
cw-storage-plus       = { workspace = true }
cw2                   = { workspace = true }
schemars              = { workspace = true }
serde                 = { workspace = true }
thiserror             = { workspace = true }
valence-account-utils = { workspace = true }

[dev-dependencies]
cw-multi-test         = { workspace = true }
cw-denom              = { workspace = true }
cw-ownable            = { workspace = true }
cw20                  = { workspace = true }
cw20-base             = { workspace = true }
getset                = { workspace = true }
itertools             = { workspace = true }
sha2                  = { workspace = true }
valence-account-utils = { workspace = true, features = ["testing"] }<|MERGE_RESOLUTION|>--- conflicted
+++ resolved
@@ -22,12 +22,7 @@
 
 [dependencies]
 cosmwasm-schema       = { workspace = true }
-<<<<<<< HEAD
-cosmwasm-std          = { workspace = true, features = ["cosmwasm_1_4","stargate"] }
-=======
 cosmwasm-std          = { workspace = true, features = ["stargate"] }
-
->>>>>>> 3245a68e
 cw-ownable            = { workspace = true }
 cw-storage-plus       = { workspace = true }
 cw2                   = { workspace = true }
