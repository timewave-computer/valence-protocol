--- conflicted
+++ resolved
@@ -210,64 +210,7 @@
     }
 
     function testCombinedFees() public {
-<<<<<<< HEAD
     setFees(DEPOSIT_FEE_BPS, PLATFORM_FEE_BPS, PERFORMANCE_FEE_BPS, 0);
-
-    uint256 depositAmount = 10_000;
-
-    // Test deposit fee
-    vm.startPrank(user);
-    uint256 depositFee = (depositAmount * DEPOSIT_FEE_BPS) / BASIS_POINTS;
-    vault.deposit(depositAmount, user);
-    vm.stopPrank();
-
-    assertEq(
-        vault.feesOwedInAsset(),
-        depositFee,
-        "Initial deposit fee incorrect"
-    );
-
-    // Initial update to set LastUpdateTotalShares
-    vm.startPrank(strategist);
-    vault.update(BASIS_POINTS, 0); // Update with 1:1 rate
-    vm.stopPrank();
-
-    // Skip 6 months and update with 50% increase
-    vm.warp(vm.getBlockTimestamp() + 182.5 days);
-
-    vm.startPrank(strategist);
-    uint256 newRate = (BASIS_POINTS * 15) / 10; // 1.5x
-    uint256 preUpdateFees = vault.feesOwedInAsset();
-    vault.update(newRate, 0);
-
-    // Calculate expected platform fee (half of 10% yearly)
-    uint256 assetsForPlatformFee = depositAmount - depositFee;
-    uint256 expectedPlatformFee = assetsForPlatformFee
-        .mulDiv(PLATFORM_FEE_BPS, BASIS_POINTS, Math.Rounding.Floor)
-        .mulDiv(182.5 days, 365 days, Math.Rounding.Floor);
-
-    // Calculate expected performance fee (20% of 50% gain)
-    uint256 totalYield = assetsForPlatformFee.mulDiv(
-        newRate - BASIS_POINTS,
-        BASIS_POINTS,
-        Math.Rounding.Floor
-    );
-    uint256 expectedPerformanceFee = totalYield.mulDiv(
-        PERFORMANCE_FEE_BPS,
-        BASIS_POINTS,
-        Math.Rounding.Floor
-    );
-
-    uint256 totalNewFees = vault.feesOwedInAsset() - preUpdateFees;
-    assertEq(
-        totalNewFees,
-        expectedPlatformFee + expectedPerformanceFee,
-        "Combined fee calculation incorrect"
-    );
-    vm.stopPrank();
-}
-=======
-        setFees(DEPOSIT_FEE_BPS, PLATFORM_FEE_BPS, PERFORMANCE_FEE_BPS);
 
         uint256 depositAmount = 10_000;
 
@@ -331,5 +274,4 @@
         );
         vm.stopPrank();
     }
->>>>>>> 268434c0
 }