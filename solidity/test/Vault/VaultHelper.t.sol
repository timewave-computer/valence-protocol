// SPDX-License-Identifier: Apache-2.0
pragma solidity ^0.8.28;

import {Test} from "forge-std/src/Test.sol";
import {ERC4626, ValenceVault} from "../../src/libraries/ValenceVault.sol";
import {BaseAccount} from "../../src/accounts/BaseAccount.sol";
import {MockERC20} from "../mocks/MockERC20.sol";
import {Math} from "@openzeppelin-contracts/utils/math/Math.sol";

abstract contract VaultHelper is Test {
    using Math for uint256;

    // Constants
    uint256 internal constant BASIS_POINTS = 10000;
    uint256 internal constant INITIAL_USER_BALANCE = 100_000_000_000;
    uint32 internal constant MAX_WITHDRAW_FEE = 2000;
    uint256 internal constant INITIAL_TIMESTAMP = 5000;
    uint256 internal constant INITIAL_BLOCK = 100;
    uint64 internal constant ONE_DAY = 1 days;

    // Contracts
    ValenceVault internal vault;
    BaseAccount internal depositAccount;
    BaseAccount internal withdrawAccount;
    MockERC20 internal token;

    // Addresses
    address internal owner;
    address internal strategist;
    address internal user;

    // Address for fee distribution
    address internal strategistFeeAccount;
    address internal platformFeeAccount;

    // Events
    event Deposit(
        address indexed sender,
        address indexed owner,
        uint256 assets,
        uint256 shares
    );

    function setUp() public virtual {
        // Setup addresses
        owner = makeAddr("owner");
        strategist = makeAddr("strategist");
        user = makeAddr("user");
        strategistFeeAccount = makeAddr("strategistFeeAccount");
        platformFeeAccount = makeAddr("platformFeeAccount");

        // Setup initial block and time
        vm.warp(INITIAL_TIMESTAMP);
        vm.roll(INITIAL_BLOCK);

        // Deploy contracts
        vm.startPrank(owner);
        token = new MockERC20("Test Token", "TEST");
        depositAccount = new BaseAccount(owner, new address[](0));
        withdrawAccount = new BaseAccount(owner, new address[](0));

        // Setup vault configuration
        ValenceVault.VaultConfig memory config = ValenceVault.VaultConfig({
            depositAccount: depositAccount,
            withdrawAccount: withdrawAccount,
            strategist: strategist,
            depositCap: 0,
            maxWithdrawFee: MAX_WITHDRAW_FEE,
            withdrawLockupPeriod: ONE_DAY * 3,
            fees: defaultFees(),
            feeDistribution: defaultDistributionFees()
        });

        vault = new ValenceVault(
            owner,
            abi.encode(config),
            address(token),
            "Valence Vault Token",
            "VVT"
        );

        // Setup permissions
        depositAccount.approveLibrary(address(vault));
        withdrawAccount.approveLibrary(address(vault));
        vm.stopPrank();

        // Setup user state
        vm.startPrank(owner);
        token.mint(user, INITIAL_USER_BALANCE);
        vm.stopPrank();

        vm.startPrank(user);
        token.approve(address(vault), type(uint256).max);
        vm.stopPrank();
    }

    function defaultFees() public pure returns (ValenceVault.FeeConfig memory) {
        return
            ValenceVault.FeeConfig({
                depositFeeBps: 0,
                platformFeeBps: 0,
                performanceFeeBps: 0,
                solverCompletionFee: 0
            });
    }

    function defaultDistributionFees()
        public
        view
        returns (ValenceVault.FeeDistributionConfig memory)
    {
        return
            ValenceVault.FeeDistributionConfig({
                strategistAccount: strategistFeeAccount,
                platformAccount: platformFeeAccount,
                strategistRatioBps: 3000
            });
    }

    function setFeeDistribution(
        address strategistAccount,
        address platformAccount,
        uint32 strategistRatioBps
    ) internal {
        vm.startPrank(owner);

        (
            BaseAccount _depositAccount,
            BaseAccount _withdrawAccount,
            address _strategist,
            uint256 _depositCap,
<<<<<<< HEAD
            uint256 _maxWithdrawFee,
            uint64 _withdrawLockupPeriod,
=======
            uint32 _maxWithdrawFee,
>>>>>>> 006bd3fc
            ValenceVault.FeeConfig memory _fees,

        ) = vault.config();

        ValenceVault.FeeDistributionConfig memory feeDistConfig = ValenceVault
            .FeeDistributionConfig({
                strategistAccount: strategistAccount,
                platformAccount: platformAccount,
                strategistRatioBps: strategistRatioBps
            });

        ValenceVault.VaultConfig memory newConfig = ValenceVault.VaultConfig({
            depositAccount: _depositAccount,
            withdrawAccount: _withdrawAccount,
            strategist: _strategist,
            depositCap: _depositCap,
            maxWithdrawFee: _maxWithdrawFee,
            withdrawLockupPeriod: _withdrawLockupPeriod,
            fees: _fees,
            feeDistribution: feeDistConfig
        });

        vault.updateConfig(abi.encode(newConfig));
        vm.stopPrank();
    }

    function setFees(
<<<<<<< HEAD
        uint256 depositFee,
        uint256 platformFee,
        uint256 performanceFee,
        uint256 solverCompletionFee
=======
        uint32 depositFee,
        uint32 platformFee,
        uint32 performanceFee
>>>>>>> 006bd3fc
    ) internal {
        vm.startPrank(owner);
        ValenceVault.FeeConfig memory feeConfig = ValenceVault.FeeConfig({
            depositFeeBps: depositFee,
            platformFeeBps: platformFee,
            performanceFeeBps: performanceFee,
            solverCompletionFee: solverCompletionFee
        });

        (
            BaseAccount _depositAccount,
            BaseAccount _withdrawAccount,
            address _strategist,
            uint256 _depositCap,
<<<<<<< HEAD
            uint256 _maxWithdrawFee,
            uint64 _withdrawLockupPeriod,
=======
            uint32 _maxWithdrawFee,
>>>>>>> 006bd3fc
            ,
            ValenceVault.FeeDistributionConfig memory _feeDistribution
        ) = vault.config();

        ValenceVault.VaultConfig memory newConfig = ValenceVault.VaultConfig(
            _depositAccount,
            _withdrawAccount,
            _strategist,
            _depositCap,
            _maxWithdrawFee,
            _withdrawLockupPeriod,
            feeConfig,
            _feeDistribution
        
        );

        vault.updateConfig(abi.encode(newConfig));
        vm.stopPrank();
    }

    function setDepositCap(uint256 newCap) internal {
        vm.startPrank(owner);
        (
            BaseAccount _depositAccount,
            BaseAccount _withdrawAccount,
            address _strategist,
            ,
<<<<<<< HEAD
            uint256 _maxWithdrawFee,
            uint64 _withdrawLockupPeriod,
=======
            uint32 _maxWithdrawFee,
>>>>>>> 006bd3fc
            ValenceVault.FeeConfig memory _fees,
            ValenceVault.FeeDistributionConfig memory _feeDistribution
        ) = vault.config();

        ValenceVault.VaultConfig memory newConfig = ValenceVault.VaultConfig(
            _depositAccount,
            _withdrawAccount,
            _strategist,
            newCap,
            _maxWithdrawFee,
            _withdrawLockupPeriod,
            _fees,
            _feeDistribution
        );

        vault.updateConfig(abi.encode(newConfig));
        vm.stopPrank();
    }
}<|MERGE_RESOLUTION|>--- conflicted
+++ resolved
@@ -129,12 +129,8 @@
             BaseAccount _withdrawAccount,
             address _strategist,
             uint256 _depositCap,
-<<<<<<< HEAD
-            uint256 _maxWithdrawFee,
+            uint32 _maxWithdrawFee,
             uint64 _withdrawLockupPeriod,
-=======
-            uint32 _maxWithdrawFee,
->>>>>>> 006bd3fc
             ValenceVault.FeeConfig memory _fees,
 
         ) = vault.config();
@@ -162,16 +158,10 @@
     }
 
     function setFees(
-<<<<<<< HEAD
-        uint256 depositFee,
-        uint256 platformFee,
-        uint256 performanceFee,
-        uint256 solverCompletionFee
-=======
         uint32 depositFee,
         uint32 platformFee,
-        uint32 performanceFee
->>>>>>> 006bd3fc
+        uint32 performanceFee,
+        uint256 solverCompletionFee
     ) internal {
         vm.startPrank(owner);
         ValenceVault.FeeConfig memory feeConfig = ValenceVault.FeeConfig({
@@ -186,12 +176,8 @@
             BaseAccount _withdrawAccount,
             address _strategist,
             uint256 _depositCap,
-<<<<<<< HEAD
-            uint256 _maxWithdrawFee,
+            uint32 _maxWithdrawFee,
             uint64 _withdrawLockupPeriod,
-=======
-            uint32 _maxWithdrawFee,
->>>>>>> 006bd3fc
             ,
             ValenceVault.FeeDistributionConfig memory _feeDistribution
         ) = vault.config();
@@ -219,12 +205,8 @@
             BaseAccount _withdrawAccount,
             address _strategist,
             ,
-<<<<<<< HEAD
-            uint256 _maxWithdrawFee,
+            uint32 _maxWithdrawFee,
             uint64 _withdrawLockupPeriod,
-=======
-            uint32 _maxWithdrawFee,
->>>>>>> 006bd3fc
             ValenceVault.FeeConfig memory _fees,
             ValenceVault.FeeDistributionConfig memory _feeDistribution
         ) = vault.config();
