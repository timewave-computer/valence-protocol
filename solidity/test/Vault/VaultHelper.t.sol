// SPDX-License-Identifier: Apache-2.0
pragma solidity ^0.8.28;

import {Test} from "forge-std/src/Test.sol";
import {ERC4626, ValenceVault} from "../../src/libraries/ValenceVault.sol";
import {BaseAccount} from "../../src/accounts/BaseAccount.sol";
import {MockERC20} from "../mocks/MockERC20.sol";
import {Math} from "@openzeppelin-contracts/utils/math/Math.sol";

abstract contract VaultHelper is Test {
    using Math for uint256;

    // Constants
    uint256 internal constant BASIS_POINTS = 10000;
    uint256 internal constant INITIAL_USER_BALANCE = 100_000_000_000;
    uint32 internal constant MAX_WITHDRAW_FEE = 2000;
    uint256 internal constant INITIAL_TIMESTAMP = 5000;
    uint256 internal constant INITIAL_BLOCK = 100;
    uint64 internal constant ONE_DAY = 1 days;

    // Contracts
    ValenceVault internal vault;
    BaseAccount internal depositAccount;
    BaseAccount internal withdrawAccount;
    MockERC20 internal token;

    // Addresses
    address internal owner;
    address internal strategist;
    address internal user;

    // Address for fee distribution
    address internal strategistFeeAccount;
    address internal platformFeeAccount;

    // Events
    event Deposit(address indexed sender, address indexed owner, uint256 assets, uint256 shares);

    function setUp() public virtual {
        // Setup addresses
        owner = makeAddr("owner");
        strategist = makeAddr("strategist");
        user = makeAddr("user");
        strategistFeeAccount = makeAddr("strategistFeeAccount");
        platformFeeAccount = makeAddr("platformFeeAccount");

        // Setup initial block and time
        vm.warp(INITIAL_TIMESTAMP);
        vm.roll(INITIAL_BLOCK);

        // Deploy contracts
        vm.startPrank(owner);
        token = new MockERC20("Test Token", "TEST");
        depositAccount = new BaseAccount(owner, new address[](0));
        withdrawAccount = new BaseAccount(owner, new address[](0));

        // Setup vault configuration
        ValenceVault.VaultConfig memory config = ValenceVault.VaultConfig({
            depositAccount: depositAccount,
            withdrawAccount: withdrawAccount,
            strategist: strategist,
            depositCap: 0,
            maxWithdrawFee: MAX_WITHDRAW_FEE,
            withdrawLockupPeriod: ONE_DAY * 3,
            fees: defaultFees(),
            feeDistribution: defaultDistributionFees()
        });

        vault = new ValenceVault(owner, abi.encode(config), address(token), "Valence Vault Token", "VVT");

        // Setup permissions
        depositAccount.approveLibrary(address(vault));
        withdrawAccount.approveLibrary(address(vault));
        vm.stopPrank();

        // Setup user state
        vm.startPrank(owner);
        token.mint(user, INITIAL_USER_BALANCE);
        vm.stopPrank();

        vm.startPrank(user);
        token.approve(address(vault), type(uint256).max);
        vm.stopPrank();
    }

    function defaultFees() public pure returns (ValenceVault.FeeConfig memory) {
<<<<<<< HEAD
        return ValenceVault.FeeConfig({depositFeeBps: 0, platformFeeBps: 0, performanceFeeBps: 0});
=======
        return
            ValenceVault.FeeConfig({depositFeeBps: 0, platformFeeBps: 0, performanceFeeBps: 0, solverCompletionFee: 0});
>>>>>>> 0ceed756
    }

    function defaultDistributionFees() public view returns (ValenceVault.FeeDistributionConfig memory) {
        return ValenceVault.FeeDistributionConfig({
            strategistAccount: strategistFeeAccount,
            platformAccount: platformFeeAccount,
            strategistRatioBps: 3000
        });
    }

    function setFeeDistribution(address strategistAccount, address platformAccount, uint32 strategistRatioBps)
        internal
    {
        vm.startPrank(owner);

        (
            BaseAccount _depositAccount,
            BaseAccount _withdrawAccount,
            address _strategist,
            uint256 _depositCap,
            uint32 _maxWithdrawFee,
            uint64 _withdrawLockupPeriod,
            ValenceVault.FeeConfig memory _fees,
        ) = vault.config();

        ValenceVault.FeeDistributionConfig memory feeDistConfig = ValenceVault.FeeDistributionConfig({
            strategistAccount: strategistAccount,
            platformAccount: platformAccount,
            strategistRatioBps: strategistRatioBps
        });

        ValenceVault.VaultConfig memory newConfig = ValenceVault.VaultConfig({
            depositAccount: _depositAccount,
            withdrawAccount: _withdrawAccount,
            strategist: _strategist,
            depositCap: _depositCap,
            maxWithdrawFee: _maxWithdrawFee,
            withdrawLockupPeriod: _withdrawLockupPeriod,
            fees: _fees,
            feeDistribution: feeDistConfig
        });

        vault.updateConfig(abi.encode(newConfig));
        vm.stopPrank();
    }

<<<<<<< HEAD
    function setFees(uint32 depositFee, uint32 platformFee, uint32 performanceFee) internal {
=======
    function setFees(uint32 depositFee, uint32 platformFee, uint32 performanceFee, uint256 solverCompletionFee)
        internal
        returns (ValenceVault.FeeConfig memory)
    {
>>>>>>> 0ceed756
        vm.startPrank(owner);
        ValenceVault.FeeConfig memory feeConfig = ValenceVault.FeeConfig({
            depositFeeBps: depositFee,
            platformFeeBps: platformFee,
            performanceFeeBps: performanceFee,
            solverCompletionFee: solverCompletionFee
        });

        (
            BaseAccount _depositAccount,
            BaseAccount _withdrawAccount,
            address _strategist,
            uint256 _depositCap,
            uint32 _maxWithdrawFee,
            uint64 _withdrawLockupPeriod,
            ,
            ValenceVault.FeeDistributionConfig memory _feeDistribution
        ) = vault.config();

        ValenceVault.VaultConfig memory newConfig = ValenceVault.VaultConfig(
<<<<<<< HEAD
            _depositAccount, _withdrawAccount, _strategist, _depositCap, _maxWithdrawFee, feeConfig, _feeDistribution
=======
            _depositAccount,
            _withdrawAccount,
            _strategist,
            _depositCap,
            _maxWithdrawFee,
            _withdrawLockupPeriod,
            feeConfig,
            _feeDistribution
>>>>>>> 0ceed756
        );

        vault.updateConfig(abi.encode(newConfig));
        vm.stopPrank();

        return feeConfig;
    }

    function setDepositCap(uint256 newCap) internal {
        vm.startPrank(owner);
        (
            BaseAccount _depositAccount,
            BaseAccount _withdrawAccount,
            address _strategist,
            ,
            uint32 _maxWithdrawFee,
            uint64 _withdrawLockupPeriod,
            ValenceVault.FeeConfig memory _fees,
            ValenceVault.FeeDistributionConfig memory _feeDistribution
        ) = vault.config();

        ValenceVault.VaultConfig memory newConfig = ValenceVault.VaultConfig(
<<<<<<< HEAD
            _depositAccount, _withdrawAccount, _strategist, newCap, _maxWithdrawFee, _fees, _feeDistribution
=======
            _depositAccount,
            _withdrawAccount,
            _strategist,
            newCap,
            _maxWithdrawFee,
            _withdrawLockupPeriod,
            _fees,
            _feeDistribution
>>>>>>> 0ceed756
        );

        vault.updateConfig(abi.encode(newConfig));
        vm.stopPrank();
    }
}<|MERGE_RESOLUTION|>--- conflicted
+++ resolved
@@ -84,12 +84,8 @@
     }
 
     function defaultFees() public pure returns (ValenceVault.FeeConfig memory) {
-<<<<<<< HEAD
-        return ValenceVault.FeeConfig({depositFeeBps: 0, platformFeeBps: 0, performanceFeeBps: 0});
-=======
         return
             ValenceVault.FeeConfig({depositFeeBps: 0, platformFeeBps: 0, performanceFeeBps: 0, solverCompletionFee: 0});
->>>>>>> 0ceed756
     }
 
     function defaultDistributionFees() public view returns (ValenceVault.FeeDistributionConfig memory) {
@@ -136,14 +132,10 @@
         vm.stopPrank();
     }
 
-<<<<<<< HEAD
-    function setFees(uint32 depositFee, uint32 platformFee, uint32 performanceFee) internal {
-=======
     function setFees(uint32 depositFee, uint32 platformFee, uint32 performanceFee, uint256 solverCompletionFee)
         internal
         returns (ValenceVault.FeeConfig memory)
     {
->>>>>>> 0ceed756
         vm.startPrank(owner);
         ValenceVault.FeeConfig memory feeConfig = ValenceVault.FeeConfig({
             depositFeeBps: depositFee,
@@ -164,9 +156,6 @@
         ) = vault.config();
 
         ValenceVault.VaultConfig memory newConfig = ValenceVault.VaultConfig(
-<<<<<<< HEAD
-            _depositAccount, _withdrawAccount, _strategist, _depositCap, _maxWithdrawFee, feeConfig, _feeDistribution
-=======
             _depositAccount,
             _withdrawAccount,
             _strategist,
@@ -175,7 +164,6 @@
             _withdrawLockupPeriod,
             feeConfig,
             _feeDistribution
->>>>>>> 0ceed756
         );
 
         vault.updateConfig(abi.encode(newConfig));
@@ -198,9 +186,6 @@
         ) = vault.config();
 
         ValenceVault.VaultConfig memory newConfig = ValenceVault.VaultConfig(
-<<<<<<< HEAD
-            _depositAccount, _withdrawAccount, _strategist, newCap, _maxWithdrawFee, _fees, _feeDistribution
-=======
             _depositAccount,
             _withdrawAccount,
             _strategist,
@@ -209,7 +194,6 @@
             _withdrawLockupPeriod,
             _fees,
             _feeDistribution
->>>>>>> 0ceed756
         );
 
         vault.updateConfig(abi.encode(newConfig));
