--- conflicted
+++ resolved
@@ -172,13 +172,9 @@
             strategist: strategist,
             depositCap: newDepositCap,
             maxWithdrawFee: MAX_WITHDRAW_FEE,
-<<<<<<< HEAD
             withdrawLockupPeriod: ONE_DAY,
-            fees: defaultFees()
-=======
             fees: defaultFees(),
             feeDistribution: defaultDistributionFees()
->>>>>>> 268434c0
         });
 
         vault.updateConfig(abi.encode(newConfig));
@@ -190,12 +186,8 @@
             address updatedStrategist,
             uint256 updatedDepositCap,
             ,
-<<<<<<< HEAD
             ,
-            ValenceVault.FeeConfig memory updatedFees
-=======
             ValenceVault.FeeConfig memory updatedFees,
->>>>>>> 268434c0
         ) = vault.config();
 
         assertEq(
@@ -223,13 +215,9 @@
             strategist: strategist,
             depositCap: 5000,
             maxWithdrawFee: MAX_WITHDRAW_FEE,
-<<<<<<< HEAD
             withdrawLockupPeriod: ONE_DAY,
-            fees: defaultFees()
-=======
             fees: defaultFees(),
             feeDistribution: defaultDistributionFees()
->>>>>>> 268434c0
         });
 
         vm.expectRevert(
