// SPDX-License-Identifier: Apache-2.0
pragma solidity ^0.8.28;

import {Test} from "forge-std/src/Test.sol";
import {Authorization} from "../../src/authorization/Authorization.sol";
import {SP1VerificationGateway} from "../../src/verification/SP1VerificationGateway.sol";
import {ProcessorBase} from "../../src/processor/ProcessorBase.sol";
import {LiteProcessor} from "../../src/processor/LiteProcessor.sol";
import {IProcessorMessageTypes} from "../../src/processor/interfaces/IProcessorMessageTypes.sol";
import {ERC1967Proxy} from "@openzeppelin/contracts/proxy/ERC1967/ERC1967Proxy.sol";

/**
 * @title AuthorizationZKTest
 * @notice Test suite for the ZK authorization flow in the Authorization contract
 * @dev Tests focus on registry management and unauthorized access verification
 */
contract AuthorizationZKTest is Test {
    Authorization auth;
    LiteProcessor processor;
    SP1VerificationGateway verificationGateway;

    address owner = address(0x1);
    address user1 = address(0x2);
    address user2 = address(0x3);
    address unauthorized = address(0x4);
    address verifier = address(0x5);
    bytes32 coprocessorRoot = bytes32(uint256(0x42069));

    // ZK registry configuration
    uint64 registryId1 = 101;
    uint64 registryId2 = 102;
    bytes32 vk1 = bytes32(uint256(0x123456));
    bytes32 vk2 = bytes32(uint256(0x789abc));
    bool validateBlockNumber1 = false;
    bool validateBlockNumber2 = true;

    function setUp() public {
        vm.startPrank(owner);

        // Deploy processor
        processor = new LiteProcessor(bytes32(0), address(0), 0, new address[](0));

        // Deploy verification gateway
        verificationGateway = new SP1VerificationGateway();

<<<<<<< HEAD
        bytes32 domainVK = bytes32(uint256(0xdeadbeef));
        bytes memory initializeData =
            abi.encodeWithSelector(verificationGateway.initialize.selector, coprocessorRoot, verifier, domainVK);
=======
        bytes memory initializeData = abi.encodeWithSelector(verificationGateway.initialize.selector, verifier);
>>>>>>> ce93e3a4

        // Deploy the proxy and initialize it
        ERC1967Proxy proxy = new ERC1967Proxy(address(verificationGateway), initializeData);
        verificationGateway = SP1VerificationGateway(address(proxy));

        // Deploy authorization contract with verification gateway
        auth = new Authorization(owner, address(processor), address(verificationGateway), true);

        // Configure processor to accept messages from auth contract
        processor.addAuthorizedAddress(address(auth));

        vm.stopPrank();
    }

    // ======================= REGISTRY MANAGEMENT TESTS =======================

    /**
     * @notice Test adding registries with verification keys and authorized users
     */
    function testAddRegistries() public {
        vm.startPrank(owner);

        // Create registry data
        uint64[] memory registries = new uint64[](2);
        registries[0] = registryId1;
        registries[1] = registryId2;

        // Create arrays of authorized users for each registry
        address[][] memory users = new address[][](2);

        // Registry 1: user1 and user2 authorized
        users[0] = new address[](2);
        users[0][0] = user1;
        users[0][1] = user2;

        // Registry 2: permissionless (address(0))
        users[1] = new address[](1);
        users[1][0] = address(0); // Permissionless access

        // Create verification keys
        bytes32[] memory vks = new bytes32[](2);
        vks[0] = vk1;
        vks[1] = vk2;

        // Set block number validation flags
        bool[] memory validateBlockNumbers = new bool[](2);
        validateBlockNumbers[0] = validateBlockNumber1;
        validateBlockNumbers[1] = validateBlockNumber2;

        // Add registries
        auth.addRegistries(registries, users, vks, validateBlockNumbers);

        // Verify registry 1
        bytes32 storedVk1 = verificationGateway.programVKs(address(auth), registryId1);
        assertEq(storedVk1, vk1, "Verification key for registry 1 should be stored correctly");

        // Check authorized users for registry 1
        address[] memory authorizedUsers1 = auth.getZkAuthorizationsList(registryId1);
        assertEq(authorizedUsers1.length, 2, "Registry 1 should have two authorized users");
        assertEq(authorizedUsers1[0], user1, "Registry 1 should authorize user1");
        assertEq(authorizedUsers1[1], user2, "Registry 1 should authorize user2");

        // Verify registry 2
        bytes32 storedVk2 = verificationGateway.programVKs(address(auth), registryId2);
        assertEq(storedVk2, vk2, "Verification key for registry 2 should be stored correctly");

        // Check authorized users for registry 2
        address[] memory authorizedUsers2 = auth.getZkAuthorizationsList(registryId2);
        assertEq(authorizedUsers2.length, 1, "Registry 2 should have one authorized user");
        assertEq(authorizedUsers2[0], address(0), "Registry 2 should be permissionless");

        vm.stopPrank();
    }

    /**
     * @notice Test removing registries
     */
    function testRemoveRegistries() public {
        vm.startPrank(owner);

        // First add registries
        uint64[] memory registriesToAdd = new uint64[](2);
        registriesToAdd[0] = registryId1;
        registriesToAdd[1] = registryId2;

        address[][] memory users = new address[][](2);
        users[0] = new address[](1);
        users[0][0] = user1;
        users[1] = new address[](1);
        users[1][0] = user2;

        bytes32[] memory vks = new bytes32[](2);
        vks[0] = vk1;
        vks[1] = vk2;

        bool[] memory validateBlockNumbers = new bool[](2);
        validateBlockNumbers[0] = validateBlockNumber1;
        validateBlockNumbers[1] = validateBlockNumber2;

        auth.addRegistries(registriesToAdd, users, vks, validateBlockNumbers);

        // Verify registries were added
        bytes32 storedVk1 = verificationGateway.programVKs(address(auth), registryId1);
        assertEq(storedVk1, vk1, "Registry 1 should be added");

        // Now remove one registry
        uint64[] memory registriesToRemove = new uint64[](1);
        registriesToRemove[0] = registryId1;

        auth.removeRegistries(registriesToRemove);

        // Verify registry was removed
        bytes32 removedVk = verificationGateway.programVKs(address(auth), registryId1);
        assertEq(removedVk, bytes32(0), "Registry 1 should be removed from verification gateway");

        // Verify the authorization data was also removed
        address[] memory authorizedUsers1 = auth.getZkAuthorizationsList(registryId1);
        assertEq(authorizedUsers1.length, 0, "Registry 1 should have no authorized users");

        // Verify last execution block was cleared
        uint64 lastExecBlock = auth.zkAuthorizationLastExecutionBlock(registryId1);
        assertEq(lastExecBlock, 0, "Last execution block should be cleared for registry 1");

        // Verify other registry still exists
        bytes32 storedVk2 = verificationGateway.programVKs(address(auth), registryId2);
        assertEq(storedVk2, vk2, "Registry 2 should still exist");

        vm.stopPrank();
    }

    /**
     * @notice Test that only owner can add registries
     */
    function test_RevertWhen_AddRegistriesUnauthorized() public {
        vm.startPrank(unauthorized);

        uint64[] memory registries = new uint64[](1);
        registries[0] = registryId1;

        address[][] memory users = new address[][](1);
        users[0] = new address[](1);
        users[0][0] = user1;

        bytes32[] memory vks = new bytes32[](1);
        vks[0] = vk1;

        bool[] memory validateBlockNumbers = new bool[](2);
        validateBlockNumbers[0] = validateBlockNumber1;
        validateBlockNumbers[1] = validateBlockNumber2;

        vm.expectRevert();
        auth.addRegistries(registries, users, vks, validateBlockNumbers);

        vm.stopPrank();
    }

    /**
     * @notice Test that only owner can remove registries
     */
    function test_RevertWhen_RemoveRegistriesUnauthorized() public {
        vm.startPrank(unauthorized);

        uint64[] memory registries = new uint64[](1);
        registries[0] = registryId1;

        vm.expectRevert();
        auth.removeRegistries(registries);

        vm.stopPrank();
    }

    /**
     * @notice Test handling of invalid registry data
     */
    function test_RevertWhen_AddingRegistriesWithInvalidArrayLengths() public {
        vm.startPrank(owner);

        // Create mismatched arrays
        uint64[] memory registries = new uint64[](2);
        registries[0] = registryId1;
        registries[1] = registryId2;

        address[][] memory users = new address[][](1); // Only one entry, should have two
        users[0] = new address[](1);
        users[0][0] = user1;

        bytes32[] memory vks = new bytes32[](2);
        vks[0] = vk1;
        vks[1] = vk2;

        bool[] memory validateBlockNumbers = new bool[](2);
        validateBlockNumbers[0] = validateBlockNumber1;
        validateBlockNumbers[1] = validateBlockNumber2;

        vm.expectRevert("Array lengths must match");
        auth.addRegistries(registries, users, vks, validateBlockNumbers);

        vm.stopPrank();
    }

    // ======================= ZK MESSAGE EXECUTION TESTS =======================

    function test_RevertWhen_VerificationGatewayNotSet() public {
        vm.startPrank(owner);

        // Deploy a new authorization contract without a verification gateway
        Authorization authWithoutGateway = new Authorization(owner, address(processor), address(0), true);

        // Create a ZK message
        bytes memory zkMessage = createDummyZKMessage(registryId1, address(auth));
        bytes memory dummyProof = hex"deadbeef"; // Dummy proof data

        // Should fail because verification gateway is not set
        vm.expectRevert("Verification gateway not set");
        authWithoutGateway.executeZKMessage(zkMessage, dummyProof, zkMessage, dummyProof);

        vm.stopPrank();
    }

    function test_RevertWhen_InvalidAuthorizationContract() public {
        vm.startPrank(owner);

        // Add registry with only user1 authorized
        uint64[] memory registries = new uint64[](1);
        registries[0] = registryId1;

        address[][] memory users = new address[][](1);
        users[0] = new address[](1);
        users[0][0] = user1;

        bytes32[] memory vks = new bytes32[](1);
        vks[0] = vk1;

        bool[] memory validateBlockNumbers = new bool[](1);
        validateBlockNumbers[0] = validateBlockNumber1;

        auth.addRegistries(registries, users, vks, validateBlockNumbers);

        // Create a ZK message with an invalid authorization contract
        bytes memory zkMessage = createDummyZKMessage(registryId1, address(user1));
        bytes memory dummyProof = hex"deadbeef"; // Dummy proof data

        // Should fail because address is not the authorization contract
        vm.expectRevert("Invalid authorization contract");
        auth.executeZKMessage(zkMessage, dummyProof, zkMessage, dummyProof);

        vm.stopPrank();
    }

    /**
     * @notice Test unauthorized address verification for ZK message execution
     */
    function test_RevertWhen_ExecuteZKMessageUnauthorized() public {
        vm.startPrank(owner);

        // Add registry with only user1 authorized
        uint64[] memory registries = new uint64[](1);
        registries[0] = registryId1;

        address[][] memory users = new address[][](1);
        users[0] = new address[](1);
        users[0][0] = user1;

        bytes32[] memory vks = new bytes32[](1);
        vks[0] = vk1;

        bool[] memory validateBlockNumbers = new bool[](1);
        validateBlockNumbers[0] = validateBlockNumber1;

        auth.addRegistries(registries, users, vks, validateBlockNumbers);

        vm.stopPrank();

        // Try to execute ZK message from unauthorized address
        vm.startPrank(unauthorized);

        // Create a ZK message
        bytes memory zkMessage = createDummyZKMessage(registryId1, address(auth));
        bytes memory dummyProof = hex"deadbeef"; // Dummy proof data

        // Should fail because address is unauthorized
        vm.expectRevert("Unauthorized address for this registry");
        auth.executeZKMessage(zkMessage, dummyProof, zkMessage, dummyProof);

        vm.stopPrank();
    }

    // ======================= HELPER FUNCTIONS =======================

    /**
     * @notice Create a dummy ZK message for testing
     * @param _registryId Registry ID to include in the message
     * @param _authorizationContract Address of the authorization contract
     * @return Encoded ZK message bytes
     */
    function createDummyZKMessage(uint64 _registryId, address _authorizationContract)
        internal
        view
        returns (bytes memory)
    {
        return createDummyZKMessageWithBlockNumber(_registryId, uint64(block.number + 1), _authorizationContract);
    }

    /**
     * @notice Create a dummy ZK message with a specific block number
     * @param _registryId Registry ID to include in the message
     * @param _blockNumber Block number to include in the message
     * @return Encoded ZK message bytes
     */
    function createDummyZKMessageWithBlockNumber(
        uint64 _registryId,
        uint64 _blockNumber,
        address _authorizationContract
    ) internal view returns (bytes memory) {
        // Create a simple processor message (Pause message)
        IProcessorMessageTypes.ProcessorMessage memory processorMessage = IProcessorMessageTypes.ProcessorMessage({
            messageType: IProcessorMessageTypes.ProcessorMessageType.Pause,
            message: bytes("")
        });

        // Create the ZK message
        Authorization.ZKMessage memory zkMessage = Authorization.ZKMessage({
            registry: _registryId,
            blockNumber: _blockNumber,
            authorizationContract: _authorizationContract,
            processorMessage: processorMessage
        });

        bytes memory rootBytes = abi.encodePacked(coprocessorRoot);
        return bytes.concat(rootBytes, abi.encode(zkMessage));
    }
}<|MERGE_RESOLUTION|>--- conflicted
+++ resolved
@@ -43,13 +43,9 @@
         // Deploy verification gateway
         verificationGateway = new SP1VerificationGateway();
 
-<<<<<<< HEAD
         bytes32 domainVK = bytes32(uint256(0xdeadbeef));
         bytes memory initializeData =
-            abi.encodeWithSelector(verificationGateway.initialize.selector, coprocessorRoot, verifier, domainVK);
-=======
-        bytes memory initializeData = abi.encodeWithSelector(verificationGateway.initialize.selector, verifier);
->>>>>>> ce93e3a4
+            abi.encodeWithSelector(verificationGateway.initialize.selector, verifier, domainVK);
 
         // Deploy the proxy and initialize it
         ERC1967Proxy proxy = new ERC1967Proxy(address(verificationGateway), initializeData);
