// SPDX-License-Identifier: Apache-2.0
pragma solidity ^0.8.28;

import {IMessageRecipient} from "hyperlane/interfaces/IMessageRecipient.sol";
import {ProcessorMessageDecoder} from "./libs/ProcessorMessageDecoder.sol";
import {IProcessorMessageTypes} from "./interfaces/IProcessorMessageTypes.sol";
import {IProcessor} from "./interfaces/IProcessor.sol";
import {ProcessorErrors} from "./libs/ProcessorErrors.sol";
import {ProcessorBase} from "./ProcessorBase.sol";
import {ReentrancyGuard} from "@openzeppelin/contracts/utils/ReentrancyGuard.sol";

/**
 * @title LiteProcessor
 * @notice A lightweight processor for handling cross-chain messages with atomic and non-atomic execution
 * @dev Implements IMessageRecipient for Hyperlane message handling, ProcessorBase for core shared processor logic and ReentrancyGuard to prevent re-entrancy attacks.
 */
contract LiteProcessor is IMessageRecipient, ProcessorBase, ReentrancyGuard {
    // ============ Constructor ============
    /**
     * @notice Initializes the LiteProcessor contract
     * @dev The constructor initializes the LiteProcessor by calling the base contract constructor
     *      and passing the necessary parameters for the authorization contract and mailbox.
     * @param _authorizationContract The address of the authorization contract, represented as a bytes32 value.
     * @param _mailbox The address of the Hyperlane mailbox contract.
     * @param _originDomain The origin domain ID for sending the callbacks via Hyperlane.
     * @param _authorizedAddresses The list of authorized addresses that can call the processor directly.
     */
    constructor(
        bytes32 _authorizationContract,
        address _mailbox,
        uint32 _originDomain,
        address[] memory _authorizedAddresses
    ) ProcessorBase(_authorizationContract, _mailbox, _originDomain, _authorizedAddresses) {}

    // ============ External Functions ============

    /**
     * @notice Handles incoming messages from the Hyperlane mailbox
     * @param _origin The origin domain ID
     * @param _sender The sender's address in bytes32
     * @param _body The message payload
     */
    function handle(uint32 _origin, bytes32 _sender, bytes calldata _body) external payable override {
        // Verify sender is authorized mailbox
        if (msg.sender != address(mailbox)) {
            revert ProcessorErrors.UnauthorizedAccess();
        }

        // Verify origin is the expected domain
        if (_origin != originDomain) {
            revert ProcessorErrors.InvalidOriginDomain();
        }

        // Verify message is from authorization contract
        if (_sender != authorizationContract) {
            revert ProcessorErrors.NotAuthorizationContract();
        }

        // Decode and route message to appropriate handler
        IProcessorMessageTypes.ProcessorMessage memory decodedMessage = ProcessorMessageDecoder.decode(_body);
        _handleMessageType(decodedMessage);
    }

    /**
     * @notice Handles incoming messages from an authorized addresses
     * @param _body The message payload
     */
<<<<<<< HEAD
    function execute(bytes calldata _body) external payable override nonReentrant {
=======
    function execute(bytes calldata _body) external override {
>>>>>>> 6bc118c5
        // Verify sender is authorized address
        require(authorizedAddresses[msg.sender], ProcessorErrors.UnauthorizedAccess());

        // Decode and route message to appropriate handler
        IProcessorMessageTypes.ProcessorMessage memory decodedMessage = ProcessorMessageDecoder.decode(_body);
        _handleMessageType(decodedMessage);
    }

    // ============ Internal Functions ============

    /**
     * @notice Routes the message to appropriate handler based on message type
     * @param decodedMessage The decoded processor message
     */
    function _handleMessageType(IProcessorMessageTypes.ProcessorMessage memory decodedMessage) internal {
        if (decodedMessage.messageType == IProcessorMessageTypes.ProcessorMessageType.Pause) {
            _handlePause();
        } else if (decodedMessage.messageType == IProcessorMessageTypes.ProcessorMessageType.Resume) {
            _handleResume();
        } else if (decodedMessage.messageType == IProcessorMessageTypes.ProcessorMessageType.SendMsgs) {
            _handleSendMsgs(decodedMessage);
        } else {
            // InsertMsgs and EvictMsgs are not supported in LiteProcessor because there are no queues
            revert ProcessorErrors.UnsupportedOperation();
        }
    }

    /**
     * @notice Processes SendMsgs operations based on subroutine type
     * @dev Decodes and routes to appropriate subroutine handler
     * @param decodedMessage The decoded processor message
     */
    function _handleSendMsgs(IProcessorMessageTypes.ProcessorMessage memory decodedMessage) internal {
        // Check if the processor is paused
        if (paused) {
            revert ProcessorErrors.ProcessorPaused();
        }

        IProcessorMessageTypes.SendMsgs memory sendMsgs =
            abi.decode(decodedMessage.message, (IProcessorMessageTypes.SendMsgs));

        IProcessor.SubroutineResult memory result;
        // Check if there is an expiration time and if there is, if it already passed
        if (sendMsgs.expirationTime != 0 && sendMsgs.expirationTime < block.timestamp) {
            result =
                IProcessor.SubroutineResult({succeeded: false, expired: true, executedCount: 0, errorData: bytes("")});
            _buildAndSendCallback(msg.sender, sendMsgs.executionId, result);
            return;
        }

        if (sendMsgs.subroutine.subroutineType == IProcessorMessageTypes.SubroutineType.Atomic) {
            IProcessorMessageTypes.AtomicSubroutine memory atomicSubroutine =
                abi.decode(sendMsgs.subroutine.subroutine, (IProcessorMessageTypes.AtomicSubroutine));
            result = _handleAtomicSubroutine(atomicSubroutine, sendMsgs.messages);
        } else {
            IProcessorMessageTypes.NonAtomicSubroutine memory nonAtomicSubroutine =
                abi.decode(sendMsgs.subroutine.subroutine, (IProcessorMessageTypes.NonAtomicSubroutine));

            result = _handleNonAtomicSubroutine(nonAtomicSubroutine, sendMsgs.messages);
        }

        // Send callback only if the address that executed this function is a Smart Contract (e.g Hyperlane mailbox or sub-authorization contract)
        if (msg.sender.code.length > 0) {
            _buildAndSendCallback(msg.sender, sendMsgs.executionId, result);
        }
    }
}<|MERGE_RESOLUTION|>--- conflicted
+++ resolved
@@ -65,11 +65,7 @@
      * @notice Handles incoming messages from an authorized addresses
      * @param _body The message payload
      */
-<<<<<<< HEAD
-    function execute(bytes calldata _body) external payable override nonReentrant {
-=======
-    function execute(bytes calldata _body) external override {
->>>>>>> 6bc118c5
+    function execute(bytes calldata _body) external override nonReentrant {
         // Verify sender is authorized address
         require(authorizedAddresses[msg.sender], ProcessorErrors.UnauthorizedAccess());
 
