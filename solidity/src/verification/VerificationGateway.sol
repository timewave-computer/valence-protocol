--- conflicted
+++ resolved
@@ -36,11 +36,7 @@
      * @param _verifier Address of the verification contract
      * @param _domainVK The domain verification key that is going to be used for this verification gateway
      */
-<<<<<<< HEAD
-    function initialize(bytes32 _coprocessorRoot, address _verifier, bytes32 _domainVK) external initializer {
-=======
-    function initialize(address _verifier) external initializer {
->>>>>>> ce93e3a4
+    function initialize(address _verifier, bytes32 _domainVK) external initializer {
         __Ownable_init(msg.sender);
         __UUPSUpgradeable_init();
         require(_verifier != address(0), "Verifier cannot be zero address");
