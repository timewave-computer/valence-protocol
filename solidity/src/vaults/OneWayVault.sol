--- conflicted
+++ resolved
@@ -585,16 +585,7 @@
      * @param receiver Address to receive the withdrawn assets on the destination domain (as string)
      * @param owner Address that owns the shares
      */
-<<<<<<< HEAD
-    function withdraw(uint256 assets, string calldata receiver, address owner)
-        external
-        payable
-        nonReentrant
-        whenNotPaused
-    {
-=======
-    function withdraw(uint256 assets, string calldata receiver, address owner) public nonReentrant whenNotPaused {
->>>>>>> 6bc118c5
+    function withdraw(uint256 assets, string calldata receiver, address owner) external nonReentrant whenNotPaused {
         if (_checkAndHandleStaleRate()) {
             return; // Exit early if vault was just paused
         }
@@ -632,16 +623,7 @@
      * @param receiver Address to receive the redeemed assets on destination domain (as string)
      * @param owner Address that owns the shares
      */
-<<<<<<< HEAD
-    function redeem(uint256 shares, string calldata receiver, address owner)
-        external
-        payable
-        nonReentrant
-        whenNotPaused
-    {
-=======
-    function redeem(uint256 shares, string calldata receiver, address owner) public nonReentrant whenNotPaused {
->>>>>>> 6bc118c5
+    function redeem(uint256 shares, string calldata receiver, address owner) external nonReentrant whenNotPaused {
         if (_checkAndHandleStaleRate()) {
             return; // Exit early if vault was just paused
         }
