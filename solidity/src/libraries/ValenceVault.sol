// SPDX-License-Identifier: Apache-2.0
pragma solidity ^0.8.28;

import {SafeERC20, ERC20, IERC20, ERC4626} from "@openzeppelin-contracts/token/ERC20/extensions/ERC4626.sol";
import "@openzeppelin-contracts/utils/ReentrancyGuard.sol";
import {BaseAccount} from "../accounts/BaseAccount.sol";
import {Math} from "@openzeppelin-contracts/utils/math/Math.sol";
import {Ownable} from "@openzeppelin-contracts/access/Ownable.sol";
// import {console} from "forge-std/src/console.sol";

contract ValenceVault is ERC4626, Ownable, ReentrancyGuard {
    using Math for uint256;

    error VaultIsPaused();
    error OnlyOwnerOrStrategistAllowed();
    error OnlyStrategistAllowed();
    error InvalidRate();
    error InvalidWithdrawFee();
    error ZeroShares();
    error ZeroAssets();
    error InsufficientAllowance(uint256 required, uint256 available);
    error WithdrawAlreadyExists();
    error InvalidReceiver();
    error InvalidOwner();
    error InvalidMaxLoss();
    error InvalidAmount();
    error InvalidSolverFee(uint256 sent, uint256 required);
    error UnexpectedETH();

    event PausedStateChanged(bool paused);
    event RateUpdated(uint256 newRate);
    event UpdateProcessed(uint256 indexed updateId, uint256 withdrawRate, uint256 totalAssetsToWithdraw);
    event WithdrawFeeUpdated(uint256 newFee);
    event FeesUpdated(uint256 platformFee, uint256 performanceFee);
    event MaxHistoricalRateUpdated(uint256 newRate);
    event FeesDistributed(
        address indexed strategistAccount,
        address indexed platformAccount,
        uint256 strategistShares,
        uint256 platformShares
    );
    event WithdrawRequested(
        address indexed owner,
        address indexed receiver,
        uint256 shares,
        uint256 maxLossBps,
        bool solverEnabled,
        uint64 updateId
    );
    event DepositWithdrawNetting(uint256 netAmount, uint256 timestamp);

    struct FeeConfig {
        uint32 depositFeeBps; // Deposit fee in basis points
        uint32 platformFeeBps; // Yearly platform fee in basis points
        uint32 performanceFeeBps; // Performance fee in basis points
        uint256 solverCompletionFee; // Fee paid to solver for completion of withdraws
    }

    struct FeeDistributionConfig {
        address strategistAccount; // Account to receive strategist's portion of fees
        address platformAccount; // Account to receive platform's portion of fees
        uint32 strategistRatioBps; // Strategist's share of total fees in basis points
    }

    struct VaultConfig {
        BaseAccount depositAccount;
        BaseAccount withdrawAccount;
        address strategist;
        uint256 depositCap; // 0 means no cap
        uint32 maxWithdrawFee; // in basis points
        uint64 withdrawLockupPeriod; // Position + vault lockup period in seconds
        FeeConfig fees;
        FeeDistributionConfig feeDistribution;
    }

    // Withdraw request structure
    struct WithdrawRequest {
        uint256 sharesAmount; // Amount of shares to be redeemed
        uint256 solverFee; // Fee for solver completion (only used in solver mapping)
        address owner; // Owner of the request
        address receiver; // Receiver of the withdrawn assets
        uint64 claimTime; // Timestamp when request becomes claimable
        uint64 maxLossBps; // Maximum acceptable loss in basis points
        uint64 updateId; // Next update ID
    }

    // Struct to store information about each update
    struct UpdateInfo {
        uint256 withdrawRate; // Rate at which withdrawals were processed (redemptionRate - withdrawFee)
        uint64 withdrawFee; // The fee of that update
        uint64 timestamp; // When this update occurred
    }

    VaultConfig public config;
    bool public paused;

    // Current redemption rate in basis points (1/10000)
    uint256 public redemptionRate;
    // Maximum historical redemption rate for performance fee calculation
    uint256 public maxHistoricalRate;
    // Current position withdraw fee in basis points (1/10000)
    uint64 public positionWithdrawFee;
    // Total shares at last update
    uint256 public lastUpdateTotalShares;
    // Last update timestamp for fee calculation
    uint256 public lastUpdateTimestamp;
    // Fees to be collected in asset
    uint256 public feesOwedInAsset;
    // Current update ID (increments with each update)
    uint64 public currentUpdateId;
    // The total amount we should withdraw in the next update
    uint256 public totalAssetsToWithdrawNextUpdate;

    // Withdraw request ID counter
    uint64 private _nextWithdrawRequestId = 1;

    // Separate mappings for the actual requests
    mapping(address => WithdrawRequest) public userWithdrawRequest;

    // Mapping from update ID to update information
    mapping(uint64 => UpdateInfo) public updateInfos;

    // Constant for basis point calculations
    uint32 private constant BASIS_POINTS = 10000;
    // 1 day = 86400 seconds
    uint64 private constant SECONDS_PER_YEAR = 365 days;

    modifier onlyStrategist() {
        if (msg.sender != config.strategist) {
            revert OnlyStrategistAllowed();
        }
        _;
    }

    modifier onlyOwnerOrStrategist() {
        if (msg.sender != owner() && msg.sender != config.strategist) {
            revert OnlyOwnerOrStrategistAllowed();
        }
        _;
    }

    modifier whenNotPaused() {
        if (paused) {
            revert VaultIsPaused();
        }
        _;
    }

    constructor(
        address _owner,
        bytes memory _config,
        address underlying,
        string memory vaultTokenName,
        string memory vaultTokenSymbol
    ) ERC20(vaultTokenName, vaultTokenSymbol) ERC4626(IERC20(underlying)) Ownable(_owner) {
        config = abi.decode(_config, (VaultConfig));
        redemptionRate = BASIS_POINTS; // Initialize at 1:1
        maxHistoricalRate = BASIS_POINTS;
        lastUpdateTimestamp = block.timestamp;
        lastUpdateTotalShares = 0;
    }

    function updateConfig(bytes memory _config) public onlyOwner {
        VaultConfig memory decodedConfig = abi.decode(_config, (VaultConfig));

        // TODO: Do checks for config updates
        config = decodedConfig;
    }

    function totalAssets() public view override returns (uint256) {
        return _convertToAssets(totalSupply(), Math.Rounding.Floor);
    }

    function maxDeposit(address) public view override returns (uint256) {
        if (config.depositCap == 0) {
            return type(uint256).max;
        }

        uint256 totalDeposits = totalAssets();
        if (totalDeposits >= config.depositCap) {
            return 0;
        }

        return config.depositCap - totalDeposits;
    }

    function maxMint(address) public view override returns (uint256) {
        if (config.depositCap == 0) {
            return type(uint256).max;
        }

        uint256 totalDeposits = totalAssets();
        if (totalDeposits >= config.depositCap) {
            return 0;
        }

        return _convertToShares(config.depositCap - totalDeposits, Math.Rounding.Floor);
    }

    /**
     * @dev Override deposit to handle fees before calling _deposit
     */
    function deposit(uint256 assets, address receiver) public override whenNotPaused returns (uint256) {
        uint256 maxAssets = maxDeposit(receiver);
        if (assets > maxAssets) {
            revert ERC4626ExceededMaxDeposit(receiver, assets, maxAssets);
        }

        uint256 depositFee = calculateDepositFee(assets);
        uint256 assetsAfterFee = assets - depositFee;

        if (depositFee > 0) {
            feesOwedInAsset += depositFee;
        }

        uint256 shares = previewDeposit(assetsAfterFee);
        _deposit(_msgSender(), receiver, assets, shares);

        return shares;
    }

    /**
     * @dev Override mint to handle fees before calling _deposit
     */
    function mint(uint256 shares, address receiver) public override whenNotPaused returns (uint256) {
        uint256 maxShares = maxMint(receiver);
        if (shares > maxShares) {
            revert ERC4626ExceededMaxMint(receiver, shares, maxShares);
        }

        (uint256 grossAssets, uint256 fee) = calculateMintFee(shares);

        if (fee > 0) {
            feesOwedInAsset += fee;
        }

        _deposit(_msgSender(), receiver, grossAssets, shares);

        return grossAssets;
    }

    /**
     * @notice Updates the redemption rate, calculates/collects fees, and handles deposit/withdraw netting
     * @param newRate New redemption rate in basis points (1/10000)
     * @param newWithdrawFee New position withdrawal fee in basis points (1/10000)
     * @param nettingAmount Amount to transfer from deposit to withdraw account for netting
     */
<<<<<<< HEAD
    function update(uint256 newRate, uint32 newWithdrawFee) external onlyStrategist {
=======
    function update(uint256 newRate, uint64 newWithdrawFee, uint256 nettingAmount) external onlyStrategist {
>>>>>>> 0ceed756
        // Input validation
        if (newRate == 0) {
            revert InvalidRate();
        }
        VaultConfig memory _config = config;
        if (newWithdrawFee > _config.maxWithdrawFee) {
            revert InvalidWithdrawFee();
        }

        uint256 currentAssets = totalAssets();
        uint256 currentShares = totalSupply();

        if (currentShares == 0) revert ZeroShares();
        if (currentAssets == 0) revert ZeroAssets();

        // Calculate fees
        uint256 platformFees = calculatePlatformFees(newRate, currentAssets, currentShares, _config.fees.platformFeeBps);

<<<<<<< HEAD
        uint256 platformFees = calculatePlatformFees(newRate, currentAssets, currentShares, _config.fees.platformFeeBps);

=======
>>>>>>> 0ceed756
        uint256 performanceFees = calculatePerformanceFees(newRate, currentAssets, _config.fees.performanceFeeBps);

        // Update fees owed
        if (platformFees > 0 || performanceFees > 0) {
            feesOwedInAsset += platformFees + performanceFees;
            emit FeesUpdated(platformFees, performanceFees);
        }

        // Distribute accumulated fees
        _distributeFees();

        // Handle withdraws
        _handleWithdraws(newWithdrawFee, nettingAmount);

        // Update state
        redemptionRate = newRate;
        lastUpdateTotalShares = currentShares;
        lastUpdateTimestamp = block.timestamp;

        // Update max historical rate if new rate is higher
        if (newRate > maxHistoricalRate) {
            maxHistoricalRate = newRate;
            emit MaxHistoricalRateUpdated(newRate);
        }

        emit RateUpdated(newRate);
    }

    function pause(bool _pause) external onlyOwnerOrStrategist {
        paused = _pause;
        emit PausedStateChanged(_pause);
    }

    /**
     * @notice Calculates the gross assets needed and fee for minting shares
     * @param shares Amount of shares to mint
     * @return grossAssets Total assets needed including fee
     * @return fee Fee amount in assets
     */
    function calculateMintFee(uint256 shares) public view returns (uint256 grossAssets, uint256 fee) {
        // Calculate base assets needed for shares
        uint256 baseAssets = previewMint(shares);

        // Calculate gross assets required including fee
        uint256 feeBps = config.fees.depositFeeBps;
        if (feeBps == 0) {
            return (baseAssets, 0);
        }

        // grossAssets = baseAssets / (1 - feeRate)
        grossAssets = baseAssets.mulDiv(BASIS_POINTS, BASIS_POINTS - feeBps, Math.Rounding.Ceil);

        fee = grossAssets - baseAssets;
        return (grossAssets, fee);
    }

    /**
     * @notice Calculates the fee amount to be charged for a deposit
     * @dev Uses basis points (BPS) for fee calculation where 1 BPS = 0.01%
     *      The fee is rounded up to ensure the protocol doesn't lose dust amounts
     *      If the deposit fee BPS is set to 0, returns 0 to optimize gas
     * @param assets The amount of assets being deposited
     * @return The fee amount in the same decimals as the asset
     */
    function calculateDepositFee(uint256 assets) public view returns (uint256) {
        uint256 feeBps = config.fees.depositFeeBps;
        if (feeBps == 0) return 0;
        return assets.mulDiv(feeBps, BASIS_POINTS, Math.Rounding.Ceil);
    }

    /**
     * @dev Calculates platform fees based on minimum values to prevent manipulation
     * @param newRate New redemption rate being set
     * @param currentAssets Current total assets in vault
     * @param currentShares Current total shares
     * @return platformFees Amount of platform fees to collect
     */
    function calculatePlatformFees(uint256 newRate, uint256 currentAssets, uint256 currentShares, uint32 platformFeeBps)
        public
        view
        returns (uint256 platformFees)
    {
        if (platformFeeBps == 0) {
            return 0;
        }

        // Get minimum shares between current and last update
        uint256 sharesToUse = currentShares;
        if (lastUpdateTotalShares < sharesToUse) {
            sharesToUse = lastUpdateTotalShares;
        }

        // Calculate minimum assets using the lower rate
        uint256 rateToUse = newRate > redemptionRate ? redemptionRate : newRate;

        uint256 assetsToChargeFees = sharesToUse.mulDiv(rateToUse, BASIS_POINTS);

        // Cap at current total assets if lower
        if (assetsToChargeFees > currentAssets) {
            assetsToChargeFees = currentAssets;
        }

        // Calculate time-weighted platform fee
        uint256 timeElapsed = block.timestamp - lastUpdateTimestamp;

        platformFees = assetsToChargeFees.mulDiv(platformFeeBps, BASIS_POINTS).mulDiv(timeElapsed, SECONDS_PER_YEAR);

        return platformFees;
    }

    /**
     * @dev Calculates performance fees based on yield above maxHistoricalRate
     * @param newRate New redemption rate being set
     * @param currentAssets Current total assets in vault
     * @return performanceFees Amount of performance fees to collect
     */
    function calculatePerformanceFees(uint256 newRate, uint256 currentAssets, uint32 performanceFeeBps)
        public
        view
        returns (uint256 performanceFees)
    {
        if (performanceFeeBps == 0 || newRate <= maxHistoricalRate) {
            return 0;
        }

        // Calculate yield as the increase in value since max historical rate
        uint256 yield = currentAssets.mulDiv(newRate - maxHistoricalRate, BASIS_POINTS);

        // Take fee only from the new yield
        performanceFees = yield.mulDiv(performanceFeeBps, BASIS_POINTS);
    }

<<<<<<< HEAD
=======
    function hasActiveWithdraw(address owner) public view returns (bool) {
        return userWithdrawRequest[owner].sharesAmount > 0;
    }

    /**
     * @notice Creates a withdrawal request for assets
     * @param assets Amount of assets to withdraw
     * @param receiver Address to receive the withdrawn assets
     * @param owner Address that owns the shares
     * @param maxLossBps Maximum acceptable loss in basis points
     * @param allowSolverCompletion Whether to allow solvers to complete this request
     */
    function withdraw(uint256 assets, address receiver, address owner, uint64 maxLossBps, bool allowSolverCompletion)
        public
        payable
        nonReentrant
        whenNotPaused
    {
        _validateWithdrawParams(receiver, owner, assets, maxLossBps);

        // Calculate shares needed for the requested assets
        uint256 shares = previewWithdraw(assets);

        // Check if assets exceed max withdraw amount
        uint256 maxAssets = maxWithdraw(owner);
        if (assets > maxAssets) {
            revert ERC4626ExceededMaxWithdraw(owner, assets, maxAssets);
        }

        _withdraw(shares, assets, receiver, owner, maxLossBps, allowSolverCompletion);
    }

    /**
     * @notice Creates a redemption request for shares
     * @param shares Amount of shares to redeem
     * @param receiver Address to receive the redeemed assets
     * @param owner Address that owns the shares
     * @param maxLossBps Maximum acceptable loss in basis points
     * @param allowSolverCompletion Whether to allow solvers to complete this request
     */
    function redeem(uint256 shares, address receiver, address owner, uint64 maxLossBps, bool allowSolverCompletion)
        public
        payable
        nonReentrant
        whenNotPaused
    {
        _validateWithdrawParams(receiver, owner, shares, maxLossBps);

        // Check if shares exceed max redeem amount
        uint256 maxShares = maxRedeem(owner);
        if (shares > maxShares) {
            revert ERC4626ExceededMaxRedeem(owner, shares, maxShares);
        }

        _withdraw(shares, previewRedeem(shares), receiver, owner, maxLossBps, allowSolverCompletion);
    }

    /**
     * @dev Internal function to handle withdrawal/redemption request creation
     * @param shares Amount of shares to withdraw
     * @param receiver Address to receive the assets
     * @param owner Address that owns the shares
     * @param maxLossBps Maximum acceptable loss in basis points
     * @param allowSolverCompletion Whether to allow solvers to complete this request
     */
    function _withdraw(
        uint256 shares,
        uint256 assetsToWithdraw,
        address receiver,
        address owner,
        uint64 maxLossBps,
        bool allowSolverCompletion
    ) internal {
        if (hasActiveWithdraw(owner)) {
            revert WithdrawAlreadyExists();
        }

        // Burn shares first (CEI pattern)
        if (msg.sender != owner) {
            uint256 allowed = allowance(owner, msg.sender);
            if (allowed < shares) {
                revert InsufficientAllowance(shares, allowed);
            }
            _spendAllowance(owner, msg.sender, shares);
        }
        _burn(owner, shares);

        // Create withdrawal request
        uint64 updateId = currentUpdateId + 1;

        // Update the total to withdraw on next update
        totalAssetsToWithdrawNextUpdate += assetsToWithdraw;

        WithdrawRequest memory request = WithdrawRequest({
            sharesAmount: shares,
            claimTime: uint64(block.timestamp + config.withdrawLockupPeriod),
            maxLossBps: maxLossBps,
            solverFee: allowSolverCompletion ? config.fees.solverCompletionFee : 0,
            owner: owner,
            receiver: receiver,
            updateId: updateId
        });

        // Handle solver completion setup if enabled
        if (allowSolverCompletion) {
            // Check if sent ETH matches solver fee
            if (msg.value != request.solverFee) {
                revert InvalidSolverFee(msg.value, request.solverFee);
            }
        } else {
            if (msg.value > 0) {
                revert UnexpectedETH();
            }
        }

        // Store request
        userWithdrawRequest[owner] = request;

        emit WithdrawRequested(owner, receiver, shares, maxLossBps, allowSolverCompletion, updateId);
    }

>>>>>>> 0ceed756
    function _deposit(address caller, address receiver, uint256 assets, uint256 shares) internal override {
        SafeERC20.safeTransferFrom(IERC20(asset()), caller, address(config.depositAccount), assets);
        _mint(receiver, shares);

        emit Deposit(caller, receiver, assets, shares);
    }

    function _convertToAssets(uint256 shares, Math.Rounding rounding) internal view override returns (uint256) {
        return shares.mulDiv(redemptionRate, BASIS_POINTS, rounding);
    }

    function _convertToShares(uint256 assets, Math.Rounding rounding) internal view override returns (uint256) {
        return assets.mulDiv(BASIS_POINTS, redemptionRate, rounding);
    }

    function _distributeFees() internal {
        FeeDistributionConfig memory feeDistribution = config.feeDistribution;
        if (feesOwedInAsset == 0) return;

        // Calculate fee shares for strategist
        uint256 strategistAssets =
            feesOwedInAsset.mulDiv(feeDistribution.strategistRatioBps, BASIS_POINTS, Math.Rounding.Floor);

        // Calculate platform's share as the remainder
        uint256 platformAssets = feesOwedInAsset - strategistAssets;

        // Convert assets to shares
        uint256 strategistShares = _convertToShares(strategistAssets, Math.Rounding.Floor);
        uint256 platformShares = _convertToShares(platformAssets, Math.Rounding.Floor);

        // Mint shares to respective accounts
        if (strategistShares > 0) {
            _mint(feeDistribution.strategistAccount, strategistShares);
        }
        if (platformShares > 0) {
            _mint(feeDistribution.platformAccount, platformShares);
        }

        // Reset fees owed
        feesOwedInAsset = 0;

        emit FeesDistributed(
            feeDistribution.strategistAccount, feeDistribution.platformAccount, strategistShares, platformShares
        );
    }

    /**
     * @dev Handles all withdraw-related operations during an update
     * @param newWithdrawFee New position withdrawal fee in basis points
     * @param nettingAmount Amount to transfer from deposit to withdraw account
     */
    function _handleWithdraws(uint64 newWithdrawFee, uint256 nettingAmount) internal {
        // Check deposit account balance and validate netting amount
        if (nettingAmount > 0) {
            // Prepare the transfer calldata
            bytes memory transferCalldata =
                abi.encodeCall(IERC20.transfer, (address(config.withdrawAccount), nettingAmount));

            // Execute the transfer through the deposit account
            config.depositAccount.execute(asset(), 0, transferCalldata);

            emit DepositWithdrawNetting(nettingAmount, block.timestamp);
        }

        // Calculate withdraw rate and increment update ID
        uint256 withdrawRate = redemptionRate - newWithdrawFee;
        currentUpdateId++;

        // Store withdraw info for this update
        updateInfos[currentUpdateId] =
            UpdateInfo({withdrawRate: withdrawRate, withdrawFee: newWithdrawFee, timestamp: uint64(block.timestamp)});

        // Emit withdraw-related events
        emit UpdateProcessed(currentUpdateId, withdrawRate, totalAssetsToWithdrawNextUpdate);
        emit WithdrawFeeUpdated(newWithdrawFee);

        // Update withdraw-related state
        positionWithdrawFee = newWithdrawFee;
        totalAssetsToWithdrawNextUpdate = 0;
    }

    /**
     * @dev Internal function to validate common withdraw/redeem parameters
     */
    function _validateWithdrawParams(address receiver, address owner, uint256 amount, uint256 maxLossBps)
        internal
        pure
    {
        if (receiver == address(0)) revert InvalidReceiver();
        if (owner == address(0)) revert InvalidOwner();
        if (amount == 0) revert InvalidAmount();
        if (maxLossBps > BASIS_POINTS) revert InvalidMaxLoss();
    }
}<|MERGE_RESOLUTION|>--- conflicted
+++ resolved
@@ -245,11 +245,7 @@
      * @param newWithdrawFee New position withdrawal fee in basis points (1/10000)
      * @param nettingAmount Amount to transfer from deposit to withdraw account for netting
      */
-<<<<<<< HEAD
-    function update(uint256 newRate, uint32 newWithdrawFee) external onlyStrategist {
-=======
     function update(uint256 newRate, uint64 newWithdrawFee, uint256 nettingAmount) external onlyStrategist {
->>>>>>> 0ceed756
         // Input validation
         if (newRate == 0) {
             revert InvalidRate();
@@ -268,11 +264,6 @@
         // Calculate fees
         uint256 platformFees = calculatePlatformFees(newRate, currentAssets, currentShares, _config.fees.platformFeeBps);
 
-<<<<<<< HEAD
-        uint256 platformFees = calculatePlatformFees(newRate, currentAssets, currentShares, _config.fees.platformFeeBps);
-
-=======
->>>>>>> 0ceed756
         uint256 performanceFees = calculatePerformanceFees(newRate, currentAssets, _config.fees.performanceFeeBps);
 
         // Update fees owed
@@ -405,8 +396,6 @@
         performanceFees = yield.mulDiv(performanceFeeBps, BASIS_POINTS);
     }
 
-<<<<<<< HEAD
-=======
     function hasActiveWithdraw(address owner) public view returns (bool) {
         return userWithdrawRequest[owner].sharesAmount > 0;
     }
@@ -528,7 +517,6 @@
         emit WithdrawRequested(owner, receiver, shares, maxLossBps, allowSolverCompletion, updateId);
     }
 
->>>>>>> 0ceed756
     function _deposit(address caller, address receiver, uint256 assets, uint256 shares) internal override {
         SafeERC20.safeTransferFrom(IERC20(asset()), caller, address(config.depositAccount), assets);
         _mint(receiver, shares);
