// SPDX-License-Identifier: Apache-2.0
pragma solidity ^0.8.28;

import {SafeERC20, ERC20, IERC20, ERC4626} from "@openzeppelin-contracts/token/ERC20/extensions/ERC4626.sol";
import "@openzeppelin-contracts/utils/ReentrancyGuard.sol";
import {BaseAccount} from "../accounts/BaseAccount.sol";
import {Math} from "@openzeppelin-contracts/utils/math/Math.sol";
import {Ownable} from "@openzeppelin-contracts/access/Ownable.sol";
// import {console} from "forge-std/src/console.sol";

contract ValenceVault is ERC4626, Ownable, ReentrancyGuard {
    using Math for uint256;

    error VaultIsPaused();
    error OnlyOwnerOrStrategistAllowed();
    error OnlyStrategistAllowed();
    error InvalidRate();
    error InvalidUpdateSameBlock();
    error InvalidWithdrawFee();
    error ZeroShares();
    error ZeroAssets();
    error InsufficientAllowance(uint256 required, uint256 available);
    error WithdrawAlreadyExists();
    error InvalidReceiver();
    error InvalidOwner();
    error InvalidMaxLoss();
    error InvalidAmount();
    error InvalidSolverFee(uint256 sent, uint256 required);
    error UnexpectedETH();
<<<<<<< HEAD
    error WithdrawRequestNotFound();
    error SolverNotAllowed();
    error WithdrawNotClaimable();
    error SolverFeeTransferFailed();
    error FeeExceedsUint128();

    // Config errors
    error InvalidDepositAccount();
    error InvalidWithdrawAccount();
    error InvalidStrategist();
    error InvalidFeeConfiguration();
    error InvalidFeeDistribution();
    error InvalidWithdrawLockupPeriod();
    error InvalidMaxWithdrawFee();
    error InvalidPlatformAccount();
    error InvalidStrategistAccount();
=======
>>>>>>> 0ceed756

    event PausedStateChanged(bool paused);
    event RateUpdated(uint256 newRate);
    event UpdateProcessed(uint256 indexed updateId, uint256 withdrawRate, uint256 totalAssetsToWithdraw);
    event WithdrawFeeUpdated(uint256 newFee);
    event FeesUpdated(uint256 platformFee, uint256 performanceFee);
    event MaxHistoricalRateUpdated(uint256 newRate);
    event FeesDistributed(
        address indexed strategistAccount,
        address indexed platformAccount,
        uint256 strategistShares,
        uint256 platformShares
    );
    event WithdrawRequested(
        address indexed owner,
        address indexed receiver,
        uint256 shares,
        uint256 maxLossBps,
        bool solverEnabled,
        uint64 updateId
    );
    event DepositWithdrawNetting(uint256 netAmount, uint256 timestamp);
<<<<<<< HEAD
    event WithdrawCompleted(
        address indexed owner, address indexed receiver, uint256 assets, uint256 shares, address indexed executor
    );
    event WithdrawCancelled(address indexed owner, uint256 shares, uint256 currentLoss, uint256 maxAllowedLoss);
    // Event to track failed withdraws
    event WithdrawCompletionSkipped(address indexed owner, string reason);
    event ConfigUpdated(address indexed updater, VaultConfig newConfig);
=======
>>>>>>> 0ceed756

    struct FeeConfig {
        uint32 depositFeeBps; // Deposit fee in basis points
        uint32 platformFeeBps; // Yearly platform fee in basis points
        uint32 performanceFeeBps; // Performance fee in basis points
<<<<<<< HEAD
        uint64 solverCompletionFee; // Fee paid to solver for completion of withdraws
=======
        uint256 solverCompletionFee; // Fee paid to solver for completion of withdraws
>>>>>>> 0ceed756
    }

    struct FeeDistributionConfig {
        address strategistAccount; // Account to receive strategist's portion of fees
        address platformAccount; // Account to receive platform's portion of fees
        uint32 strategistRatioBps; // Strategist's share of total fees in basis points
    }

    struct VaultConfig {
        BaseAccount depositAccount;
        BaseAccount withdrawAccount;
        address strategist;
<<<<<<< HEAD
=======
        uint256 depositCap; // 0 means no cap
        uint32 maxWithdrawFee; // in basis points
        uint64 withdrawLockupPeriod; // Position + vault lockup period in seconds
>>>>>>> 0ceed756
        FeeConfig fees;
        FeeDistributionConfig feeDistribution;
        uint128 depositCap; // 0 means no cap
        uint64 withdrawLockupPeriod; // Position + vault lockup period in seconds
        uint32 maxWithdrawFee; // in basis points
    }

    // Withdraw request structure
    struct WithdrawRequest {
        address owner; // Owner of the request
        uint64 claimTime; // Timestamp when request becomes claimable
        uint32 maxLossBps; // Maximum acceptable loss in basis points
        address receiver; // Receiver of the withdrawn assets
        uint64 updateId; // Next update ID
        uint64 solverFee; // Fee for solver completion (only used in solver mapping)
        uint128 sharesAmount; // Amount of shares to be redeemed
    }

    // Struct to store information about each update
    struct UpdateInfo {
        uint32 withdrawRate; // Rate at which withdrawals were processed (redemptionRate - withdrawFee)
        uint32 withdrawFee; // The fee of that update
        uint64 timestamp; // When this update occurred
    }

    struct PackedValues {
        // Current position withdraw fee in basis points (1/10000)
        uint64 positionWithdrawFee;
        // Current update ID (increments with each update)
        uint64 currentUpdateId;
        // Withdraw request ID counter
        uint64 nextWithdrawRequestId;
        bool paused;
    }

    /**
     * @dev Internal struct to hold the result of a withdraw completion attempt
     */
    struct WithdrawResult {
        bool success;
        uint256 assetsToWithdraw;
        uint256 solverFee;
        string errorReason;
    }

    // Withdraw request structure
    struct WithdrawRequest {
        uint256 sharesAmount; // Amount of shares to be redeemed
        uint256 solverFee; // Fee for solver completion (only used in solver mapping)
        address owner; // Owner of the request
        address receiver; // Receiver of the withdrawn assets
        uint64 claimTime; // Timestamp when request becomes claimable
        uint64 maxLossBps; // Maximum acceptable loss in basis points
        uint64 updateId; // Next update ID
    }

    // Struct to store information about each update
    struct UpdateInfo {
        uint256 withdrawRate; // Rate at which withdrawals were processed (redemptionRate - withdrawFee)
        uint64 withdrawFee; // The fee of that update
        uint64 timestamp; // When this update occurred
    }

    VaultConfig public config;
    PackedValues public packedValues;

    // Current redemption rate in basis points (1/10000)
    uint32 public redemptionRate;
    // Maximum historical redemption rate for performance fee calculation
<<<<<<< HEAD
    uint32 public maxHistoricalRate;
=======
    uint256 public maxHistoricalRate;
    // Current position withdraw fee in basis points (1/10000)
    uint64 public positionWithdrawFee;
>>>>>>> 0ceed756
    // Total shares at last update
    uint256 public lastUpdateTotalShares;
    // Last update timestamp for fee calculation
    uint64 public lastUpdateTimestamp;
    // Fees to be collected in asset
<<<<<<< HEAD
    uint128 public feesOwedInAsset;
    // The total amount we should withdraw in the next update
    uint128 public totalAssetsToWithdrawNextUpdate;
=======
    uint256 public feesOwedInAsset;
    // Current update ID (increments with each update)
    uint64 public currentUpdateId;
    // The total amount we should withdraw in the next update
    uint256 public totalAssetsToWithdrawNextUpdate;

    // Withdraw request ID counter
    uint64 private _nextWithdrawRequestId = 1;
>>>>>>> 0ceed756

    // Separate mappings for the actual requests
    mapping(address => WithdrawRequest) public userWithdrawRequest;

    // Mapping from update ID to update information
    mapping(uint64 => UpdateInfo) public updateInfos;

    // Constant for basis point calculations
    uint32 private constant BASIS_POINTS = 10000;
    // 1 day = 86400 seconds
    uint64 private constant SECONDS_PER_YEAR = 365 days;

    modifier onlyStrategist() {
        if (msg.sender != config.strategist) {
            revert OnlyStrategistAllowed();
        }
        _;
    }

    modifier onlyOwnerOrStrategist() {
        if (msg.sender != owner() && msg.sender != config.strategist) {
            revert OnlyOwnerOrStrategistAllowed();
        }
        _;
    }

    modifier whenNotPaused() {
        if (packedValues.paused) {
            revert VaultIsPaused();
        }
        _;
    }

    constructor(
        address _owner,
        bytes memory _config,
        address underlying,
        string memory vaultTokenName,
        string memory vaultTokenSymbol
    ) ERC20(vaultTokenName, vaultTokenSymbol) ERC4626(IERC20(underlying)) Ownable(_owner) {
        config = abi.decode(_config, (VaultConfig));
        _validateConfig(config);
        unchecked {
            redemptionRate = BASIS_POINTS; // Initialize at 1:1
            maxHistoricalRate = BASIS_POINTS;
            lastUpdateTimestamp = uint64(block.timestamp);
            lastUpdateTotalShares = 0;
        }
    }

    /**
     * @notice Updates the vault configuration
     * @dev Validates all configuration parameters before updating
     * @param _config Encoded VaultConfig struct
     */
    function updateConfig(bytes memory _config) public onlyOwner {
        VaultConfig memory decodedConfig = abi.decode(_config, (VaultConfig));

        _validateConfig(decodedConfig);

        // All validations passed, update config
        config = decodedConfig;

        emit ConfigUpdated(msg.sender, decodedConfig);
    }

    function _validateConfig(VaultConfig memory decodedConfig) internal pure {
        if (address(decodedConfig.depositAccount) == address(0)) {
            revert InvalidDepositAccount();
        }
        if (address(decodedConfig.withdrawAccount) == address(0)) {
            revert InvalidWithdrawAccount();
        }
        if (decodedConfig.strategist == address(0)) {
            revert InvalidStrategist();
        }
        if (
            decodedConfig.fees.depositFeeBps > BASIS_POINTS || decodedConfig.fees.platformFeeBps > BASIS_POINTS
                || decodedConfig.fees.performanceFeeBps > BASIS_POINTS
        ) {
            revert InvalidFeeConfiguration();
        }
        if (decodedConfig.feeDistribution.strategistRatioBps > BASIS_POINTS) {
            revert InvalidFeeDistribution();
        }
        if (decodedConfig.feeDistribution.platformAccount == address(0)) {
            revert InvalidPlatformAccount();
        }
        if (decodedConfig.feeDistribution.strategistAccount == address(0)) {
            revert InvalidStrategistAccount();
        }
        if (decodedConfig.maxWithdrawFee > BASIS_POINTS) {
            revert InvalidMaxWithdrawFee();
        }
        if (decodedConfig.withdrawLockupPeriod == 0) {
            revert InvalidWithdrawLockupPeriod();
        }
    }

    function totalAssets() public view override returns (uint256) {
        return _convertToAssets(totalSupply(), Math.Rounding.Floor);
    }

    function maxDeposit(address) public view override returns (uint256) {
        uint128 cap = config.depositCap;
        if (cap == 0) {
            return type(uint256).max;
        }

        uint256 totalDeposits = totalAssets();
        if (totalDeposits >= cap) {
            return 0;
        }

        unchecked {
            return cap - totalDeposits;
        }
    }

    function maxMint(address) public view override returns (uint256) {
        uint128 cap = config.depositCap;
        if (cap == 0) {
            return type(uint256).max;
        }

        uint256 totalDeposits = totalAssets();
        if (totalDeposits >= cap) {
            return 0;
        }

<<<<<<< HEAD
        return _convertToShares(cap - totalDeposits, Math.Rounding.Floor);
=======
        return _convertToShares(config.depositCap - totalDeposits, Math.Rounding.Floor);
>>>>>>> 0ceed756
    }

    /**
     * @dev Override deposit to handle fees before calling _deposit
     */
    function deposit(uint256 assets, address receiver) public override whenNotPaused returns (uint256) {
        uint256 maxAssets = maxDeposit(receiver);
        if (assets > maxAssets) {
            revert ERC4626ExceededMaxDeposit(receiver, assets, maxAssets);
        }

        uint128 depositFee = calculateDepositFee(assets);
        uint256 assetsAfterFee;
        unchecked {
            assetsAfterFee = assets - depositFee;
        }

        if (depositFee > 0) {
            feesOwedInAsset += depositFee;
        }

        uint256 shares = previewDeposit(assetsAfterFee);
        _deposit(_msgSender(), receiver, assets, shares);

        return shares;
    }

    /**
     * @dev Override mint to handle fees before calling _deposit
     */
    function mint(uint256 shares, address receiver) public override whenNotPaused returns (uint256) {
        uint256 maxShares = maxMint(receiver);
        if (shares > maxShares) {
            revert ERC4626ExceededMaxMint(receiver, shares, maxShares);
        }

        (uint256 grossAssets, uint128 fee) = calculateMintFee(shares);

        if (fee > 0) {
            feesOwedInAsset += fee;
        }

        _deposit(_msgSender(), receiver, grossAssets, shares);

        return grossAssets;
    }

<<<<<<< HEAD
    function _validateUpdate(uint32 newRate, uint32 newWithdrawFee, uint64 _lastUpdateTimestamp, uint32 maxWithdrawFee)
        internal
        view
    {
        if (_lastUpdateTimestamp == block.timestamp) {
            revert InvalidUpdateSameBlock();
        }
=======
    /**
     * @notice Updates the redemption rate, calculates/collects fees, and handles deposit/withdraw netting
     * @param newRate New redemption rate in basis points (1/10000)
     * @param newWithdrawFee New position withdrawal fee in basis points (1/10000)
     * @param nettingAmount Amount to transfer from deposit to withdraw account for netting
     */
    function update(uint256 newRate, uint64 newWithdrawFee, uint256 nettingAmount) external onlyStrategist {
        // Input validation
>>>>>>> 0ceed756
        if (newRate == 0) {
            revert InvalidRate();
        }
        if (newWithdrawFee > maxWithdrawFee) {
            revert InvalidWithdrawFee();
        }
    }

    /**
     * @notice Updates the redemption rate, calculates/collects fees, and handles deposit/withdraw netting
     * @param newRate New redemption rate in basis points (1/10000)
     * @param newWithdrawFee New position withdrawal fee in basis points (1/10000)
     * @param nettingAmount Amount to transfer from deposit to withdraw account for netting
     */
    function update(uint32 newRate, uint32 newWithdrawFee, uint256 nettingAmount) external onlyStrategist {
        uint64 _lastUpdateTimestamp = lastUpdateTimestamp;
        VaultConfig memory _config = config;

        // Input validation
        _validateUpdate(newRate, newWithdrawFee, _lastUpdateTimestamp, _config.maxWithdrawFee);

        uint256 currentAssets = totalAssets();
        uint256 currentShares = totalSupply();

        if (currentShares == 0) revert ZeroShares();
        if (currentAssets == 0) revert ZeroAssets();

        // Calculate fees
<<<<<<< HEAD
        uint128 platformFees = calculatePlatformFees(newRate, currentAssets, currentShares, _config.fees.platformFeeBps);

        uint128 performanceFees = calculatePerformanceFees(newRate, currentAssets, _config.fees.performanceFeeBps);
=======
        uint256 platformFees = calculatePlatformFees(newRate, currentAssets, currentShares, _config.fees.platformFeeBps);

        uint256 performanceFees = calculatePerformanceFees(newRate, currentAssets, _config.fees.performanceFeeBps);
>>>>>>> 0ceed756

        // Update fees owed
        if (platformFees > 0 || performanceFees > 0) {
            feesOwedInAsset += platformFees + performanceFees;
            emit FeesUpdated(platformFees, performanceFees);
        }

        // Distribute accumulated fees
        _distributeFees();

        // Handle withdraws
<<<<<<< HEAD
        _handleWithdraws(newWithdrawFee, nettingAmount, _config.depositAccount, address(_config.withdrawAccount));
=======
        _handleWithdraws(newWithdrawFee, nettingAmount);
>>>>>>> 0ceed756

        // Update state
        redemptionRate = newRate;
        lastUpdateTotalShares = currentShares;
        lastUpdateTimestamp = uint64(block.timestamp);

        // Update max historical rate if new rate is higher
        if (newRate > maxHistoricalRate) {
            maxHistoricalRate = newRate;
            emit MaxHistoricalRateUpdated(newRate);
        }

        emit RateUpdated(newRate);
    }

    function pause() external onlyOwnerOrStrategist {
        packedValues.paused = true;
        emit PausedStateChanged(true);
    }

    function unpause() external onlyOwnerOrStrategist {
        packedValues.paused = false;
        emit PausedStateChanged(false);
    }

    /**
     * @notice Calculates the gross assets needed and fee for minting shares
     * @param shares Amount of shares to mint
     * @return grossAssets Total assets needed including fee
     * @return fee Fee amount in assets
     */
<<<<<<< HEAD
    function calculateMintFee(uint256 shares) public view returns (uint256, uint128) {
=======
    function calculateMintFee(uint256 shares) public view returns (uint256 grossAssets, uint256 fee) {
>>>>>>> 0ceed756
        // Calculate base assets needed for shares
        uint256 baseAssets = previewMint(shares);

        // Calculate gross assets required including fee
        uint256 feeBps = config.fees.depositFeeBps;
        if (feeBps == 0) {
            return (baseAssets, 0);
        }

        // grossAssets = baseAssets / (1 - feeRate)
<<<<<<< HEAD
        uint256 grossAssets = baseAssets.mulDiv(BASIS_POINTS, BASIS_POINTS - feeBps, Math.Rounding.Ceil);

        uint256 fee;
        unchecked {
            fee = grossAssets - baseAssets;
        }
=======
        grossAssets = baseAssets.mulDiv(BASIS_POINTS, BASIS_POINTS - feeBps, Math.Rounding.Ceil);
>>>>>>> 0ceed756

        if (fee > type(uint128).max) {
            revert FeeExceedsUint128();
        }

        return (grossAssets, uint128(fee));
    }

    /**
     * @notice Calculates the fee amount to be charged for a deposit
     * @dev Uses basis points (BPS) for fee calculation where 1 BPS = 0.01%
     *      The fee is rounded up to ensure the protocol doesn't lose dust amounts
     *      If the deposit fee BPS is set to 0, returns 0 to optimize gas
     * @param assets The amount of assets being deposited
     * @return The fee amount in the same decimals as the asset
     */
    function calculateDepositFee(uint256 assets) public view returns (uint128) {
        uint256 feeBps = config.fees.depositFeeBps;
        if (feeBps == 0) return 0;

        uint256 fee = assets.mulDiv(feeBps, BASIS_POINTS, Math.Rounding.Ceil);

        // Check if fee exceeds uint128 max value
        if (fee > type(uint128).max) {
            revert FeeExceedsUint128();
        }

        return uint128(fee);
    }

    /**
     * @dev Calculates platform fees based on minimum values to prevent manipulation
     * @param newRate New redemption rate being set
     * @param currentAssets Current total assets in vault
     * @param currentShares Current total shares
     * @return platformFees Amount of platform fees to collect
     */
    function calculatePlatformFees(uint256 newRate, uint256 currentAssets, uint256 currentShares, uint32 platformFeeBps)
        public
        view
<<<<<<< HEAD
        returns (uint128)
=======
        returns (uint256 platformFees)
>>>>>>> 0ceed756
    {
        if (platformFeeBps == 0) {
            return 0;
        }

        uint32 _redemptionRate = redemptionRate;

        // Get minimum shares between current and last update
        uint256 sharesToUse = currentShares < lastUpdateTotalShares ? currentShares : lastUpdateTotalShares;

        // Calculate minimum assets using the lower rate
        uint256 rateToUse = newRate > _redemptionRate ? _redemptionRate : newRate;

        uint256 assetsToChargeFees = sharesToUse.mulDiv(rateToUse, BASIS_POINTS);

        // Cap at current total assets if lower
        if (assetsToChargeFees > currentAssets) {
            assetsToChargeFees = currentAssets;
        }

        // Calculate time-weighted platform fee
        uint256 timeElapsed = block.timestamp - lastUpdateTimestamp;

<<<<<<< HEAD
        uint256 platformFees =
            assetsToChargeFees.mulDiv(platformFeeBps, BASIS_POINTS).mulDiv(timeElapsed, SECONDS_PER_YEAR);
=======
        platformFees = assetsToChargeFees.mulDiv(platformFeeBps, BASIS_POINTS).mulDiv(timeElapsed, SECONDS_PER_YEAR);
>>>>>>> 0ceed756

        if (platformFees > type(uint128).max) {
            revert FeeExceedsUint128();
        }

        return uint128(platformFees);
    }

    /**
     * @dev Calculates performance fees based on yield above maxHistoricalRate
     * @param newRate New redemption rate being set
     * @param currentAssets Current total assets in vault
     * @return performanceFees Amount of performance fees to collect
     */
    function calculatePerformanceFees(uint256 newRate, uint256 currentAssets, uint32 performanceFeeBps)
        public
        view
<<<<<<< HEAD
        returns (uint128)
    {
        uint32 _maxHistoricalRate = maxHistoricalRate;

        if (performanceFeeBps == 0 || newRate <= _maxHistoricalRate) {
=======
        returns (uint256 performanceFees)
    {
        if (performanceFeeBps == 0 || newRate <= maxHistoricalRate) {
>>>>>>> 0ceed756
            return 0;
        }

        // Calculate yield as the increase in value since max historical rate
<<<<<<< HEAD
        uint256 yield = currentAssets.mulDiv(newRate - _maxHistoricalRate, BASIS_POINTS);
=======
        uint256 yield = currentAssets.mulDiv(newRate - maxHistoricalRate, BASIS_POINTS);
>>>>>>> 0ceed756

        // Take fee only from the new yield
        uint256 performanceFees = yield.mulDiv(performanceFeeBps, BASIS_POINTS);

        if (performanceFees > type(uint128).max) {
            revert FeeExceedsUint128();
        }

        return uint128(performanceFees);
    }

    function hasActiveWithdraw(address owner) public view returns (bool) {
<<<<<<< HEAD
        return userWithdrawRequest[owner].owner != address(0);
=======
        return userWithdrawRequest[owner].sharesAmount > 0;
>>>>>>> 0ceed756
    }

    /**
     * @notice Creates a withdrawal request for assets
     * @param assets Amount of assets to withdraw
     * @param receiver Address to receive the withdrawn assets
     * @param owner Address that owns the shares
     * @param maxLossBps Maximum acceptable loss in basis points
     * @param allowSolverCompletion Whether to allow solvers to complete this request
     */
<<<<<<< HEAD
    function withdraw(uint256 assets, address receiver, address owner, uint32 maxLossBps, bool allowSolverCompletion)
=======
    function withdraw(uint256 assets, address receiver, address owner, uint64 maxLossBps, bool allowSolverCompletion)
>>>>>>> 0ceed756
        public
        payable
        nonReentrant
        whenNotPaused
    {
        _validateWithdrawParams(receiver, owner, assets, maxLossBps);

        // Calculate shares needed for the requested assets
        uint256 shares = previewWithdraw(assets);

        // Check if assets exceed max withdraw amount
        uint256 maxAssets = maxWithdraw(owner);
        if (assets > maxAssets) {
            revert ERC4626ExceededMaxWithdraw(owner, assets, maxAssets);
        }

        _withdraw(shares, assets, receiver, owner, maxLossBps, allowSolverCompletion);
    }

    /**
     * @notice Creates a redemption request for shares
     * @param shares Amount of shares to redeem
     * @param receiver Address to receive the redeemed assets
     * @param owner Address that owns the shares
     * @param maxLossBps Maximum acceptable loss in basis points
     * @param allowSolverCompletion Whether to allow solvers to complete this request
     */
<<<<<<< HEAD
    function redeem(uint256 shares, address receiver, address owner, uint32 maxLossBps, bool allowSolverCompletion)
=======
    function redeem(uint256 shares, address receiver, address owner, uint64 maxLossBps, bool allowSolverCompletion)
>>>>>>> 0ceed756
        public
        payable
        nonReentrant
        whenNotPaused
    {
        _validateWithdrawParams(receiver, owner, shares, maxLossBps);

        // Check if shares exceed max redeem amount
        uint256 maxShares = maxRedeem(owner);
        if (shares > maxShares) {
            revert ERC4626ExceededMaxRedeem(owner, shares, maxShares);
        }

        _withdraw(shares, previewRedeem(shares), receiver, owner, maxLossBps, allowSolverCompletion);
    }

    /**
<<<<<<< HEAD
     * @notice Completes a single withdrawal request
     * @param owner The owner of the withdrawal request
     */
    function completeWithdraw(address owner) external nonReentrant whenNotPaused {
        WithdrawResult memory result = _processWithdraw(owner, true);

        // Handle solver fee if successful
        if (result.solverFee > 0) {
            (bool success,) = payable(msg.sender).call{value: result.solverFee}("");
            if (!success) revert SolverFeeTransferFailed();
        }
    }

    /**
     * @notice Completes multiple withdrawal requests in a single transaction
     * @param owners Array of withdrawal request owners to process
     */
    function completeWithdraws(address[] calldata owners) external nonReentrant whenNotPaused {
        uint256 totalSolverFee = 0;

        for (uint256 i = 0; i < owners.length; i++) {
            WithdrawResult memory result = _processWithdraw(owners[i], false);

            if (!result.success) {
                emit WithdrawCompletionSkipped(owners[i], result.errorReason);
                continue;
            }

            totalSolverFee += result.solverFee;
        }

        // Transfer total solver fee if any
        if (totalSolverFee > 0) {
            (bool success,) = payable(msg.sender).call{value: totalSolverFee}("");
            if (!success) revert SolverFeeTransferFailed();
        }
    }

    /**
     * @dev Processes a single withdraw request and returns the result
     * @param owner The owner of the withdraw request
     * @param revertOnFailure If true, reverts on failure instead of returning result
     * @return result The withdraw completion result
     */
    function _processWithdraw(address owner, bool revertOnFailure) internal returns (WithdrawResult memory result) {
        // Get the withdrawal request
        WithdrawRequest memory request = userWithdrawRequest[owner];

        // Check if request exists
        if (request.sharesAmount == 0) {
            if (revertOnFailure) revert WithdrawRequestNotFound();
            return WithdrawResult(false, 0, 0, "Request not found");
        }

        // Check if sender is authorized
        if (msg.sender != request.owner && request.solverFee == 0) {
            if (revertOnFailure) revert SolverNotAllowed();
            return WithdrawResult(false, 0, 0, "Solver not allowed");
        }

        // Check if request is claimable
        if (block.timestamp < request.claimTime) {
            if (revertOnFailure) revert WithdrawNotClaimable();
            return WithdrawResult(false, 0, 0, "Not claimable yet");
        }

        // Cache state variables
        uint32 _redemptionRate = redemptionRate;
        PackedValues memory _packedValues = packedValues;
        UpdateInfo memory updateInfo = updateInfos[request.updateId];
        uint256 assetsToWithdraw;

        if (_redemptionRate < updateInfo.withdrawRate) {
            // Calculate current withdraw rate since we have a loss
            uint256 currentWithdrawRate = _redemptionRate - _packedValues.positionWithdrawFee;
            uint256 lossBps = ((updateInfo.withdrawRate - currentWithdrawRate) * BASIS_POINTS) / updateInfo.withdrawRate;

            if (lossBps > request.maxLossBps) {
                uint256 refundShares = uint256(request.sharesAmount).mulDiv(
                    BASIS_POINTS - updateInfo.withdrawFee, BASIS_POINTS, Math.Rounding.Floor
                );

                // Loss too high, refund shares minus the withdraw fee
                _mint(owner, refundShares);
                delete userWithdrawRequest[owner];
                emit WithdrawCancelled(owner, refundShares, lossBps, request.maxLossBps);

                return WithdrawResult(false, 0, 0, "Loss exceeds maximum");
            }

            assetsToWithdraw =
                uint256(request.sharesAmount).mulDiv(currentWithdrawRate, BASIS_POINTS, Math.Rounding.Floor);
        } else {
            assetsToWithdraw =
                uint256(request.sharesAmount).mulDiv(updateInfo.withdrawRate, BASIS_POINTS, Math.Rounding.Floor);
        }

        // Delete request before transfer to prevent reentrancy
        delete userWithdrawRequest[owner];

        // Prepare the transfer
        bytes memory transferCalldata = abi.encodeCall(IERC20.transfer, (request.receiver, assetsToWithdraw));

        // Execute transfer
        try config.withdrawAccount.execute(asset(), 0, transferCalldata) {
            emit WithdrawCompleted(owner, request.receiver, assetsToWithdraw, request.sharesAmount, msg.sender);
            return WithdrawResult(true, assetsToWithdraw, request.solverFee, "");
        } catch {
            if (revertOnFailure) revert("Asset transfer failed");
            return WithdrawResult(false, 0, 0, "Asset transfer failed");
        }
    }

    /**
=======
>>>>>>> 0ceed756
     * @dev Internal function to handle withdrawal/redemption request creation
     * @param shares Amount of shares to withdraw
     * @param receiver Address to receive the assets
     * @param owner Address that owns the shares
     * @param maxLossBps Maximum acceptable loss in basis points
     * @param allowSolverCompletion Whether to allow solvers to complete this request
     */
    function _withdraw(
        uint256 shares,
        uint256 assetsToWithdraw,
        address receiver,
        address owner,
<<<<<<< HEAD
        uint32 maxLossBps,
=======
        uint64 maxLossBps,
>>>>>>> 0ceed756
        bool allowSolverCompletion
    ) internal {
        if (hasActiveWithdraw(owner)) {
            revert WithdrawAlreadyExists();
        }

<<<<<<< HEAD
        PackedValues memory _packedValues = packedValues;
        uint64 _withdrawLockupPeriod = config.withdrawLockupPeriod;
        uint64 _solverFee = allowSolverCompletion ? config.fees.solverCompletionFee : 0;

=======
>>>>>>> 0ceed756
        // Burn shares first (CEI pattern)
        if (msg.sender != owner) {
            uint256 allowed = allowance(owner, msg.sender);
            if (allowed < shares) {
                revert InsufficientAllowance(shares, allowed);
            }
            _spendAllowance(owner, msg.sender, shares);
        }
        _burn(owner, shares);

        // Create withdrawal request
<<<<<<< HEAD
        uint64 updateId = _packedValues.currentUpdateId + 1;

        // Update the total to withdraw on next update
        totalAssetsToWithdrawNextUpdate += uint128(assetsToWithdraw);

        WithdrawRequest memory request = WithdrawRequest({
            sharesAmount: uint128(shares),
            claimTime: uint64(block.timestamp + _withdrawLockupPeriod),
            maxLossBps: maxLossBps,
            solverFee: _solverFee,
=======
        uint64 updateId = currentUpdateId + 1;

        // Update the total to withdraw on next update
        totalAssetsToWithdrawNextUpdate += assetsToWithdraw;

        WithdrawRequest memory request = WithdrawRequest({
            sharesAmount: shares,
            claimTime: uint64(block.timestamp + config.withdrawLockupPeriod),
            maxLossBps: maxLossBps,
            solverFee: allowSolverCompletion ? config.fees.solverCompletionFee : 0,
>>>>>>> 0ceed756
            owner: owner,
            receiver: receiver,
            updateId: updateId
        });

        // Handle solver completion setup if enabled
<<<<<<< HEAD
        if (_solverFee > 0) {
            // Check if sent ETH matches solver fee
            if (msg.value != _solverFee) {
                revert InvalidSolverFee(msg.value, _solverFee);
=======
        if (allowSolverCompletion) {
            // Check if sent ETH matches solver fee
            if (msg.value != request.solverFee) {
                revert InvalidSolverFee(msg.value, request.solverFee);
>>>>>>> 0ceed756
            }
        } else {
            if (msg.value > 0) {
                revert UnexpectedETH();
            }
        }

        // Store request
        userWithdrawRequest[owner] = request;

        emit WithdrawRequested(owner, receiver, shares, maxLossBps, allowSolverCompletion, updateId);
    }

    function _deposit(address caller, address receiver, uint256 assets, uint256 shares) internal override {
        SafeERC20.safeTransferFrom(IERC20(asset()), caller, address(config.depositAccount), assets);
        _mint(receiver, shares);

        emit Deposit(caller, receiver, assets, shares);
    }

    function _convertToAssets(uint256 shares, Math.Rounding rounding) internal view override returns (uint256) {
        return shares.mulDiv(redemptionRate, BASIS_POINTS, rounding);
    }

    function _convertToShares(uint256 assets, Math.Rounding rounding) internal view override returns (uint256) {
        return assets.mulDiv(BASIS_POINTS, redemptionRate, rounding);
    }

    function _distributeFees() internal {
        uint128 _feesOwedInAsset = feesOwedInAsset;
        if (_feesOwedInAsset == 0) return;

        FeeDistributionConfig memory feeDistribution = config.feeDistribution;

        // Calculate fee shares for strategist
        uint256 strategistAssets =
<<<<<<< HEAD
            uint256(_feesOwedInAsset).mulDiv(feeDistribution.strategistRatioBps, BASIS_POINTS, Math.Rounding.Floor);
=======
            feesOwedInAsset.mulDiv(feeDistribution.strategistRatioBps, BASIS_POINTS, Math.Rounding.Floor);
>>>>>>> 0ceed756

        // Calculate platform's share as the remainder
        uint256 platformAssets = _feesOwedInAsset - strategistAssets;

        // Convert assets to shares
        uint256 strategistShares = _convertToShares(strategistAssets, Math.Rounding.Floor);
        uint256 platformShares = _convertToShares(platformAssets, Math.Rounding.Floor);

        // Mint shares to respective accounts
        if (strategistShares > 0) {
            _mint(feeDistribution.strategistAccount, strategistShares);
        }
        if (platformShares > 0) {
            _mint(feeDistribution.platformAccount, platformShares);
        }

        // Reset fees owed
        feesOwedInAsset = 0;

        emit FeesDistributed(
            feeDistribution.strategistAccount, feeDistribution.platformAccount, strategistShares, platformShares
        );
    }

    /**
     * @dev Handles all withdraw-related operations during an update
     * @param newWithdrawFee New position withdrawal fee in basis points
     * @param nettingAmount Amount to transfer from deposit to withdraw account
     */
<<<<<<< HEAD
    function _handleWithdraws(
        uint32 newWithdrawFee,
        uint256 nettingAmount,
        BaseAccount depositAccount,
        address withdrawAccount
    ) internal {
        PackedValues memory _packedValues = packedValues;
        uint32 _redemptionRate = redemptionRate;
        uint128 _totalAssetsToWithdraw = totalAssetsToWithdrawNextUpdate;

        // Check deposit account balance and validate netting amount
        if (nettingAmount > 0) {
            // Prepare the transfer calldata
            bytes memory transferCalldata = abi.encodeCall(IERC20.transfer, (withdrawAccount, nettingAmount));

            // Execute the transfer through the deposit account
            depositAccount.execute(asset(), 0, transferCalldata);
=======
    function _handleWithdraws(uint64 newWithdrawFee, uint256 nettingAmount) internal {
        // Check deposit account balance and validate netting amount
        if (nettingAmount > 0) {
            // Prepare the transfer calldata
            bytes memory transferCalldata =
                abi.encodeCall(IERC20.transfer, (address(config.withdrawAccount), nettingAmount));

            // Execute the transfer through the deposit account
            config.depositAccount.execute(asset(), 0, transferCalldata);
>>>>>>> 0ceed756

            emit DepositWithdrawNetting(nettingAmount, block.timestamp);
        }

        // Calculate withdraw rate and increment update ID
<<<<<<< HEAD
        uint32 withdrawRate = _redemptionRate - newWithdrawFee;
        _packedValues.currentUpdateId++;

        // Store withdraw info for this update
        updateInfos[_packedValues.currentUpdateId] = UpdateInfo({
            withdrawRate: withdrawRate,
            withdrawFee: uint32(newWithdrawFee),
            timestamp: uint64(block.timestamp)
        });

        // Emit withdraw-related events
        emit UpdateProcessed(_packedValues.currentUpdateId, withdrawRate, _totalAssetsToWithdraw);
        emit WithdrawFeeUpdated(newWithdrawFee);

        // Update withdraw-related state
        _packedValues.positionWithdrawFee = newWithdrawFee;
        totalAssetsToWithdrawNextUpdate = 0;

        packedValues = _packedValues;
=======
        uint256 withdrawRate = redemptionRate - newWithdrawFee;
        currentUpdateId++;

        // Store withdraw info for this update
        updateInfos[currentUpdateId] =
            UpdateInfo({withdrawRate: withdrawRate, withdrawFee: newWithdrawFee, timestamp: uint64(block.timestamp)});

        // Emit withdraw-related events
        emit UpdateProcessed(currentUpdateId, withdrawRate, totalAssetsToWithdrawNextUpdate);
        emit WithdrawFeeUpdated(newWithdrawFee);

        // Update withdraw-related state
        positionWithdrawFee = newWithdrawFee;
        totalAssetsToWithdrawNextUpdate = 0;
>>>>>>> 0ceed756
    }

    /**
     * @dev Internal function to validate common withdraw/redeem parameters
     */
<<<<<<< HEAD
    function _validateWithdrawParams(address receiver, address owner, uint256 amount, uint32 maxLossBps)
        internal
        pure
    {
        if (amount == 0) revert InvalidAmount();
        if (receiver == address(0)) revert InvalidReceiver();
        if (owner == address(0)) revert InvalidOwner();
=======
    function _validateWithdrawParams(address receiver, address owner, uint256 amount, uint256 maxLossBps)
        internal
        pure
    {
        if (receiver == address(0)) revert InvalidReceiver();
        if (owner == address(0)) revert InvalidOwner();
        if (amount == 0) revert InvalidAmount();
>>>>>>> 0ceed756
        if (maxLossBps > BASIS_POINTS) revert InvalidMaxLoss();
    }
}<|MERGE_RESOLUTION|>--- conflicted
+++ resolved
@@ -27,7 +27,6 @@
     error InvalidAmount();
     error InvalidSolverFee(uint256 sent, uint256 required);
     error UnexpectedETH();
-<<<<<<< HEAD
     error WithdrawRequestNotFound();
     error SolverNotAllowed();
     error WithdrawNotClaimable();
@@ -44,8 +43,6 @@
     error InvalidMaxWithdrawFee();
     error InvalidPlatformAccount();
     error InvalidStrategistAccount();
-=======
->>>>>>> 0ceed756
 
     event PausedStateChanged(bool paused);
     event RateUpdated(uint256 newRate);
@@ -68,7 +65,6 @@
         uint64 updateId
     );
     event DepositWithdrawNetting(uint256 netAmount, uint256 timestamp);
-<<<<<<< HEAD
     event WithdrawCompleted(
         address indexed owner, address indexed receiver, uint256 assets, uint256 shares, address indexed executor
     );
@@ -76,18 +72,12 @@
     // Event to track failed withdraws
     event WithdrawCompletionSkipped(address indexed owner, string reason);
     event ConfigUpdated(address indexed updater, VaultConfig newConfig);
-=======
->>>>>>> 0ceed756
 
     struct FeeConfig {
         uint32 depositFeeBps; // Deposit fee in basis points
         uint32 platformFeeBps; // Yearly platform fee in basis points
         uint32 performanceFeeBps; // Performance fee in basis points
-<<<<<<< HEAD
         uint64 solverCompletionFee; // Fee paid to solver for completion of withdraws
-=======
-        uint256 solverCompletionFee; // Fee paid to solver for completion of withdraws
->>>>>>> 0ceed756
     }
 
     struct FeeDistributionConfig {
@@ -100,12 +90,6 @@
         BaseAccount depositAccount;
         BaseAccount withdrawAccount;
         address strategist;
-<<<<<<< HEAD
-=======
-        uint256 depositCap; // 0 means no cap
-        uint32 maxWithdrawFee; // in basis points
-        uint64 withdrawLockupPeriod; // Position + vault lockup period in seconds
->>>>>>> 0ceed756
         FeeConfig fees;
         FeeDistributionConfig feeDistribution;
         uint128 depositCap; // 0 means no cap
@@ -151,56 +135,21 @@
         string errorReason;
     }
 
-    // Withdraw request structure
-    struct WithdrawRequest {
-        uint256 sharesAmount; // Amount of shares to be redeemed
-        uint256 solverFee; // Fee for solver completion (only used in solver mapping)
-        address owner; // Owner of the request
-        address receiver; // Receiver of the withdrawn assets
-        uint64 claimTime; // Timestamp when request becomes claimable
-        uint64 maxLossBps; // Maximum acceptable loss in basis points
-        uint64 updateId; // Next update ID
-    }
-
-    // Struct to store information about each update
-    struct UpdateInfo {
-        uint256 withdrawRate; // Rate at which withdrawals were processed (redemptionRate - withdrawFee)
-        uint64 withdrawFee; // The fee of that update
-        uint64 timestamp; // When this update occurred
-    }
-
     VaultConfig public config;
     PackedValues public packedValues;
 
     // Current redemption rate in basis points (1/10000)
     uint32 public redemptionRate;
     // Maximum historical redemption rate for performance fee calculation
-<<<<<<< HEAD
     uint32 public maxHistoricalRate;
-=======
-    uint256 public maxHistoricalRate;
-    // Current position withdraw fee in basis points (1/10000)
-    uint64 public positionWithdrawFee;
->>>>>>> 0ceed756
     // Total shares at last update
     uint256 public lastUpdateTotalShares;
     // Last update timestamp for fee calculation
     uint64 public lastUpdateTimestamp;
     // Fees to be collected in asset
-<<<<<<< HEAD
     uint128 public feesOwedInAsset;
     // The total amount we should withdraw in the next update
     uint128 public totalAssetsToWithdrawNextUpdate;
-=======
-    uint256 public feesOwedInAsset;
-    // Current update ID (increments with each update)
-    uint64 public currentUpdateId;
-    // The total amount we should withdraw in the next update
-    uint256 public totalAssetsToWithdrawNextUpdate;
-
-    // Withdraw request ID counter
-    uint64 private _nextWithdrawRequestId = 1;
->>>>>>> 0ceed756
 
     // Separate mappings for the actual requests
     mapping(address => WithdrawRequest) public userWithdrawRequest;
@@ -331,11 +280,7 @@
             return 0;
         }
 
-<<<<<<< HEAD
         return _convertToShares(cap - totalDeposits, Math.Rounding.Floor);
-=======
-        return _convertToShares(config.depositCap - totalDeposits, Math.Rounding.Floor);
->>>>>>> 0ceed756
     }
 
     /**
@@ -383,7 +328,6 @@
         return grossAssets;
     }
 
-<<<<<<< HEAD
     function _validateUpdate(uint32 newRate, uint32 newWithdrawFee, uint64 _lastUpdateTimestamp, uint32 maxWithdrawFee)
         internal
         view
@@ -391,30 +335,21 @@
         if (_lastUpdateTimestamp == block.timestamp) {
             revert InvalidUpdateSameBlock();
         }
-=======
+
+        if (newRate == 0) {
+            revert InvalidRate();
+        }
+        if (newWithdrawFee > maxWithdrawFee) {
+            revert InvalidWithdrawFee();
+        }
+    }
+
     /**
      * @notice Updates the redemption rate, calculates/collects fees, and handles deposit/withdraw netting
      * @param newRate New redemption rate in basis points (1/10000)
      * @param newWithdrawFee New position withdrawal fee in basis points (1/10000)
      * @param nettingAmount Amount to transfer from deposit to withdraw account for netting
      */
-    function update(uint256 newRate, uint64 newWithdrawFee, uint256 nettingAmount) external onlyStrategist {
-        // Input validation
->>>>>>> 0ceed756
-        if (newRate == 0) {
-            revert InvalidRate();
-        }
-        if (newWithdrawFee > maxWithdrawFee) {
-            revert InvalidWithdrawFee();
-        }
-    }
-
-    /**
-     * @notice Updates the redemption rate, calculates/collects fees, and handles deposit/withdraw netting
-     * @param newRate New redemption rate in basis points (1/10000)
-     * @param newWithdrawFee New position withdrawal fee in basis points (1/10000)
-     * @param nettingAmount Amount to transfer from deposit to withdraw account for netting
-     */
     function update(uint32 newRate, uint32 newWithdrawFee, uint256 nettingAmount) external onlyStrategist {
         uint64 _lastUpdateTimestamp = lastUpdateTimestamp;
         VaultConfig memory _config = config;
@@ -429,15 +364,9 @@
         if (currentAssets == 0) revert ZeroAssets();
 
         // Calculate fees
-<<<<<<< HEAD
         uint128 platformFees = calculatePlatformFees(newRate, currentAssets, currentShares, _config.fees.platformFeeBps);
 
         uint128 performanceFees = calculatePerformanceFees(newRate, currentAssets, _config.fees.performanceFeeBps);
-=======
-        uint256 platformFees = calculatePlatformFees(newRate, currentAssets, currentShares, _config.fees.platformFeeBps);
-
-        uint256 performanceFees = calculatePerformanceFees(newRate, currentAssets, _config.fees.performanceFeeBps);
->>>>>>> 0ceed756
 
         // Update fees owed
         if (platformFees > 0 || performanceFees > 0) {
@@ -449,11 +378,7 @@
         _distributeFees();
 
         // Handle withdraws
-<<<<<<< HEAD
         _handleWithdraws(newWithdrawFee, nettingAmount, _config.depositAccount, address(_config.withdrawAccount));
-=======
-        _handleWithdraws(newWithdrawFee, nettingAmount);
->>>>>>> 0ceed756
 
         // Update state
         redemptionRate = newRate;
@@ -485,11 +410,7 @@
      * @return grossAssets Total assets needed including fee
      * @return fee Fee amount in assets
      */
-<<<<<<< HEAD
     function calculateMintFee(uint256 shares) public view returns (uint256, uint128) {
-=======
-    function calculateMintFee(uint256 shares) public view returns (uint256 grossAssets, uint256 fee) {
->>>>>>> 0ceed756
         // Calculate base assets needed for shares
         uint256 baseAssets = previewMint(shares);
 
@@ -500,16 +421,12 @@
         }
 
         // grossAssets = baseAssets / (1 - feeRate)
-<<<<<<< HEAD
         uint256 grossAssets = baseAssets.mulDiv(BASIS_POINTS, BASIS_POINTS - feeBps, Math.Rounding.Ceil);
 
         uint256 fee;
         unchecked {
             fee = grossAssets - baseAssets;
         }
-=======
-        grossAssets = baseAssets.mulDiv(BASIS_POINTS, BASIS_POINTS - feeBps, Math.Rounding.Ceil);
->>>>>>> 0ceed756
 
         if (fee > type(uint128).max) {
             revert FeeExceedsUint128();
@@ -550,11 +467,7 @@
     function calculatePlatformFees(uint256 newRate, uint256 currentAssets, uint256 currentShares, uint32 platformFeeBps)
         public
         view
-<<<<<<< HEAD
         returns (uint128)
-=======
-        returns (uint256 platformFees)
->>>>>>> 0ceed756
     {
         if (platformFeeBps == 0) {
             return 0;
@@ -578,12 +491,8 @@
         // Calculate time-weighted platform fee
         uint256 timeElapsed = block.timestamp - lastUpdateTimestamp;
 
-<<<<<<< HEAD
         uint256 platformFees =
             assetsToChargeFees.mulDiv(platformFeeBps, BASIS_POINTS).mulDiv(timeElapsed, SECONDS_PER_YEAR);
-=======
-        platformFees = assetsToChargeFees.mulDiv(platformFeeBps, BASIS_POINTS).mulDiv(timeElapsed, SECONDS_PER_YEAR);
->>>>>>> 0ceed756
 
         if (platformFees > type(uint128).max) {
             revert FeeExceedsUint128();
@@ -601,26 +510,16 @@
     function calculatePerformanceFees(uint256 newRate, uint256 currentAssets, uint32 performanceFeeBps)
         public
         view
-<<<<<<< HEAD
         returns (uint128)
     {
         uint32 _maxHistoricalRate = maxHistoricalRate;
 
         if (performanceFeeBps == 0 || newRate <= _maxHistoricalRate) {
-=======
-        returns (uint256 performanceFees)
-    {
-        if (performanceFeeBps == 0 || newRate <= maxHistoricalRate) {
->>>>>>> 0ceed756
             return 0;
         }
 
         // Calculate yield as the increase in value since max historical rate
-<<<<<<< HEAD
         uint256 yield = currentAssets.mulDiv(newRate - _maxHistoricalRate, BASIS_POINTS);
-=======
-        uint256 yield = currentAssets.mulDiv(newRate - maxHistoricalRate, BASIS_POINTS);
->>>>>>> 0ceed756
 
         // Take fee only from the new yield
         uint256 performanceFees = yield.mulDiv(performanceFeeBps, BASIS_POINTS);
@@ -633,11 +532,7 @@
     }
 
     function hasActiveWithdraw(address owner) public view returns (bool) {
-<<<<<<< HEAD
         return userWithdrawRequest[owner].owner != address(0);
-=======
-        return userWithdrawRequest[owner].sharesAmount > 0;
->>>>>>> 0ceed756
     }
 
     /**
@@ -648,11 +543,7 @@
      * @param maxLossBps Maximum acceptable loss in basis points
      * @param allowSolverCompletion Whether to allow solvers to complete this request
      */
-<<<<<<< HEAD
     function withdraw(uint256 assets, address receiver, address owner, uint32 maxLossBps, bool allowSolverCompletion)
-=======
-    function withdraw(uint256 assets, address receiver, address owner, uint64 maxLossBps, bool allowSolverCompletion)
->>>>>>> 0ceed756
         public
         payable
         nonReentrant
@@ -680,11 +571,7 @@
      * @param maxLossBps Maximum acceptable loss in basis points
      * @param allowSolverCompletion Whether to allow solvers to complete this request
      */
-<<<<<<< HEAD
     function redeem(uint256 shares, address receiver, address owner, uint32 maxLossBps, bool allowSolverCompletion)
-=======
-    function redeem(uint256 shares, address receiver, address owner, uint64 maxLossBps, bool allowSolverCompletion)
->>>>>>> 0ceed756
         public
         payable
         nonReentrant
@@ -702,7 +589,6 @@
     }
 
     /**
-<<<<<<< HEAD
      * @notice Completes a single withdrawal request
      * @param owner The owner of the withdrawal request
      */
@@ -817,8 +703,6 @@
     }
 
     /**
-=======
->>>>>>> 0ceed756
      * @dev Internal function to handle withdrawal/redemption request creation
      * @param shares Amount of shares to withdraw
      * @param receiver Address to receive the assets
@@ -831,24 +715,17 @@
         uint256 assetsToWithdraw,
         address receiver,
         address owner,
-<<<<<<< HEAD
         uint32 maxLossBps,
-=======
-        uint64 maxLossBps,
->>>>>>> 0ceed756
         bool allowSolverCompletion
     ) internal {
         if (hasActiveWithdraw(owner)) {
             revert WithdrawAlreadyExists();
         }
 
-<<<<<<< HEAD
         PackedValues memory _packedValues = packedValues;
         uint64 _withdrawLockupPeriod = config.withdrawLockupPeriod;
         uint64 _solverFee = allowSolverCompletion ? config.fees.solverCompletionFee : 0;
 
-=======
->>>>>>> 0ceed756
         // Burn shares first (CEI pattern)
         if (msg.sender != owner) {
             uint256 allowed = allowance(owner, msg.sender);
@@ -860,7 +737,6 @@
         _burn(owner, shares);
 
         // Create withdrawal request
-<<<<<<< HEAD
         uint64 updateId = _packedValues.currentUpdateId + 1;
 
         // Update the total to withdraw on next update
@@ -871,35 +747,16 @@
             claimTime: uint64(block.timestamp + _withdrawLockupPeriod),
             maxLossBps: maxLossBps,
             solverFee: _solverFee,
-=======
-        uint64 updateId = currentUpdateId + 1;
-
-        // Update the total to withdraw on next update
-        totalAssetsToWithdrawNextUpdate += assetsToWithdraw;
-
-        WithdrawRequest memory request = WithdrawRequest({
-            sharesAmount: shares,
-            claimTime: uint64(block.timestamp + config.withdrawLockupPeriod),
-            maxLossBps: maxLossBps,
-            solverFee: allowSolverCompletion ? config.fees.solverCompletionFee : 0,
->>>>>>> 0ceed756
             owner: owner,
             receiver: receiver,
             updateId: updateId
         });
 
         // Handle solver completion setup if enabled
-<<<<<<< HEAD
         if (_solverFee > 0) {
             // Check if sent ETH matches solver fee
             if (msg.value != _solverFee) {
                 revert InvalidSolverFee(msg.value, _solverFee);
-=======
-        if (allowSolverCompletion) {
-            // Check if sent ETH matches solver fee
-            if (msg.value != request.solverFee) {
-                revert InvalidSolverFee(msg.value, request.solverFee);
->>>>>>> 0ceed756
             }
         } else {
             if (msg.value > 0) {
@@ -936,11 +793,7 @@
 
         // Calculate fee shares for strategist
         uint256 strategistAssets =
-<<<<<<< HEAD
             uint256(_feesOwedInAsset).mulDiv(feeDistribution.strategistRatioBps, BASIS_POINTS, Math.Rounding.Floor);
-=======
-            feesOwedInAsset.mulDiv(feeDistribution.strategistRatioBps, BASIS_POINTS, Math.Rounding.Floor);
->>>>>>> 0ceed756
 
         // Calculate platform's share as the remainder
         uint256 platformAssets = _feesOwedInAsset - strategistAssets;
@@ -970,7 +823,6 @@
      * @param newWithdrawFee New position withdrawal fee in basis points
      * @param nettingAmount Amount to transfer from deposit to withdraw account
      */
-<<<<<<< HEAD
     function _handleWithdraws(
         uint32 newWithdrawFee,
         uint256 nettingAmount,
@@ -988,23 +840,11 @@
 
             // Execute the transfer through the deposit account
             depositAccount.execute(asset(), 0, transferCalldata);
-=======
-    function _handleWithdraws(uint64 newWithdrawFee, uint256 nettingAmount) internal {
-        // Check deposit account balance and validate netting amount
-        if (nettingAmount > 0) {
-            // Prepare the transfer calldata
-            bytes memory transferCalldata =
-                abi.encodeCall(IERC20.transfer, (address(config.withdrawAccount), nettingAmount));
-
-            // Execute the transfer through the deposit account
-            config.depositAccount.execute(asset(), 0, transferCalldata);
->>>>>>> 0ceed756
 
             emit DepositWithdrawNetting(nettingAmount, block.timestamp);
         }
 
         // Calculate withdraw rate and increment update ID
-<<<<<<< HEAD
         uint32 withdrawRate = _redemptionRate - newWithdrawFee;
         _packedValues.currentUpdateId++;
 
@@ -1024,28 +864,11 @@
         totalAssetsToWithdrawNextUpdate = 0;
 
         packedValues = _packedValues;
-=======
-        uint256 withdrawRate = redemptionRate - newWithdrawFee;
-        currentUpdateId++;
-
-        // Store withdraw info for this update
-        updateInfos[currentUpdateId] =
-            UpdateInfo({withdrawRate: withdrawRate, withdrawFee: newWithdrawFee, timestamp: uint64(block.timestamp)});
-
-        // Emit withdraw-related events
-        emit UpdateProcessed(currentUpdateId, withdrawRate, totalAssetsToWithdrawNextUpdate);
-        emit WithdrawFeeUpdated(newWithdrawFee);
-
-        // Update withdraw-related state
-        positionWithdrawFee = newWithdrawFee;
-        totalAssetsToWithdrawNextUpdate = 0;
->>>>>>> 0ceed756
     }
 
     /**
      * @dev Internal function to validate common withdraw/redeem parameters
      */
-<<<<<<< HEAD
     function _validateWithdrawParams(address receiver, address owner, uint256 amount, uint32 maxLossBps)
         internal
         pure
@@ -1053,15 +876,6 @@
         if (amount == 0) revert InvalidAmount();
         if (receiver == address(0)) revert InvalidReceiver();
         if (owner == address(0)) revert InvalidOwner();
-=======
-    function _validateWithdrawParams(address receiver, address owner, uint256 amount, uint256 maxLossBps)
-        internal
-        pure
-    {
-        if (receiver == address(0)) revert InvalidReceiver();
-        if (owner == address(0)) revert InvalidOwner();
-        if (amount == 0) revert InvalidAmount();
->>>>>>> 0ceed756
         if (maxLossBps > BASIS_POINTS) revert InvalidMaxLoss();
     }
 }