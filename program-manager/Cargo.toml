--- conflicted
+++ resolved
@@ -44,11 +44,8 @@
 valence-neutron-ibc-transfer-library = { workspace = true }
 valence-drop-liquid-staker           = { workspace = true }
 valence-drop-liquid-unstaker         = { workspace = true }
-<<<<<<< HEAD
 valence-union-transfer               = { workspace = true }
-=======
 valence-mars-lending                 = { workspace = true }
->>>>>>> 6cc2d007
 
 tokio              = { workspace = true }
 aho-corasick       = "1.1"
