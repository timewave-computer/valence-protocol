use std::collections::{BTreeMap, BTreeSet, HashMap, HashSet};

use cosmwasm_schema::schemars::JsonSchema;
use log::{debug, info, warn};
use serde::{Deserialize, Serialize};
use valence_authorization_utils::authorization::AuthorizationInfo;

use valence_library_utils::{GetId, Id};

use crate::{
    account::{AccountInfo, AccountType, InstantiateAccountData},
    connectors::Connectors,
    domain::Domain,
    error::{ManagerError, ManagerResult},
    helpers::get_polytone_info,
    library::LibraryInfo,
    macros::ensure,
    NEUTRON_CHAIN,
};

#[derive(Clone, Debug, PartialEq, Serialize, Deserialize, JsonSchema)]
#[schemars(crate = "cosmwasm_schema::schemars")]
pub struct Link {
    /// List of input accounts by id
    pub input_accounts_id: Vec<Id>,
    /// List of output accounts by id
    pub output_accounts_id: Vec<Id>,
    /// The library id
    pub library_id: Id,
}

/// This struct holds all the data regarding our authorization and processor
/// contracts and bridge accounts
#[derive(Clone, Debug, PartialEq, Default, Serialize, Deserialize, JsonSchema)]
#[schemars(crate = "cosmwasm_schema::schemars")]
pub struct AuthorizationData {
    /// authorization contract address on neutron
    pub authorization_addr: String,
    /// List of processor addresses by domain
    /// Key: domain name | Value: processor address
    pub processor_addrs: BTreeMap<String, String>,
    /// List of authorization bridge addresses by domain
    /// The addresses are on the specified domain
    /// Key: domain name | Value: authorization bridge address on that domain
    pub authorization_bridge_addrs: BTreeMap<String, String>,
    /// List of processor bridge addresses by domain
    pub processor_bridge_addrs: Vec<String>,
}

impl AuthorizationData {
    pub fn set_authorization_addr(&mut self, addr: String) {
        self.authorization_addr = addr;
    }

    pub fn set_processor_addr(&mut self, domain: Domain, addr: String) {
        self.processor_addrs.insert(domain.to_string(), addr);
    }

    pub fn set_authorization_bridge_addr(&mut self, domain: Domain, addr: String) {
        self.authorization_bridge_addrs
            .insert(domain.to_string(), addr);
    }

    pub fn set_processor_bridge_addr(&mut self, addr: String) {
        self.processor_bridge_addrs.push(addr);
    }
}

#[derive(Clone, Debug, Default, Serialize, Deserialize, JsonSchema, PartialEq)]
#[schemars(crate = "cosmwasm_schema::schemars")]
pub struct ProgramConfig {
    // This is the id of the program
    #[serde(default)]
    pub id: u64,
    pub owner: String,
    /// A list of links between an accounts and libraries
    pub links: BTreeMap<Id, Link>,
    /// The list account data by id
    pub accounts: BTreeMap<Id, AccountInfo>,
    /// The list service data by id
    pub libraries: BTreeMap<Id, LibraryInfo>,
    /// A list of authorizations
    pub authorizations: Vec<AuthorizationInfo>,
    /// This is the info regarding authorization and processor contracts.
    /// Must be empty (Default) when a new program is instantiated.
    /// It gets populated when the program is instantiated.
    #[serde(default)]
    pub authorization_data: AuthorizationData,
}

impl ProgramConfig {
    /// Instantiate a program on all domains.
    pub async fn init(&mut self, connectors: &Connectors) -> ManagerResult<()> {
        info!("Start program init");

        let neutron_domain = Domain::CosmosCosmwasm(NEUTRON_CHAIN.to_string());
        // Verify the whole program config
        info!("Verify new program config");
        self.verify_new_config()?;

        // We create the neutron connector specifically because our registry is on neutron.
        let mut neutron_connector = connectors.get_or_create_connector(&neutron_domain).await?;

        // Get program next id from on chain program registry
        info!("Reserve program id");
        let program_id = neutron_connector.reserve_program_id().await?;
        self.id = program_id;
        info!("Program id: {}", self.id);

        // Instantiate the authorization module contracts.
        let all_domains = self.get_all_domains();

        info!("Get authorization and processor addresses on main domain");
        let (authorization_addr, authorization_salt) = neutron_connector
            .get_address(self.id, "valence_authorization", "valence_authorization")
            .await?;
        let (main_processor_addr, main_processor_salt) = neutron_connector
            .get_address(self.id, "valence_processor", "valence_processor")
            .await?;
        info!("Authorization address: {}", authorization_addr);
        info!("Processor address: {}", main_processor_addr);

        neutron_connector
            .instantiate_authorization(self.id, authorization_salt, main_processor_addr.clone())
            .await?;

        neutron_connector
            .instantiate_processor(
                self.id,
                main_processor_salt,
                authorization_addr.clone(),
                authorization_addr.clone(),
                None,
            )
            .await?;

        self.authorization_data
            .set_authorization_addr(authorization_addr.clone());
        self.authorization_data
            .set_processor_addr(neutron_domain.clone(), main_processor_addr);

        // init processors and bridge accounts on all other domains
        // For mainnet we need to instantiate a bridge account for each
        // processor instantiated on other domains
        // For other domains, we need to instantiate a bridge account
        // on the main domain for the authorization contract
        for domain in all_domains.iter() {
            if domain != &neutron_domain {
                info!("Init processors and bridge accounts on domain: {}", domain);
                let mut connector = connectors.get_or_create_connector(domain).await?;

                // get the authorization bridge account address on the
                // other domain (to be the admin of the processor)
                let authorization_bridge_account_addr = connector
                    .get_address_bridge(
                        authorization_addr.as_str(),
                        NEUTRON_CHAIN,
                        NEUTRON_CHAIN,
                        domain.get_chain_name(),
                    )
                    .await?;
                info!(
                    "Authorization bridge account address: {}",
                    authorization_bridge_account_addr
                );

                // Get the processor address on the other domain
                let (processor_addr, salt) = connector
                    .get_address(self.id, "valence_processor", "valence_processor")
                    .await?;
                info!("Processor address: {}", processor_addr);

                let polytone_bridge_info =
                    get_polytone_info(NEUTRON_CHAIN, domain.get_chain_name()).await?;

                let polytone_config =
                    polytone_bridge_info
                        .get(domain.get_chain_name())
                        .map(
                            |chain_info| valence_processor_utils::msg::PolytoneContracts {
                                polytone_proxy_address: authorization_bridge_account_addr
                                    .to_string(),
                                polytone_note_address: chain_info.note_addr.to_string(),
                                timeout_seconds: 3_010_000,
                            },
                        );

                // Get the processor bridge account address on main domain
                let processor_bridge_account_addr = neutron_connector
                    .get_address_bridge(
                        processor_addr.as_str(),
                        NEUTRON_CHAIN,
                        domain.get_chain_name(),
                        NEUTRON_CHAIN,
                    )
                    .await?;
                info!(
                    "Processor bridge account address: {}",
                    processor_bridge_account_addr
                );

                // Instantiate the processor on the other domain, the admin is
                // the bridge account address of the authorization contract
                connector
                    .instantiate_processor(
                        self.id,
                        salt,
                        authorization_bridge_account_addr.to_string(),
                        authorization_addr.to_string(),
                        polytone_config,
                    )
                    .await?;

                // construct and add the `ExternalDomain` info to the authorization contract
                // Adding external domain to the authorization contract will create the bridge account on that domain
                info!("Add external domain to authorization contract");
                neutron_connector
                    .add_external_domain(
                        neutron_domain.get_chain_name(),
                        domain.get_chain_name(),
                        authorization_addr.clone(),
                        processor_addr.clone(),
                        processor_bridge_account_addr.clone(),
                    )
                    .await?;

                // Instantiate the authorization bridge account on main connector to external domain
                // in polytone and because its IBC, we basically verify this account was created or retry if it wasn't.
                neutron_connector
                    .instantiate_authorization_bridge_account(
                        authorization_addr.clone(),
                        domain.get_chain_name().to_string(),
                        3,
                    )
                    .await?;

                // The processor will create the bridge account on instantiation, but we still need to verify the account was created
                // and if it wasn't, we want to retry a couple of times before erroring out.
                connector
                    .instantiate_processor_bridge_account(processor_addr.clone(), 3)
                    .await?;

                // Add processor address to list of processor by domain
                self.authorization_data
                    .set_processor_addr(domain.clone(), processor_addr);

                // Add authorization bridge account info by domain
                self.authorization_data.set_authorization_bridge_addr(
                    domain.clone(),
                    authorization_bridge_account_addr,
                );

                // Add processor bridge account info by domain
                self.authorization_data
                    .set_processor_bridge_addr(processor_bridge_account_addr);
            }
        }

        // We need to manually drop neutron connector here because we finished with it for now.
        drop(neutron_connector);

        // TODO: Discuss if we want to separate the bridge account instantiation from contract creation.
        // The main benefit of this is that it will give some time for the async operation to complete
        // but if the creation fails, it means we continued the program instantiatoin for no reason.

        // Predict account addresses and get the instantiate datas for each account
        let mut account_instantiate_datas: HashMap<u64, InstantiateAccountData> = HashMap::new();

        // Loop over all accounts and get the address for each account
        info!("Get account addresses");
        for (account_id, account) in self.accounts.iter_mut() {
            if let AccountType::Addr { .. } = account.ty {
                warn!("Account with id {} already has an address", account_id);

                // TODO: Probably should error? we are trying to instantiate a new program with existing account
                // this is problematic because we don't know who the admin of the account is
                // and how we can update its approved libraries list.
                // We can also assume the initier knows what he is doing, and will adjust those accounts manually.
                // We can also output what the needed operations to adjust it,
                // similar to what we will do on program update
                continue;
            }

            let mut domain_connector = connectors.get_or_create_connector(&account.domain).await?;

            let (addr, salt) = domain_connector
                .get_address(
                    self.id,
                    &account.ty.to_string(),
                    format!("account_{}", account_id).as_str(),
                )
                .await?;
            info!(
                "Account id {} with address {} on {}",
                account_id, addr, account.domain
            );

            account_instantiate_datas.insert(
                *account_id,
                InstantiateAccountData::new(*account_id, account.clone(), addr.clone(), salt),
            );

            // Set active to be true just in case it was given false on init
            account.ty = AccountType::Addr { addr: addr.clone() };
            account.addr = Some(addr);
        }

        let mut libraries_salts: BTreeMap<u64, Vec<u8>> = BTreeMap::new();

        // We first predict the library addresses
        // Then we update the library configs with the account predicted addresses
        // for all input accounts we add the library address to the approved libraries list
<<<<<<< HEAD
        // We also verify the library config using pre_validate function
=======
        // and then instantiate the libraries
        info!("Start libraries instantiation");
>>>>>>> d0eeb60d
        for (_, link) in self.links.clone().iter() {
            let mut library = self.get_library(link.library_id)?;

            let mut domain_connector = connectors.get_or_create_connector(&library.domain).await?;
            let (library_addr, salt) = domain_connector
                .get_address(
                    self.id,
                    &library.config.to_string(),
                    format!("library_{}", link.library_id).as_str(),
                )
                .await?;
            info!(
                "Library id {} with address {} on {}",
                link.library_id, library_addr, library.domain
            );

            libraries_salts.insert(link.library_id, salt);

            let mut patterns =
                Vec::with_capacity(link.input_accounts_id.len() + link.output_accounts_id.len());
            let mut replace_with =
                Vec::with_capacity(link.input_accounts_id.len() + link.output_accounts_id.len());

            // At this stage we should already have all addresses for all account ids
            info!("Replace account ids with addresses in library config and add library address to approved libraries list on accounts");
            for account_id in link.input_accounts_id.iter() {
                let account_data = account_instantiate_datas.get_mut(account_id).ok_or(
                    ManagerError::FailedToRetrieveAccountInitData(*account_id, link.library_id),
                )?;
                // We add the library address to the approved libraries list of the input account
                account_data.add_library(library_addr.to_string());

                patterns.push(format!("|account_id|\":{account_id}"));
                replace_with.push(format!(
                    "library_account_addr\":\"{}\"",
                    account_data.addr.clone()
                ))
            }

            for account_id in link.output_accounts_id.iter() {
                let account_data = account_instantiate_datas.get(account_id).ok_or(
                    ManagerError::FailedToRetrieveAccountInitData(*account_id, link.library_id),
                )?;

                patterns.push(format!("|account_id|\":{account_id}"));
                replace_with.push(format!(
                    "library_account_addr\":\"{}\"",
                    account_data.addr.clone()
                ))
            }

            library.config.replace_config(patterns, replace_with)?;
            library
                .config
                .pre_validate_config(domain_connector.get_api())?;
            library.addr = Some(library_addr);

            debug!(
                "Library id {} config: {:#?}",
                link.library_id, library.config
            );

            self.save_library(link.library_id, &library);
        }

        // We run over all libraries and instantiate them
        for (_, link) in self.links.clone().iter() {
            let library = self.get_library(link.library_id)?;

            let mut domain_connector = connectors.get_or_create_connector(&library.domain).await?;

            // Get processor address for this domain
            let processor_addr = self.get_processor_account_on_domain(library.domain.clone())?;
            let salt = libraries_salts
                .get(&link.library_id)
                .expect("Library salt not found")
                .clone();

            // init the library
            domain_connector
                .instantiate_library(
                    self.id,
                    processor_addr,
                    link.library_id,
                    library.config,
                    salt,
                )
                .await?
        }

        // Instantiate accounts after we added all libraries addresses to the approved libraries list for each account
        for (account_id, account_instantiate_data) in account_instantiate_datas.iter() {
            let account = self.get_account(account_id)?;
            let mut domain_connector = connectors.get_or_create_connector(&account.domain).await?;
            let processor_addr = self
                .authorization_data
                .processor_addrs
                .get(&account.domain.to_string())
                .ok_or(ManagerError::ProcessorAddrNotFound(
                    account.domain.to_string(),
                ))?;

            debug!(
                "Account id {} with approved libraries {:?}",
                account_id, account_instantiate_data.approved_libraries
            );
            domain_connector
                .instantiate_account(self.id, processor_addr.clone(), account_instantiate_data)
                .await?;
        }

        // Loop over authorizations, and change ids to their addresses
        info!("Change ids to addresses in authorizations");
        for authorization in self.authorizations.iter_mut() {
            match &mut authorization.subroutine {
                valence_authorization_utils::authorization::Subroutine::Atomic(
                    atomic_subroutine,
                ) => {
                    atomic_subroutine.functions.iter_mut().for_each(|function| {
                        let addr = match &function.contract_address {
                            valence_library_utils::LibraryAccountType::Addr(a) => a.to_string(),
                            valence_library_utils::LibraryAccountType::AccountId(account_id) => {
                                account_instantiate_datas
                                    .get(account_id)
                                    .unwrap()
                                    .addr
                                    .clone()
                            }
                            valence_library_utils::LibraryAccountType::LibraryId(library_id) => {
                                self.libraries
                                    .get(library_id)
                                    .unwrap()
                                    .addr
                                    .clone()
                                    .unwrap()
                            }
                        };
                        function.contract_address =
                            valence_library_utils::LibraryAccountType::Addr(addr);
                    });
                }
                valence_authorization_utils::authorization::Subroutine::NonAtomic(
                    non_atomic_subroutine,
                ) => {
                    non_atomic_subroutine
                        .functions
                        .iter_mut()
                        .for_each(|function| {
                            let addr = match &function.contract_address {
                                valence_library_utils::LibraryAccountType::Addr(a) => a.to_string(),
                                valence_library_utils::LibraryAccountType::AccountId(
                                    account_id,
                                ) => account_instantiate_datas
                                    .get(account_id)
                                    .unwrap()
                                    .addr
                                    .clone(),
                                valence_library_utils::LibraryAccountType::LibraryId(
                                    library_id,
                                ) => self
                                    .libraries
                                    .get(library_id)
                                    .unwrap()
                                    .addr
                                    .clone()
                                    .unwrap(),
                            };
                            function.contract_address =
                                valence_library_utils::LibraryAccountType::Addr(addr);
                        });
                }
            }
        }

        // Log the program config
        debug!("Program config: {:#?}", self);

        // Verify the program was instantiated successfully
        info!("Verify program was instantiated successfully");
        self.verify_init_was_successful(connectors, account_instantiate_datas)
            .await?;

        // Get neutron connector again because we need it to change admin of the authorization contract
        let mut neutron_connector = connectors.get_or_create_connector(&neutron_domain).await?;

        info!("Add authorizations to authorization contract");
        neutron_connector
            .add_authorizations(authorization_addr.clone(), self.authorizations.clone())
            .await?;

        // Change the admin of the authorization contract to the owner of the program
        info!("Change authorization contract owner to program owner");
        neutron_connector
            .change_authorization_owner(authorization_addr.clone(), self.owner.clone())
            .await?;

        // Save the program config to registry
        info!("Save program config to registry");
        neutron_connector.save_program_config(self.clone()).await?;

        Ok(())
    }

    /// Verify the config is correct and are not missing any data
    pub fn verify_new_config(&mut self) -> ManagerResult<()> {
        // Verify id is 0, new configs should not have an id
        ensure!(self.id == 0, ManagerError::IdNotZero);

        // Verify owner is not empty
        ensure!(!self.owner.is_empty(), ManagerError::OwnerEmpty);

        // Make sure config authorization data is empty,
        // in new configs, this data should be set to default as it is getting populated
        // by the init function.
        ensure!(
            self.authorization_data == AuthorizationData::default(),
            ManagerError::AuthorizationDataNotDefault
        );

        // Verify authorizations is not empty
        ensure!(
            !self.authorizations.is_empty(),
            ManagerError::NoAuthorizations
        );

        // Get all libraries and accounts ids that exists in links
        let mut libraries: BTreeSet<Id> = BTreeSet::new();
        let mut accounts: BTreeSet<Id> = BTreeSet::new();

        for (_, link) in self.links.iter() {
            for account_id in link.input_accounts_id.iter() {
                accounts.insert(*account_id);
            }

            for account_id in link.output_accounts_id.iter() {
                accounts.insert(*account_id);
            }

            libraries.insert(link.library_id);
        }

        // Verify all accounts are referenced in links at least once
        for account_id in self.accounts.keys() {
            if !accounts.remove(account_id) {
                return Err(ManagerError::AccountIdNotFoundInLinks(*account_id));
            }
        }

        // Verify accounts is empty, if its not, it means we have a link with an account id that doesn't exists
        ensure!(
            accounts.is_empty(),
            ManagerError::AccountIdNotFoundLink(accounts)
        );

        // Verify all libraries are referenced in links at least once
        for library_id in self.libraries.keys() {
            if !libraries.remove(library_id) {
                return Err(ManagerError::LibraryIdNotFoundInLinks(*library_id));
            }
        }

        // Verify libraries is empty, if its not, it means we have a link with a library id that doesn't exists
        ensure!(
            libraries.is_empty(),
            ManagerError::LibraryIdNotFoundLink(libraries)
        );

        // Verify all accounts are referenced in library config at least once (or else we have unused account)
        // accounts should be empty here
        for library in self.libraries.values() {
            accounts.extend(library.config.get_account_ids()?);
        }

        // We remove each account if we found
        // if account id was not removed, it means we didn't find it in any library config
        for account_id in self.accounts.keys() {
            if !accounts.remove(account_id) {
                return Err(ManagerError::AccountIdNotFoundInLibraries(*account_id));
            }
        }

        ensure!(
            accounts.is_empty(),
            ManagerError::AccountIdNotFoundLibraryConfig(accounts)
        );

        Ok(())
    }

    /// Verify our program was instantiated successfully
    async fn verify_init_was_successful(
        &mut self,
        connectors: &Connectors,
        account_instantiate_datas: HashMap<u64, InstantiateAccountData>,
    ) -> ManagerResult<()> {
        let neutron_domain = Domain::CosmosCosmwasm(NEUTRON_CHAIN.to_string());
        let mut neutron_connector = connectors.get_or_create_connector(&neutron_domain).await?;
        // verify id is not taken (have no config in registry)
        ensure!(
            neutron_connector
                .query_program_registry(self.id)
                .await
                .is_err(),
            ManagerError::ProgramIdAlreadyExists(self.id)
        );

        // Verify authorization contract is correct on neutron chain
        neutron_connector
            .verify_authorization_addr(self.authorization_data.authorization_addr.clone())
            .await?;

        // Drop the neutron connector because we no longer use it.
        drop(neutron_connector);

        // verify all accounts have addresses and they return the correct code id
        for (_, account_data) in account_instantiate_datas {
            let mut connector = connectors
                .get_or_create_connector(&account_data.info.domain)
                .await?;

            connector.verify_account(account_data.addr.clone()).await?;
        }

        // verify libraries have an address and query on-chain contract to make sure its correct
        for (_, library) in self.libraries.iter() {
            let mut connector = connectors.get_or_create_connector(&library.domain).await?;

            connector.verify_library(library.addr.clone()).await?;
        }

        // Veryify each processor was instantiated correctly
        for (domain, processor_addr) in self.authorization_data.processor_addrs.clone().iter() {
            let mut connector = connectors
                .get_or_create_connector(&Domain::from_string(domain.to_string())?)
                .await?;

            connector.verify_processor(processor_addr.clone()).await?;
        }

        for (domain, authorization_bridge_addr) in
            self.authorization_data.authorization_bridge_addrs.iter()
        {
            let mut connector = connectors
                .get_or_create_connector(&Domain::from_string(domain.to_string())?)
                .await?;
            connector
                .verify_bridge_account(authorization_bridge_addr.clone())
                .await?;
        }

        for processor_bridge_addr in self.authorization_data.processor_bridge_addrs.iter() {
            let mut neutron_connector = connectors.get_or_create_connector(&neutron_domain).await?;
            neutron_connector
                .verify_bridge_account(processor_bridge_addr.clone())
                .await?;
        }

        Ok(())
    }
}

impl ProgramConfig {
    fn get_processor_account_on_domain(&mut self, domain: Domain) -> ManagerResult<String> {
        // Find either a processor bridge account or
        let processor_addr = self
            .authorization_data
            .processor_addrs
            .get_key_value(&domain.to_string())
            .ok_or(ManagerError::ProcessorAddrNotFound(domain.to_string()))?
            .1;

        Ok(processor_addr.clone())
    }

    /// Get a unique list of all domains, so it will be easiter to create proccessors
    fn get_all_domains(&self) -> HashSet<Domain> {
        let mut domains = self
            .accounts
            .values()
            .map(|account| account.domain.clone())
            .collect::<Vec<_>>();
        domains.extend(
            self.libraries
                .values()
                .map(|library| library.domain.clone()),
        );
        HashSet::from_iter(domains)
    }

    pub fn get_account(&self, id: impl GetId) -> ManagerResult<&AccountInfo> {
        self.accounts
            .get(&id.get_account_id())
            .ok_or(ManagerError::generic_err(format!(
                "Account with id {} not found",
                id.get_account_id()
            )))
    }

    pub fn get_library(&self, id: impl GetId) -> ManagerResult<LibraryInfo> {
        self.libraries
            .get(&id.get_library_id())
            .ok_or(ManagerError::generic_err(format!(
                "Library with id {} not found",
                id.get_library_id()
            )))
            .cloned()
    }

    pub fn get_processor_addr(&self, domain: &str) -> ManagerResult<String> {
        self.authorization_data
            .processor_addrs
            .get(domain)
            .ok_or(ManagerError::ProcessorAddrNotFound(domain.to_string()))
            .cloned()
    }

    fn save_library(&mut self, library_id: u64, library: &LibraryInfo) {
        self.libraries.insert(library_id, library.clone());
    }
}<|MERGE_RESOLUTION|>--- conflicted
+++ resolved
@@ -310,12 +310,8 @@
         // We first predict the library addresses
         // Then we update the library configs with the account predicted addresses
         // for all input accounts we add the library address to the approved libraries list
-<<<<<<< HEAD
-        // We also verify the library config using pre_validate function
-=======
         // and then instantiate the libraries
         info!("Start libraries instantiation");
->>>>>>> d0eeb60d
         for (_, link) in self.links.clone().iter() {
             let mut library = self.get_library(link.library_id)?;
 
