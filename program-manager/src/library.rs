--- conflicted
+++ resolved
@@ -81,13 +81,10 @@
     ValenceAstroportWithdrawer(valence_astroport_withdrawer::msg::LibraryConfig),
     ValenceOsmosisGammLper(valence_osmosis_gamm_lper::msg::LibraryConfig),
     ValenceOsmosisGammWithdrawer(valence_osmosis_gamm_withdrawer::msg::LibraryConfig),
-<<<<<<< HEAD
     ValenceGenericIbcTransferLibrary(valence_generic_ibc_transfer_library::msg::LibraryConfig),
     ValenceNeutronIbcTransferLibrary(valence_neutron_ibc_transfer_library::msg::LibraryConfig),
-=======
     ValenceOsmosisClLper(valence_osmosis_cl_lper::msg::LibraryConfig),
     ValenceOsmosisClWithdrawer(valence_osmosis_cl_withdrawer::msg::LibraryConfig),
->>>>>>> 2877de45
 }
 
 #[derive(
@@ -113,17 +110,14 @@
     ValenceAstroportWithdrawer(valence_astroport_withdrawer::msg::LibraryConfigUpdate),
     ValenceOsmosisGammLper(valence_osmosis_gamm_lper::msg::LibraryConfigUpdate),
     ValenceOsmosisGammWithdrawer(valence_osmosis_gamm_withdrawer::msg::LibraryConfigUpdate),
-<<<<<<< HEAD
     ValenceGenericIbcTransferLibrary(
         valence_generic_ibc_transfer_library::msg::LibraryConfigUpdate,
     ),
     ValenceNeutronIbcTransferLibrary(
         valence_neutron_ibc_transfer_library::msg::LibraryConfigUpdate,
     ),
-=======
     ValenceOsmosisClLper(valence_osmosis_cl_lper::msg::LibraryConfigUpdate),
     ValenceOsmosisClWithdrawer(valence_osmosis_cl_withdrawer::msg::LibraryConfigUpdate),
->>>>>>> 2877de45
 }
 
 impl LibraryConfigUpdate {
@@ -186,32 +180,34 @@
                     new_config: library_config_update,
                 })
             }
-<<<<<<< HEAD
             LibraryConfigUpdate::ValenceGenericIbcTransferLibrary(library_config_update) => {
                 to_json_binary(&valence_library_utils::msg::ExecuteMsg::<
                     Empty,
                     valence_generic_ibc_transfer_library::msg::LibraryConfigUpdate,
-=======
+                >::UpdateConfig {
+                    new_config: library_config_update,
+                })
+            }
             LibraryConfigUpdate::ValenceOsmosisClLper(library_config_update) => {
                 to_json_binary(&valence_library_utils::msg::ExecuteMsg::<
                     Empty,
                     valence_osmosis_cl_lper::msg::LibraryConfigUpdate,
->>>>>>> 2877de45
-                >::UpdateConfig {
-                    new_config: library_config_update,
-                })
-            }
-<<<<<<< HEAD
+                >::UpdateConfig {
+                    new_config: library_config_update,
+                })
+            }
             LibraryConfigUpdate::ValenceNeutronIbcTransferLibrary(library_config_update) => {
                 to_json_binary(&valence_library_utils::msg::ExecuteMsg::<
                     Empty,
                     valence_neutron_ibc_transfer_library::msg::LibraryConfigUpdate,
-=======
+                >::UpdateConfig {
+                    new_config: library_config_update,
+                })
+            }
             LibraryConfigUpdate::ValenceOsmosisClWithdrawer(library_config_update) => {
                 to_json_binary(&valence_library_utils::msg::ExecuteMsg::<
                     Empty,
                     valence_osmosis_cl_withdrawer::msg::LibraryConfigUpdate,
->>>>>>> 2877de45
                 >::UpdateConfig {
                     new_config: library_config_update,
                 })
@@ -275,21 +271,25 @@
 
                 *config = serde_json::from_str(&res)?;
             }
-<<<<<<< HEAD
             LibraryConfig::ValenceGenericIbcTransferLibrary(ref mut config) => {
-=======
+                let json = serde_json::to_string(&config)?;
+                let res = ac.replace_all(&json, &replace_with);
+
+                *config = serde_json::from_str(&res)?;
+            }
             LibraryConfig::ValenceOsmosisClLper(ref mut config) => {
->>>>>>> 2877de45
-                let json = serde_json::to_string(&config)?;
-                let res = ac.replace_all(&json, &replace_with);
-
-                *config = serde_json::from_str(&res)?;
-            }
-<<<<<<< HEAD
+                let json = serde_json::to_string(&config)?;
+                let res = ac.replace_all(&json, &replace_with);
+
+                *config = serde_json::from_str(&res)?;
+            }
             LibraryConfig::ValenceNeutronIbcTransferLibrary(ref mut config) => {
-=======
+                let json = serde_json::to_string(&config)?;
+                let res = ac.replace_all(&json, &replace_with);
+
+                *config = serde_json::from_str(&res)?;
+            }
             LibraryConfig::ValenceOsmosisClWithdrawer(ref mut config) => {
->>>>>>> 2877de45
                 let json = serde_json::to_string(&config)?;
                 let res = ac.replace_all(&json, &replace_with);
 
@@ -338,20 +338,22 @@
                 processor,
                 config: config.clone(),
             }),
-<<<<<<< HEAD
             LibraryConfig::ValenceGenericIbcTransferLibrary(config) => to_vec(&InstantiateMsg {
-=======
+                owner,
+                processor,
+                config: config.clone(),
+            }),
             LibraryConfig::ValenceOsmosisClLper(config) => to_vec(&InstantiateMsg {
->>>>>>> 2877de45
-                owner,
-                processor,
-                config: config.clone(),
-            }),
-<<<<<<< HEAD
+                owner,
+                processor,
+                config: config.clone(),
+            }),
             LibraryConfig::ValenceNeutronIbcTransferLibrary(config) => to_vec(&InstantiateMsg {
-=======
+                owner,
+                processor,
+                config: config.clone(),
+            }),
             LibraryConfig::ValenceOsmosisClWithdrawer(config) => to_vec(&InstantiateMsg {
->>>>>>> 2877de45
                 owner,
                 processor,
                 config: config.clone(),
@@ -391,19 +393,19 @@
                 config.pre_validate(api)?;
                 Ok(())
             }
-<<<<<<< HEAD
             LibraryConfig::ValenceGenericIbcTransferLibrary(config) => {
                 config.pre_validate(api)?;
                 Ok(())
             }
             LibraryConfig::ValenceNeutronIbcTransferLibrary(config) => {
-=======
+                config.pre_validate(api)?;
+                Ok(())
+            }
             LibraryConfig::ValenceOsmosisClLper(config) => {
                 config.pre_validate(api)?;
                 Ok(())
             }
             LibraryConfig::ValenceOsmosisClWithdrawer(config) => {
->>>>>>> 2877de45
                 config.pre_validate(api)?;
                 Ok(())
             }
@@ -436,17 +438,16 @@
             LibraryConfig::ValenceOsmosisGammWithdrawer(config) => {
                 Self::find_account_ids(ac, serde_json::to_string(&config)?)
             }
-<<<<<<< HEAD
             LibraryConfig::ValenceGenericIbcTransferLibrary(config) => {
                 Self::find_account_ids(ac, serde_json::to_string(&config)?)
             }
             LibraryConfig::ValenceNeutronIbcTransferLibrary(config) => {
-=======
+                Self::find_account_ids(ac, serde_json::to_string(&config)?)
+            }
             LibraryConfig::ValenceOsmosisClLper(config) => {
                 Self::find_account_ids(ac, serde_json::to_string(&config)?)
             }
             LibraryConfig::ValenceOsmosisClWithdrawer(config) => {
->>>>>>> 2877de45
                 Self::find_account_ids(ac, serde_json::to_string(&config)?)
             }
         }
