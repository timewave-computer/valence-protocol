{
  "contract_name": "valence-program-manager",
  "contract_version": "0.2.0",
  "idl_version": "1.0.0",
  "instantiate": {
    "$schema": "http://json-schema.org/draft-07/schema#",
    "title": "InstantiateMsg",
    "type": "object",
    "required": [
      "program_config",
      "program_config_migration",
      "program_config_update"
    ],
    "properties": {
      "program_config": {
        "$ref": "#/definitions/ProgramConfig"
      },
      "program_config_migration": {
        "$ref": "#/definitions/ProgramConfigMigrate"
      },
      "program_config_update": {
        "$ref": "#/definitions/ProgramConfigUpdate"
      }
    },
    "additionalProperties": false,
    "definitions": {
      "AccountInfo": {
        "description": "The struct given to us by the user.\n\nWe need to know what domain we are talking with and what type of account we should work with.",
        "type": "object",
        "required": [
          "domain",
          "name",
          "ty"
        ],
        "properties": {
          "addr": {
            "type": [
              "string",
              "null"
            ]
          },
          "domain": {
            "$ref": "#/definitions/Domain"
          },
          "name": {
            "type": "string"
          },
          "ty": {
            "$ref": "#/definitions/AccountType"
          }
        },
        "additionalProperties": false
      },
      "AccountType": {
        "description": "What account type we talking about",
        "oneOf": [
          {
            "description": "This means the account is already instantiated",
            "type": "object",
            "required": [
              "Addr"
            ],
            "properties": {
              "Addr": {
                "type": "object",
                "required": [
                  "addr"
                ],
                "properties": {
                  "addr": {
                    "type": "string"
                  }
                },
                "additionalProperties": false
              }
            },
            "additionalProperties": false
          },
          {
            "description": "This is our base account implementation",
            "type": "object",
            "required": [
              "Base"
            ],
            "properties": {
              "Base": {
                "type": "object",
                "properties": {
                  "admin": {
                    "type": [
                      "string",
                      "null"
                    ]
                  }
                },
                "additionalProperties": false
              }
            },
            "additionalProperties": false
          }
        ]
      },
      "Addr": {
        "description": "A human readable address.\n\nIn Cosmos, this is typically bech32 encoded. But for multi-chain smart contracts no assumptions should be made other than being UTF-8 encoded and of reasonable length.\n\nThis type represents a validated address. It can be created in the following ways 1. Use `Addr::unchecked(input)` 2. Use `let checked: Addr = deps.api.addr_validate(input)?` 3. Use `let checked: Addr = deps.api.addr_humanize(canonical_addr)?` 4. Deserialize from JSON. This must only be done from JSON that was validated before such as a contract's state. `Addr` must not be used in messages sent by the user because this would result in unvalidated instances.\n\nThis type is immutable. If you really need to mutate it (Really? Are you sure?), create a mutable copy using `let mut mutable = Addr::to_string()` and operate on that `String` instance.",
        "type": "string"
      },
      "AssetData": {
        "type": "object",
        "required": [
          "asset1",
          "asset2"
        ],
        "properties": {
          "asset1": {
            "description": "Denom of the first asset",
            "type": "string"
          },
          "asset2": {
            "description": "Denom of the second asset",
            "type": "string"
          }
        },
        "additionalProperties": false
      },
      "AtomicFunction": {
        "type": "object",
        "required": [
          "contract_address",
          "domain",
          "message_details"
        ],
        "properties": {
          "contract_address": {
            "$ref": "#/definitions/LibraryAccountType"
          },
          "domain": {
            "$ref": "#/definitions/Domain2"
          },
          "message_details": {
            "$ref": "#/definitions/MessageDetails"
          }
        },
        "additionalProperties": false
      },
      "AtomicSubroutine": {
        "type": "object",
        "required": [
          "functions"
        ],
        "properties": {
          "expiration_time": {
            "type": [
              "integer",
              "null"
            ],
            "format": "uint64",
            "minimum": 0.0
          },
          "functions": {
            "type": "array",
            "items": {
              "$ref": "#/definitions/AtomicFunction"
            }
          },
          "retry_logic": {
            "anyOf": [
              {
                "$ref": "#/definitions/RetryLogic"
              },
              {
                "type": "null"
              }
            ]
          }
        },
        "additionalProperties": false
      },
      "AuthorizationData": {
        "description": "This struct holds all the data regarding our authorization and processor contracts and bridge accounts",
        "type": "object",
        "required": [
          "authorization_addr",
          "authorization_bridge_addrs",
          "processor_addrs",
          "processor_bridge_addrs"
        ],
        "properties": {
          "authorization_addr": {
            "description": "authorization contract address on neutron",
            "type": "string"
          },
          "authorization_bridge_addrs": {
            "description": "List of authorization bridge addresses by domain The addresses are on the specified domain Key: domain name | Value: authorization bridge address on that domain",
            "type": "object",
            "additionalProperties": false
          },
          "processor_addrs": {
            "description": "List of processor addresses by domain Key: domain name | Value: processor address",
            "type": "object",
            "additionalProperties": false
          },
          "processor_bridge_addrs": {
            "description": "List of processor bridge addresses by domain",
            "type": "array",
            "items": {
              "type": "string"
            }
          }
        },
        "additionalProperties": false
      },
      "AuthorizationDuration": {
        "oneOf": [
          {
            "type": "string",
            "enum": [
              "forever"
            ]
          },
          {
            "type": "object",
            "required": [
              "seconds"
            ],
            "properties": {
              "seconds": {
                "type": "integer",
                "format": "uint64",
                "minimum": 0.0
              }
            },
            "additionalProperties": false
          },
          {
            "type": "object",
            "required": [
              "blocks"
            ],
            "properties": {
              "blocks": {
                "type": "integer",
                "format": "uint64",
                "minimum": 0.0
              }
            },
            "additionalProperties": false
          }
        ]
      },
      "AuthorizationInfo": {
        "type": "object",
        "required": [
          "duration",
          "label",
          "mode",
          "not_before",
          "subroutine"
        ],
        "properties": {
          "duration": {
            "$ref": "#/definitions/AuthorizationDuration"
          },
          "label": {
            "type": "string"
          },
          "max_concurrent_executions": {
            "type": [
              "integer",
              "null"
            ],
            "format": "uint64",
            "minimum": 0.0
          },
          "mode": {
            "$ref": "#/definitions/AuthorizationModeInfo"
          },
          "not_before": {
            "$ref": "#/definitions/Expiration"
          },
          "priority": {
            "anyOf": [
              {
                "$ref": "#/definitions/Priority"
              },
              {
                "type": "null"
              }
            ]
          },
          "subroutine": {
            "$ref": "#/definitions/Subroutine"
          }
        },
        "additionalProperties": false
      },
      "AuthorizationInfoUpdate": {
        "description": "The enum that represent all possible changes that can be done on an authorization",
        "oneOf": [
          {
            "type": "object",
            "required": [
              "Add"
            ],
            "properties": {
              "Add": {
                "$ref": "#/definitions/AuthorizationInfo"
              }
            },
            "additionalProperties": false
          },
          {
            "type": "object",
            "required": [
              "Modify"
            ],
            "properties": {
              "Modify": {
                "type": "object",
                "required": [
                  "label"
                ],
                "properties": {
                  "expiration": {
                    "anyOf": [
                      {
                        "$ref": "#/definitions/Expiration"
                      },
                      {
                        "type": "null"
                      }
                    ]
                  },
                  "label": {
                    "type": "string"
                  },
                  "max_concurrent_executions": {
                    "type": [
                      "integer",
                      "null"
                    ],
                    "format": "uint64",
                    "minimum": 0.0
                  },
                  "not_before": {
                    "anyOf": [
                      {
                        "$ref": "#/definitions/Expiration"
                      },
                      {
                        "type": "null"
                      }
                    ]
                  },
                  "priority": {
                    "anyOf": [
                      {
                        "$ref": "#/definitions/Priority"
                      },
                      {
                        "type": "null"
                      }
                    ]
                  }
                },
                "additionalProperties": false
              }
            },
            "additionalProperties": false
          },
          {
            "description": "Disable by label",
            "type": "object",
            "required": [
              "Disable"
            ],
            "properties": {
              "Disable": {
                "type": "string"
              }
            },
            "additionalProperties": false
          },
          {
            "description": "Disable by label",
            "type": "object",
            "required": [
              "Enable"
            ],
            "properties": {
              "Enable": {
                "type": "string"
              }
            },
            "additionalProperties": false
          }
        ]
      },
      "AuthorizationModeInfo": {
        "oneOf": [
          {
            "type": "string",
            "enum": [
              "permissionless"
            ]
          },
          {
            "type": "object",
            "required": [
              "permissioned"
            ],
            "properties": {
              "permissioned": {
                "$ref": "#/definitions/PermissionTypeInfo"
              }
            },
            "additionalProperties": false
          }
        ]
      },
      "Binary": {
        "description": "Binary is a wrapper around Vec<u8> to add base64 de/serialization with serde. It also adds some helper methods to help encode inline.\n\nThis is only needed as serde-json-{core,wasm} has a horrible encoding for Vec<u8>. See also <https://github.com/CosmWasm/cosmwasm/blob/main/docs/MESSAGE_TYPES.md>.",
        "type": "string"
      },
      "Coin": {
        "type": "object",
        "required": [
          "amount",
          "denom"
        ],
        "properties": {
          "amount": {
            "$ref": "#/definitions/Uint128"
          },
          "denom": {
            "type": "string"
          }
        },
        "additionalProperties": false
      },
      "Decimal": {
        "description": "A fixed-point decimal value with 18 fractional digits, i.e. Decimal(1_000_000_000_000_000_000) == 1.0\n\nThe greatest possible value that can be represented is 340282366920938463463.374607431768211455 (which is (2^128 - 1) / 10^18)",
        "type": "string"
      },
      "Domain": {
        "description": "We need some way of knowing which domain we are talking with chain connection, execution, bridges for authorization.",
        "oneOf": [
          {
            "type": "object",
            "required": [
              "CosmosCosmwasm"
            ],
            "properties": {
              "CosmosCosmwasm": {
                "type": "string"
              }
            },
            "additionalProperties": false
          }
        ]
      },
      "Domain2": {
        "oneOf": [
          {
            "type": "string",
            "enum": [
              "main"
            ]
          },
          {
            "type": "object",
            "required": [
              "external"
            ],
            "properties": {
              "external": {
                "type": "string"
              }
            },
            "additionalProperties": false
          }
        ]
      },
      "Duration": {
        "description": "Duration is a delta of time. You can add it to a BlockInfo or Expiration to move that further in the future. Note that an height-based Duration and a time-based Expiration cannot be combined",
        "oneOf": [
          {
            "type": "object",
            "required": [
              "height"
            ],
            "properties": {
              "height": {
                "type": "integer",
                "format": "uint64",
                "minimum": 0.0
              }
            },
            "additionalProperties": false
          },
          {
            "description": "Time in seconds",
            "type": "object",
            "required": [
              "time"
            ],
            "properties": {
              "time": {
                "type": "integer",
                "format": "uint64",
                "minimum": 0.0
              }
            },
            "additionalProperties": false
          }
        ]
      },
      "EncoderInfo": {
        "type": "object",
        "required": [
          "broker_address",
          "encoder_version"
        ],
        "properties": {
          "broker_address": {
            "type": "string"
          },
          "encoder_version": {
            "type": "string"
          }
        },
        "additionalProperties": false
      },
      "EurekaConfig": {
        "type": "object",
        "required": [
          "action_contract",
          "callback_contract",
          "recover_address",
          "source_channel"
        ],
        "properties": {
          "action_contract": {
            "description": "The address of the contract on intermediate chain that will trigger the actions, in this case the Eureka transfer.",
            "type": "string"
          },
          "callback_contract": {
            "description": "The address of the contract on intermediate chain that will receive the callback.",
            "type": "string"
          },
          "memo": {
            "description": "Optional memo for the Eureka transfer triggered by the contract. Not used right now but could eventually be used.",
            "type": [
              "string",
              "null"
            ]
          },
          "recover_address": {
            "description": "Recover address on intermediate chain in case the transfer fails",
            "type": "string"
          },
          "source_channel": {
            "description": "Source channel on the intermediate chain (e.g. \"08-wasm-1369\")",
            "type": "string"
          },
          "timeout": {
            "description": "Timeout in seconds to be used for the Eureka transfer. For reference, Skip Go uses 12 hours (43200). If not passed we will use that default value",
            "type": [
              "integer",
              "null"
            ],
            "format": "uint64",
            "minimum": 0.0
          }
        },
        "additionalProperties": false
      },
      "Expiration": {
        "description": "Expiration represents a point in time when some event happens. It can compare with a BlockInfo and will return is_expired() == true once the condition is hit (and for every block in the future)",
        "oneOf": [
          {
            "description": "AtHeight will expire when `env.block.height` >= height",
            "type": "object",
            "required": [
              "at_height"
            ],
            "properties": {
              "at_height": {
                "type": "integer",
                "format": "uint64",
                "minimum": 0.0
              }
            },
            "additionalProperties": false
          },
          {
            "description": "AtTime will expire when `env.block.time` >= time",
            "type": "object",
            "required": [
              "at_time"
            ],
            "properties": {
              "at_time": {
                "$ref": "#/definitions/Timestamp"
              }
            },
            "additionalProperties": false
          },
          {
            "description": "Never will never expire. Used to express the empty variant",
            "type": "object",
            "required": [
              "never"
            ],
            "properties": {
              "never": {
                "type": "object",
                "additionalProperties": false
              }
            },
            "additionalProperties": false
          }
        ]
      },
      "ForwardingConstraints": {
        "description": "Struct representing the time constraints on forwarding operations.",
        "type": "object",
        "properties": {
          "min_interval": {
            "description": "The minimum interval between forwarding operations.",
            "anyOf": [
              {
                "$ref": "#/definitions/Duration"
              },
              {
                "type": "null"
              }
            ]
          }
        },
        "additionalProperties": false
      },
      "FunctionCallback": {
        "type": "object",
        "required": [
          "callback_message",
          "contract_address"
        ],
        "properties": {
          "callback_message": {
            "$ref": "#/definitions/Binary"
          },
          "contract_address": {
            "$ref": "#/definitions/Addr"
          }
        },
        "additionalProperties": false
      },
      "FundsTransfer": {
        "type": "object",
        "required": [
          "domain",
          "from",
          "funds",
          "to"
        ],
        "properties": {
          "domain": {
            "$ref": "#/definitions/Domain"
          },
          "from": {
            "type": "string"
          },
          "funds": {
            "$ref": "#/definitions/Coin"
          },
          "to": {
            "$ref": "#/definitions/LibraryAccountType"
          }
        },
        "additionalProperties": false
      },
      "IbcTransferAmount": {
        "oneOf": [
          {
            "type": "string",
            "enum": [
              "full_amount"
            ]
          },
          {
            "type": "object",
            "required": [
              "fixed_amount"
            ],
            "properties": {
              "fixed_amount": {
                "$ref": "#/definitions/Uint128"
              }
            },
            "additionalProperties": false
          }
        ]
      },
      "Int64": {
        "description": "An implementation of i64 that is using strings for JSON encoding/decoding, such that the full i64 range can be used for clients that convert JSON numbers to floats, like JavaScript and jq.\n\n# Examples\n\nUse `from` to create instances of this and `i64` to get the value out:\n\n``` # use cosmwasm_std::Int64; let a = Int64::from(258i64); assert_eq!(a.i64(), 258); ```",
        "type": "string"
      },
      "LibraryAccountType": {
        "description": "A helper type that is used to associate an account or library with an id When a program is not instantiated yet, ids will be used to reference accounts and libraries When a program is instantiated, the ids will be replaced by the instantiated addresses",
        "oneOf": [
          {
            "type": "object",
            "required": [
              "|library_account_addr|"
            ],
            "properties": {
              "|library_account_addr|": {
                "type": "string"
              }
            },
            "additionalProperties": false
          },
          {
            "type": "object",
            "required": [
              "|account_id|"
            ],
            "properties": {
              "|account_id|": {
                "type": "integer",
                "format": "uint64",
                "minimum": 0.0
              }
            },
            "additionalProperties": false
          },
          {
            "type": "object",
            "required": [
              "|library_id|"
            ],
            "properties": {
              "|library_id|": {
                "type": "integer",
                "format": "uint64",
                "minimum": 0.0
              }
            },
            "additionalProperties": false
          }
        ]
      },
      "LibraryConfig": {
        "description": "This is a list of all our libraries we support and their configs.",
        "oneOf": [
          {
            "type": "string",
            "enum": [
              "None"
            ]
          },
          {
            "type": "object",
            "required": [
              "ValenceForwarderLibrary"
            ],
            "properties": {
              "ValenceForwarderLibrary": {
                "$ref": "#/definitions/LibraryConfig2"
              }
            },
            "additionalProperties": false
          },
          {
            "type": "object",
            "required": [
              "ValenceSplitterLibrary"
            ],
            "properties": {
              "ValenceSplitterLibrary": {
                "$ref": "#/definitions/LibraryConfig3"
              }
            },
            "additionalProperties": false
          },
          {
            "type": "object",
            "required": [
              "ValenceReverseSplitterLibrary"
            ],
            "properties": {
              "ValenceReverseSplitterLibrary": {
                "$ref": "#/definitions/LibraryConfig4"
              }
            },
            "additionalProperties": false
          },
          {
            "type": "object",
            "required": [
              "ValenceAstroportLper"
            ],
            "properties": {
              "ValenceAstroportLper": {
                "$ref": "#/definitions/LibraryConfig5"
              }
            },
            "additionalProperties": false
          },
          {
            "type": "object",
            "required": [
              "ValenceAstroportWithdrawer"
            ],
            "properties": {
              "ValenceAstroportWithdrawer": {
                "$ref": "#/definitions/LibraryConfig6"
              }
            },
            "additionalProperties": false
          },
          {
            "type": "object",
            "required": [
              "ValenceOsmosisGammLper"
            ],
            "properties": {
              "ValenceOsmosisGammLper": {
                "$ref": "#/definitions/LibraryConfig7"
              }
            },
            "additionalProperties": false
          },
          {
            "type": "object",
            "required": [
              "ValenceOsmosisGammWithdrawer"
            ],
            "properties": {
              "ValenceOsmosisGammWithdrawer": {
                "$ref": "#/definitions/LibraryConfig8"
              }
            },
            "additionalProperties": false
          },
          {
            "type": "object",
            "required": [
              "ValenceGenericIbcTransferLibrary"
            ],
            "properties": {
              "ValenceGenericIbcTransferLibrary": {
                "$ref": "#/definitions/LibraryConfig9"
              }
            },
            "additionalProperties": false
          },
          {
            "type": "object",
            "required": [
              "ValenceNeutronIbcTransferLibrary"
            ],
            "properties": {
              "ValenceNeutronIbcTransferLibrary": {
                "$ref": "#/definitions/LibraryConfig9"
              }
            },
            "additionalProperties": false
          },
          {
            "type": "object",
            "required": [
              "ValenceOsmosisClLper"
            ],
            "properties": {
              "ValenceOsmosisClLper": {
                "$ref": "#/definitions/LibraryConfig10"
              }
            },
            "additionalProperties": false
          },
          {
            "type": "object",
            "required": [
              "ValenceOsmosisClWithdrawer"
            ],
            "properties": {
              "ValenceOsmosisClWithdrawer": {
                "$ref": "#/definitions/LibraryConfig11"
              }
            },
            "additionalProperties": false
          },
          {
            "type": "object",
            "required": [
              "ValenceDropLiquidStaker"
            ],
            "properties": {
              "ValenceDropLiquidStaker": {
                "$ref": "#/definitions/LibraryConfig12"
              }
            },
            "additionalProperties": false
          },
          {
            "type": "object",
            "required": [
              "ValenceDropLiquidUnstaker"
            ],
            "properties": {
              "ValenceDropLiquidUnstaker": {
                "$ref": "#/definitions/LibraryConfig13"
              }
            },
            "additionalProperties": false
          },
          {
            "type": "object",
            "required": [
              "ValenceMarsLending"
            ],
            "properties": {
              "ValenceMarsLending": {
                "$ref": "#/definitions/LibraryConfig14"
              }
            },
            "additionalProperties": false
          },
          {
            "type": "object",
            "required": [
<<<<<<< HEAD
              "ValenceMagmaLper"
            ],
            "properties": {
              "ValenceMagmaLper": {
=======
              "ValenceDualityLper"
            ],
            "properties": {
              "ValenceDualityLper": {
>>>>>>> 34359cc0
                "$ref": "#/definitions/LibraryConfig15"
              }
            },
            "additionalProperties": false
          },
          {
            "type": "object",
            "required": [
<<<<<<< HEAD
              "ValenceMagmaWithdrawer"
            ],
            "properties": {
              "ValenceMagmaWithdrawer": {
=======
              "ValenceDualityWithdrawer"
            ],
            "properties": {
              "ValenceDualityWithdrawer": {
>>>>>>> 34359cc0
                "$ref": "#/definitions/LibraryConfig16"
              }
            },
            "additionalProperties": false
          }
        ]
      },
      "LibraryConfig10": {
        "type": "object",
        "required": [
          "input_addr",
          "lp_config",
          "output_addr"
        ],
        "properties": {
          "input_addr": {
            "$ref": "#/definitions/LibraryAccountType"
          },
          "lp_config": {
            "$ref": "#/definitions/LiquidityProviderConfig3"
          },
          "output_addr": {
            "$ref": "#/definitions/LibraryAccountType"
          }
        },
        "additionalProperties": false
      },
      "LibraryConfig11": {
        "type": "object",
        "required": [
          "input_addr",
          "output_addr",
          "pool_id"
        ],
        "properties": {
          "input_addr": {
            "$ref": "#/definitions/LibraryAccountType"
          },
          "output_addr": {
            "$ref": "#/definitions/LibraryAccountType"
          },
          "pool_id": {
            "$ref": "#/definitions/Uint64"
          }
        },
        "additionalProperties": false
      },
      "LibraryConfig12": {
        "type": "object",
        "required": [
          "denom",
          "input_addr",
          "liquid_staker_addr",
          "output_addr"
        ],
        "properties": {
          "denom": {
            "type": "string"
          },
          "input_addr": {
            "$ref": "#/definitions/LibraryAccountType"
          },
          "liquid_staker_addr": {
            "type": "string"
          },
          "output_addr": {
            "$ref": "#/definitions/LibraryAccountType"
          }
        },
        "additionalProperties": false
      },
      "LibraryConfig13": {
        "type": "object",
        "required": [
          "denom",
          "input_addr",
          "liquid_unstaker_addr",
          "output_addr",
          "voucher_addr",
          "withdrawal_manager_addr"
        ],
        "properties": {
          "denom": {
            "type": "string"
          },
          "input_addr": {
            "$ref": "#/definitions/LibraryAccountType"
          },
          "liquid_unstaker_addr": {
            "type": "string"
          },
          "output_addr": {
            "$ref": "#/definitions/LibraryAccountType"
          },
          "voucher_addr": {
            "type": "string"
          },
          "withdrawal_manager_addr": {
            "type": "string"
          }
        },
        "additionalProperties": false
      },
      "LibraryConfig14": {
        "type": "object",
        "required": [
          "credit_manager_addr",
          "denom",
          "input_addr",
          "output_addr"
        ],
        "properties": {
          "credit_manager_addr": {
            "type": "string"
          },
          "denom": {
            "type": "string"
          },
          "input_addr": {
            "$ref": "#/definitions/LibraryAccountType"
          },
          "output_addr": {
            "description": "Address of the output account",
            "allOf": [
              {
                "$ref": "#/definitions/LibraryAccountType"
              }
            ]
          }
        },
        "additionalProperties": false
      },
      "LibraryConfig15": {
        "type": "object",
        "required": [
          "input_addr",
          "lp_config",
          "output_addr"
        ],
        "properties": {
          "input_addr": {
            "description": "Address of the input account",
            "allOf": [
              {
                "$ref": "#/definitions/LibraryAccountType"
              }
            ]
          },
          "lp_config": {
            "description": "Configuration for the liquidity provider This includes the pool address and asset data",
            "allOf": [
              {
                "$ref": "#/definitions/LiquidityProviderConfig4"
              }
            ]
          },
          "output_addr": {
            "description": "Address of the output account",
            "allOf": [
              {
                "$ref": "#/definitions/LibraryAccountType"
              }
            ]
          }
        },
        "additionalProperties": false
      },
      "LibraryConfig16": {
        "type": "object",
        "required": [
          "input_addr",
          "output_addr",
<<<<<<< HEAD
          "vault_addr"
        ],
        "properties": {
          "input_addr": {
            "description": "Address of the input account",
            "allOf": [
              {
                "$ref": "#/definitions/LibraryAccountType"
              }
            ]
          },
          "output_addr": {
            "description": "Address of the output account",
            "allOf": [
              {
                "$ref": "#/definitions/LibraryAccountType"
              }
            ]
          },
          "vault_addr": {
=======
          "pool_addr"
        ],
        "properties": {
          "input_addr": {
            "$ref": "#/definitions/LibraryAccountType"
          },
          "output_addr": {
            "$ref": "#/definitions/LibraryAccountType"
          },
          "pool_addr": {
>>>>>>> 34359cc0
            "type": "string"
          }
        },
        "additionalProperties": false
      },
      "LibraryConfig2": {
        "description": "Struct representing the library configuration.",
        "type": "object",
        "required": [
          "forwarding_configs",
          "forwarding_constraints",
          "input_addr",
          "output_addr"
        ],
        "properties": {
          "forwarding_configs": {
            "description": "The forwarding configurations for the library.",
            "type": "array",
            "items": {
              "$ref": "#/definitions/UncheckedForwardingConfig"
            }
          },
          "forwarding_constraints": {
            "description": "The forwarding constraints for the library.",
            "allOf": [
              {
                "$ref": "#/definitions/ForwardingConstraints"
              }
            ]
          },
          "input_addr": {
            "description": "The input address for the library.",
            "allOf": [
              {
                "$ref": "#/definitions/LibraryAccountType"
              }
            ]
          },
          "output_addr": {
            "description": "The output address for the library.",
            "allOf": [
              {
                "$ref": "#/definitions/LibraryAccountType"
              }
            ]
          }
        },
        "additionalProperties": false
      },
      "LibraryConfig3": {
        "type": "object",
        "required": [
          "input_addr",
          "splits"
        ],
        "properties": {
          "input_addr": {
            "$ref": "#/definitions/LibraryAccountType"
          },
          "splits": {
            "type": "array",
            "items": {
              "$ref": "#/definitions/UncheckedSplitConfig"
            }
          }
        },
        "additionalProperties": false
      },
      "LibraryConfig4": {
        "type": "object",
        "required": [
          "base_denom",
          "output_addr",
          "splits"
        ],
        "properties": {
          "base_denom": {
            "$ref": "#/definitions/UncheckedDenom"
          },
          "output_addr": {
            "$ref": "#/definitions/LibraryAccountType"
          },
          "splits": {
            "type": "array",
            "items": {
              "$ref": "#/definitions/UncheckedSplitConfig2"
            }
          }
        },
        "additionalProperties": false
      },
      "LibraryConfig5": {
        "type": "object",
        "required": [
          "input_addr",
          "lp_config",
          "output_addr",
          "pool_addr"
        ],
        "properties": {
          "input_addr": {
            "$ref": "#/definitions/LibraryAccountType"
          },
          "lp_config": {
            "$ref": "#/definitions/LiquidityProviderConfig"
          },
          "output_addr": {
            "$ref": "#/definitions/LibraryAccountType"
          },
          "pool_addr": {
            "type": "string"
          }
        },
        "additionalProperties": false
      },
      "LibraryConfig6": {
        "type": "object",
        "required": [
          "input_addr",
          "output_addr",
          "pool_addr",
          "withdrawer_config"
        ],
        "properties": {
          "input_addr": {
            "$ref": "#/definitions/LibraryAccountType"
          },
          "output_addr": {
            "$ref": "#/definitions/LibraryAccountType"
          },
          "pool_addr": {
            "type": "string"
          },
          "withdrawer_config": {
            "$ref": "#/definitions/LiquidityWithdrawerConfig"
          }
        },
        "additionalProperties": false
      },
      "LibraryConfig7": {
        "type": "object",
        "required": [
          "input_addr",
          "lp_config",
          "output_addr"
        ],
        "properties": {
          "input_addr": {
            "$ref": "#/definitions/LibraryAccountType"
          },
          "lp_config": {
            "$ref": "#/definitions/LiquidityProviderConfig2"
          },
          "output_addr": {
            "$ref": "#/definitions/LibraryAccountType"
          }
        },
        "additionalProperties": false
      },
      "LibraryConfig8": {
        "type": "object",
        "required": [
          "input_addr",
          "lw_config",
          "output_addr"
        ],
        "properties": {
          "input_addr": {
            "$ref": "#/definitions/LibraryAccountType"
          },
          "lw_config": {
            "$ref": "#/definitions/LiquidityWithdrawerConfig2"
          },
          "output_addr": {
            "$ref": "#/definitions/LibraryAccountType"
          }
        },
        "additionalProperties": false
      },
      "LibraryConfig9": {
        "type": "object",
        "required": [
          "amount",
          "denom",
          "denom_to_pfm_map",
          "input_addr",
          "memo",
          "output_addr",
          "remote_chain_info"
        ],
        "properties": {
          "amount": {
            "$ref": "#/definitions/IbcTransferAmount"
          },
          "denom": {
            "$ref": "#/definitions/UncheckedDenom"
          },
          "denom_to_pfm_map": {
            "type": "object",
            "additionalProperties": false
          },
          "eureka_config": {
            "anyOf": [
              {
                "$ref": "#/definitions/EurekaConfig"
              },
              {
                "type": "null"
              }
            ]
          },
          "input_addr": {
            "$ref": "#/definitions/LibraryAccountType"
          },
          "memo": {
            "type": "string"
          },
          "output_addr": {
            "$ref": "#/definitions/LibraryAccountType"
          },
          "remote_chain_info": {
            "$ref": "#/definitions/RemoteChainInfo"
          }
        },
        "additionalProperties": false
      },
      "LibraryConfigUpdate": {
        "oneOf": [
          {
            "type": "string",
            "enum": [
              "None"
            ]
          },
          {
            "type": "object",
            "required": [
              "ValenceForwarderLibrary"
            ],
            "properties": {
              "ValenceForwarderLibrary": {
                "$ref": "#/definitions/LibraryConfigUpdate2"
              }
            },
            "additionalProperties": false
          },
          {
            "type": "object",
            "required": [
              "ValenceSplitterLibrary"
            ],
            "properties": {
              "ValenceSplitterLibrary": {
                "$ref": "#/definitions/LibraryConfigUpdate3"
              }
            },
            "additionalProperties": false
          },
          {
            "type": "object",
            "required": [
              "ValenceReverseSplitterLibrary"
            ],
            "properties": {
              "ValenceReverseSplitterLibrary": {
                "$ref": "#/definitions/LibraryConfigUpdate4"
              }
            },
            "additionalProperties": false
          },
          {
            "type": "object",
            "required": [
              "ValenceAstroportLper"
            ],
            "properties": {
              "ValenceAstroportLper": {
                "$ref": "#/definitions/LibraryConfigUpdate5"
              }
            },
            "additionalProperties": false
          },
          {
            "type": "object",
            "required": [
              "ValenceAstroportWithdrawer"
            ],
            "properties": {
              "ValenceAstroportWithdrawer": {
                "$ref": "#/definitions/LibraryConfigUpdate6"
              }
            },
            "additionalProperties": false
          },
          {
            "type": "object",
            "required": [
              "ValenceOsmosisGammLper"
            ],
            "properties": {
              "ValenceOsmosisGammLper": {
                "$ref": "#/definitions/LibraryConfigUpdate7"
              }
            },
            "additionalProperties": false
          },
          {
            "type": "object",
            "required": [
              "ValenceOsmosisGammWithdrawer"
            ],
            "properties": {
              "ValenceOsmosisGammWithdrawer": {
                "$ref": "#/definitions/LibraryConfigUpdate8"
              }
            },
            "additionalProperties": false
          },
          {
            "type": "object",
            "required": [
              "ValenceGenericIbcTransferLibrary"
            ],
            "properties": {
              "ValenceGenericIbcTransferLibrary": {
                "$ref": "#/definitions/LibraryConfigUpdate9"
              }
            },
            "additionalProperties": false
          },
          {
            "type": "object",
            "required": [
              "ValenceNeutronIbcTransferLibrary"
            ],
            "properties": {
              "ValenceNeutronIbcTransferLibrary": {
                "$ref": "#/definitions/LibraryConfigUpdate9"
              }
            },
            "additionalProperties": false
          },
          {
            "type": "object",
            "required": [
              "ValenceOsmosisClLper"
            ],
            "properties": {
              "ValenceOsmosisClLper": {
                "$ref": "#/definitions/LibraryConfigUpdate10"
              }
            },
            "additionalProperties": false
          },
          {
            "type": "object",
            "required": [
              "ValenceOsmosisClWithdrawer"
            ],
            "properties": {
              "ValenceOsmosisClWithdrawer": {
                "$ref": "#/definitions/LibraryConfigUpdate11"
              }
            },
            "additionalProperties": false
          },
          {
            "type": "object",
            "required": [
              "ValenceDropLiquidStaker"
            ],
            "properties": {
              "ValenceDropLiquidStaker": {
                "$ref": "#/definitions/LibraryConfigUpdate12"
              }
            },
            "additionalProperties": false
          },
          {
            "type": "object",
            "required": [
              "ValenceDropLiquidUnstaker"
            ],
            "properties": {
              "ValenceDropLiquidUnstaker": {
                "$ref": "#/definitions/LibraryConfigUpdate13"
              }
            },
            "additionalProperties": false
          },
          {
            "type": "object",
            "required": [
              "ValenceMarsLending"
            ],
            "properties": {
              "ValenceMarsLending": {
                "$ref": "#/definitions/LibraryConfigUpdate14"
              }
            },
            "additionalProperties": false
          },
          {
            "type": "object",
            "required": [
<<<<<<< HEAD
              "ValenceMagmaLper"
            ],
            "properties": {
              "ValenceMagmaLper": {
=======
              "ValenceDualityLper"
            ],
            "properties": {
              "ValenceDualityLper": {
>>>>>>> 34359cc0
                "$ref": "#/definitions/LibraryConfigUpdate15"
              }
            },
            "additionalProperties": false
          },
          {
            "type": "object",
            "required": [
<<<<<<< HEAD
              "ValenceMagmaWithdrawer"
            ],
            "properties": {
              "ValenceMagmaWithdrawer": {
=======
              "ValenceDualityWithdrawer"
            ],
            "properties": {
              "ValenceDualityWithdrawer": {
>>>>>>> 34359cc0
                "$ref": "#/definitions/LibraryConfigUpdate16"
              }
            },
            "additionalProperties": false
          }
        ]
      },
      "LibraryConfigUpdate10": {
        "type": "object",
        "properties": {
          "input_addr": {
            "anyOf": [
              {
                "$ref": "#/definitions/LibraryAccountType"
              },
              {
                "type": "null"
              }
            ]
          },
          "lp_config": {
            "anyOf": [
              {
                "$ref": "#/definitions/LiquidityProviderConfig3"
              },
              {
                "type": "null"
              }
            ]
          },
          "output_addr": {
            "anyOf": [
              {
                "$ref": "#/definitions/LibraryAccountType"
              },
              {
                "type": "null"
              }
            ]
          }
        },
        "additionalProperties": false
      },
      "LibraryConfigUpdate11": {
        "type": "object",
        "properties": {
          "input_addr": {
            "anyOf": [
              {
                "$ref": "#/definitions/LibraryAccountType"
              },
              {
                "type": "null"
              }
            ]
          },
          "output_addr": {
            "anyOf": [
              {
                "$ref": "#/definitions/LibraryAccountType"
              },
              {
                "type": "null"
              }
            ]
          },
          "pool_id": {
            "anyOf": [
              {
                "$ref": "#/definitions/Uint64"
              },
              {
                "type": "null"
              }
            ]
          }
        },
        "additionalProperties": false
      },
      "LibraryConfigUpdate12": {
        "type": "object",
        "properties": {
          "denom": {
            "type": [
              "string",
              "null"
            ]
          },
          "input_addr": {
            "anyOf": [
              {
                "$ref": "#/definitions/LibraryAccountType"
              },
              {
                "type": "null"
              }
            ]
          },
          "liquid_staker_addr": {
            "type": [
              "string",
              "null"
            ]
          },
          "output_addr": {
            "anyOf": [
              {
                "$ref": "#/definitions/LibraryAccountType"
              },
              {
                "type": "null"
              }
            ]
          }
        },
        "additionalProperties": false
      },
      "LibraryConfigUpdate13": {
        "type": "object",
        "properties": {
          "denom": {
            "type": [
              "string",
              "null"
            ]
          },
          "input_addr": {
            "anyOf": [
              {
                "$ref": "#/definitions/LibraryAccountType"
              },
              {
                "type": "null"
              }
            ]
          },
          "liquid_unstaker_addr": {
            "type": [
              "string",
              "null"
            ]
          },
          "output_addr": {
            "anyOf": [
              {
                "$ref": "#/definitions/LibraryAccountType"
              },
              {
                "type": "null"
              }
            ]
          },
          "voucher_addr": {
            "type": [
              "string",
              "null"
            ]
          },
          "withdrawal_manager_addr": {
            "type": [
              "string",
              "null"
            ]
          }
        },
        "additionalProperties": false
      },
      "LibraryConfigUpdate14": {
        "type": "object",
        "properties": {
          "credit_manager_addr": {
            "type": [
              "string",
              "null"
            ]
          },
          "denom": {
            "type": [
              "string",
              "null"
            ]
          },
          "input_addr": {
            "anyOf": [
              {
                "$ref": "#/definitions/LibraryAccountType"
              },
              {
                "type": "null"
              }
            ]
          },
          "output_addr": {
            "anyOf": [
              {
                "$ref": "#/definitions/LibraryAccountType"
              },
              {
                "type": "null"
              }
            ]
          }
        },
        "additionalProperties": false
      },
      "LibraryConfigUpdate15": {
        "type": "object",
        "properties": {
          "input_addr": {
            "anyOf": [
              {
                "$ref": "#/definitions/LibraryAccountType"
              },
              {
                "type": "null"
              }
            ]
          },
          "lp_config": {
            "anyOf": [
              {
                "$ref": "#/definitions/LiquidityProviderConfig4"
              },
              {
                "type": "null"
              }
            ]
          },
          "output_addr": {
            "anyOf": [
              {
                "$ref": "#/definitions/LibraryAccountType"
              },
              {
                "type": "null"
              }
            ]
          }
        },
        "additionalProperties": false
      },
      "LibraryConfigUpdate16": {
        "type": "object",
        "properties": {
          "input_addr": {
            "anyOf": [
              {
                "$ref": "#/definitions/LibraryAccountType"
              },
              {
                "type": "null"
              }
            ]
          },
          "output_addr": {
            "anyOf": [
              {
                "$ref": "#/definitions/LibraryAccountType"
              },
              {
                "type": "null"
              }
            ]
          },
<<<<<<< HEAD
          "vault_addr": {
=======
          "pool_addr": {
>>>>>>> 34359cc0
            "type": [
              "string",
              "null"
            ]
          }
        },
        "additionalProperties": false
      },
      "LibraryConfigUpdate2": {
        "type": "object",
        "properties": {
          "forwarding_configs": {
            "type": [
              "array",
              "null"
            ],
            "items": {
              "$ref": "#/definitions/UncheckedForwardingConfig"
            }
          },
          "forwarding_constraints": {
            "anyOf": [
              {
                "$ref": "#/definitions/ForwardingConstraints"
              },
              {
                "type": "null"
              }
            ]
          },
          "input_addr": {
            "anyOf": [
              {
                "$ref": "#/definitions/LibraryAccountType"
              },
              {
                "type": "null"
              }
            ]
          },
          "output_addr": {
            "anyOf": [
              {
                "$ref": "#/definitions/LibraryAccountType"
              },
              {
                "type": "null"
              }
            ]
          }
        },
        "additionalProperties": false
      },
      "LibraryConfigUpdate3": {
        "type": "object",
        "properties": {
          "input_addr": {
            "anyOf": [
              {
                "$ref": "#/definitions/LibraryAccountType"
              },
              {
                "type": "null"
              }
            ]
          },
          "splits": {
            "type": [
              "array",
              "null"
            ],
            "items": {
              "$ref": "#/definitions/UncheckedSplitConfig"
            }
          }
        },
        "additionalProperties": false
      },
      "LibraryConfigUpdate4": {
        "type": "object",
        "properties": {
          "base_denom": {
            "anyOf": [
              {
                "$ref": "#/definitions/UncheckedDenom"
              },
              {
                "type": "null"
              }
            ]
          },
          "output_addr": {
            "anyOf": [
              {
                "$ref": "#/definitions/LibraryAccountType"
              },
              {
                "type": "null"
              }
            ]
          },
          "splits": {
            "type": [
              "array",
              "null"
            ],
            "items": {
              "$ref": "#/definitions/UncheckedSplitConfig2"
            }
          }
        },
        "additionalProperties": false
      },
      "LibraryConfigUpdate5": {
        "type": "object",
        "properties": {
          "input_addr": {
            "anyOf": [
              {
                "$ref": "#/definitions/LibraryAccountType"
              },
              {
                "type": "null"
              }
            ]
          },
          "lp_config": {
            "anyOf": [
              {
                "$ref": "#/definitions/LiquidityProviderConfig"
              },
              {
                "type": "null"
              }
            ]
          },
          "output_addr": {
            "anyOf": [
              {
                "$ref": "#/definitions/LibraryAccountType"
              },
              {
                "type": "null"
              }
            ]
          },
          "pool_addr": {
            "type": [
              "string",
              "null"
            ]
          }
        },
        "additionalProperties": false
      },
      "LibraryConfigUpdate6": {
        "type": "object",
        "properties": {
          "input_addr": {
            "anyOf": [
              {
                "$ref": "#/definitions/LibraryAccountType"
              },
              {
                "type": "null"
              }
            ]
          },
          "output_addr": {
            "anyOf": [
              {
                "$ref": "#/definitions/LibraryAccountType"
              },
              {
                "type": "null"
              }
            ]
          },
          "pool_addr": {
            "type": [
              "string",
              "null"
            ]
          },
          "withdrawer_config": {
            "anyOf": [
              {
                "$ref": "#/definitions/LiquidityWithdrawerConfig"
              },
              {
                "type": "null"
              }
            ]
          }
        },
        "additionalProperties": false
      },
      "LibraryConfigUpdate7": {
        "type": "object",
        "properties": {
          "input_addr": {
            "anyOf": [
              {
                "$ref": "#/definitions/LibraryAccountType"
              },
              {
                "type": "null"
              }
            ]
          },
          "lp_config": {
            "anyOf": [
              {
                "$ref": "#/definitions/LiquidityProviderConfig2"
              },
              {
                "type": "null"
              }
            ]
          },
          "output_addr": {
            "anyOf": [
              {
                "$ref": "#/definitions/LibraryAccountType"
              },
              {
                "type": "null"
              }
            ]
          }
        },
        "additionalProperties": false
      },
      "LibraryConfigUpdate8": {
        "type": "object",
        "properties": {
          "input_addr": {
            "anyOf": [
              {
                "$ref": "#/definitions/LibraryAccountType"
              },
              {
                "type": "null"
              }
            ]
          },
          "lw_config": {
            "anyOf": [
              {
                "$ref": "#/definitions/LiquidityWithdrawerConfig2"
              },
              {
                "type": "null"
              }
            ]
          },
          "output_addr": {
            "anyOf": [
              {
                "$ref": "#/definitions/LibraryAccountType"
              },
              {
                "type": "null"
              }
            ]
          }
        },
        "additionalProperties": false
      },
      "LibraryConfigUpdate9": {
        "type": "object",
        "required": [
          "eureka_config"
        ],
        "properties": {
          "amount": {
            "anyOf": [
              {
                "$ref": "#/definitions/IbcTransferAmount"
              },
              {
                "type": "null"
              }
            ]
          },
          "denom": {
            "anyOf": [
              {
                "$ref": "#/definitions/UncheckedDenom"
              },
              {
                "type": "null"
              }
            ]
          },
          "denom_to_pfm_map": {
            "type": [
              "object",
              "null"
            ],
            "additionalProperties": false
          },
          "eureka_config": {
            "$ref": "#/definitions/OptionUpdate_for_EurekaConfig"
          },
          "input_addr": {
            "anyOf": [
              {
                "$ref": "#/definitions/LibraryAccountType"
              },
              {
                "type": "null"
              }
            ]
          },
          "memo": {
            "type": [
              "string",
              "null"
            ]
          },
          "output_addr": {
            "anyOf": [
              {
                "$ref": "#/definitions/LibraryAccountType"
              },
              {
                "type": "null"
              }
            ]
          },
          "remote_chain_info": {
            "anyOf": [
              {
                "$ref": "#/definitions/RemoteChainInfo"
              },
              {
                "type": "null"
              }
            ]
          }
        },
        "additionalProperties": false
      },
      "LibraryInfo": {
        "type": "object",
        "required": [
          "config",
          "domain",
          "name"
        ],
        "properties": {
          "addr": {
            "type": [
              "string",
              "null"
            ]
          },
          "config": {
            "$ref": "#/definitions/LibraryConfig"
          },
          "domain": {
            "$ref": "#/definitions/Domain"
          },
          "name": {
            "type": "string"
          }
        },
        "additionalProperties": false
      },
      "Link": {
        "type": "object",
        "required": [
          "input_accounts_id",
          "library_id",
          "output_accounts_id"
        ],
        "properties": {
          "input_accounts_id": {
            "description": "List of input accounts by id",
            "type": "array",
            "items": {
              "type": "integer",
              "format": "uint64",
              "minimum": 0.0
            }
          },
          "library_id": {
            "description": "The library id",
            "type": "integer",
            "format": "uint64",
            "minimum": 0.0
          },
          "output_accounts_id": {
            "description": "List of output accounts by id",
            "type": "array",
            "items": {
              "type": "integer",
              "format": "uint64",
              "minimum": 0.0
            }
          }
        },
        "additionalProperties": false
      },
      "LiquidityProviderConfig": {
        "type": "object",
        "required": [
          "asset_data",
          "pool_type"
        ],
        "properties": {
          "asset_data": {
            "description": "Denoms of both native assets we are going to provide liquidity for",
            "allOf": [
              {
                "$ref": "#/definitions/AssetData"
              }
            ]
          },
          "max_spread": {
            "description": "Max spread used when swapping assets to provide single sided liquidity",
            "anyOf": [
              {
                "$ref": "#/definitions/Decimal"
              },
              {
                "type": "null"
              }
            ]
          },
          "pool_type": {
            "description": "Pool type, old Astroport pools use Cw20 lp tokens and new pools use native tokens, so we specify here what kind of token we are going to get. We also provide the PairType structure of the right Astroport version that we are going to use for each scenario",
            "allOf": [
              {
                "$ref": "#/definitions/PoolType"
              }
            ]
          }
        },
        "additionalProperties": false
      },
      "LiquidityProviderConfig2": {
        "type": "object",
        "required": [
          "asset_data",
          "pool_id"
        ],
        "properties": {
          "asset_data": {
            "$ref": "#/definitions/AssetData"
          },
          "pool_id": {
            "type": "integer",
            "format": "uint64",
            "minimum": 0.0
          }
        },
        "additionalProperties": false
      },
      "LiquidityProviderConfig3": {
        "type": "object",
        "required": [
          "global_tick_range",
          "pool_asset_1",
          "pool_asset_2",
          "pool_id"
        ],
        "properties": {
          "global_tick_range": {
            "$ref": "#/definitions/TickRange"
          },
          "pool_asset_1": {
            "type": "string"
          },
          "pool_asset_2": {
            "type": "string"
          },
          "pool_id": {
            "$ref": "#/definitions/Uint64"
          }
        },
        "additionalProperties": false
      },
      "LiquidityProviderConfig4": {
        "type": "object",
        "required": [
          "asset_data",
<<<<<<< HEAD
          "vault_addr"
=======
          "pool_addr"
>>>>>>> 34359cc0
        ],
        "properties": {
          "asset_data": {
            "description": "Denoms of both assets we are going to provide liquidity for",
            "allOf": [
              {
                "$ref": "#/definitions/AssetData"
              }
            ]
          },
<<<<<<< HEAD
          "vault_addr": {
            "description": "Address of the vault we are going to provide liquidity for",
=======
          "pool_addr": {
            "description": "Address of the pool we are going to provide liquidity for",
>>>>>>> 34359cc0
            "type": "string"
          }
        },
        "additionalProperties": false
      },
      "LiquidityWithdrawerConfig": {
        "type": "object",
        "required": [
          "asset_data",
          "pool_type"
        ],
        "properties": {
          "asset_data": {
            "description": "Denoms of the underlying assets to be withdrawn",
            "allOf": [
              {
                "$ref": "#/definitions/AssetData"
              }
            ]
          },
          "pool_type": {
            "description": "Pool type, old Astroport pools use Cw20 lp tokens and new pools use native tokens, so we specify here what kind of token we are going to get. We also provide the PairType structure of the right Astroport version that we are going to use for each scenario",
            "allOf": [
              {
                "$ref": "#/definitions/PoolType"
              }
            ]
          }
        },
        "additionalProperties": false
      },
      "LiquidityWithdrawerConfig2": {
        "type": "object",
        "required": [
          "asset_data",
          "pool_id"
        ],
        "properties": {
          "asset_data": {
            "$ref": "#/definitions/AssetData"
          },
          "pool_id": {
            "type": "integer",
            "format": "uint64",
            "minimum": 0.0
          }
        },
        "additionalProperties": false
      },
      "Message": {
        "type": "object",
        "required": [
          "name"
        ],
        "properties": {
          "name": {
            "type": "string"
          },
          "params_restrictions": {
            "type": [
              "array",
              "null"
            ],
            "items": {
              "$ref": "#/definitions/ParamRestriction"
            }
          }
        },
        "additionalProperties": false
      },
      "MessageDetails": {
        "type": "object",
        "required": [
          "message",
          "message_type"
        ],
        "properties": {
          "message": {
            "$ref": "#/definitions/Message"
          },
          "message_type": {
            "$ref": "#/definitions/MessageType"
          }
        },
        "additionalProperties": false
      },
      "MessageType": {
        "oneOf": [
          {
            "type": "string",
            "enum": [
              "cosmwasm_execute_msg",
              "cosmwasm_migrate_msg",
              "evm_raw_call"
            ]
          },
          {
            "type": "object",
            "required": [
              "evm_call"
            ],
            "properties": {
              "evm_call": {
                "type": "array",
                "items": [
                  {
                    "$ref": "#/definitions/EncoderInfo"
                  },
                  {
                    "type": "string"
                  }
                ],
                "maxItems": 2,
                "minItems": 2
              }
            },
            "additionalProperties": false
          }
        ]
      },
      "NonAtomicFunction": {
        "type": "object",
        "required": [
          "contract_address",
          "domain",
          "message_details"
        ],
        "properties": {
          "callback_confirmation": {
            "anyOf": [
              {
                "$ref": "#/definitions/FunctionCallback"
              },
              {
                "type": "null"
              }
            ]
          },
          "contract_address": {
            "$ref": "#/definitions/LibraryAccountType"
          },
          "domain": {
            "$ref": "#/definitions/Domain2"
          },
          "message_details": {
            "$ref": "#/definitions/MessageDetails"
          },
          "retry_logic": {
            "anyOf": [
              {
                "$ref": "#/definitions/RetryLogic"
              },
              {
                "type": "null"
              }
            ]
          }
        },
        "additionalProperties": false
      },
      "NonAtomicSubroutine": {
        "type": "object",
        "required": [
          "functions"
        ],
        "properties": {
          "expiration_time": {
            "type": [
              "integer",
              "null"
            ],
            "format": "uint64",
            "minimum": 0.0
          },
          "functions": {
            "type": "array",
            "items": {
              "$ref": "#/definitions/NonAtomicFunction"
            }
          }
        },
        "additionalProperties": false
      },
      "OptionUpdate_for_EurekaConfig": {
        "oneOf": [
          {
            "type": "string",
            "enum": [
              "none"
            ]
          },
          {
            "type": "object",
            "required": [
              "set"
            ],
            "properties": {
              "set": {
                "anyOf": [
                  {
                    "$ref": "#/definitions/EurekaConfig"
                  },
                  {
                    "type": "null"
                  }
                ]
              }
            },
            "additionalProperties": false
          }
        ]
      },
      "PacketForwardMiddlewareConfig": {
        "type": "object",
        "required": [
          "hop_to_destination_chain_channel_id",
          "local_to_hop_chain_channel_id"
        ],
        "properties": {
          "hop_chain_receiver_address": {
            "type": [
              "string",
              "null"
            ]
          },
          "hop_to_destination_chain_channel_id": {
            "type": "string"
          },
          "local_to_hop_chain_channel_id": {
            "type": "string"
          }
        },
        "additionalProperties": false
      },
      "PairType": {
        "oneOf": [
          {
            "description": "XYK pair type",
            "type": "object",
            "required": [
              "xyk"
            ],
            "properties": {
              "xyk": {
                "type": "object",
                "additionalProperties": false
              }
            },
            "additionalProperties": false
          },
          {
            "description": "Stable pair type",
            "type": "object",
            "required": [
              "stable"
            ],
            "properties": {
              "stable": {
                "type": "object",
                "additionalProperties": false
              }
            },
            "additionalProperties": false
          },
          {
            "description": "Custom pair type",
            "type": "object",
            "required": [
              "custom"
            ],
            "properties": {
              "custom": {
                "type": "string"
              }
            },
            "additionalProperties": false
          }
        ]
      },
      "PairType2": {
        "oneOf": [
          {
            "description": "XYK pair type",
            "type": "object",
            "required": [
              "xyk"
            ],
            "properties": {
              "xyk": {
                "type": "object",
                "additionalProperties": false
              }
            },
            "additionalProperties": false
          },
          {
            "description": "Stable pair type",
            "type": "object",
            "required": [
              "stable"
            ],
            "properties": {
              "stable": {
                "type": "object",
                "additionalProperties": false
              }
            },
            "additionalProperties": false
          },
          {
            "description": "Custom pair type",
            "type": "object",
            "required": [
              "custom"
            ],
            "properties": {
              "custom": {
                "type": "string"
              }
            },
            "additionalProperties": false
          }
        ]
      },
      "ParamRestriction": {
        "oneOf": [
          {
            "type": "object",
            "required": [
              "must_be_included"
            ],
            "properties": {
              "must_be_included": {
                "type": "array",
                "items": {
                  "type": "string"
                }
              }
            },
            "additionalProperties": false
          },
          {
            "type": "object",
            "required": [
              "cannot_be_included"
            ],
            "properties": {
              "cannot_be_included": {
                "type": "array",
                "items": {
                  "type": "string"
                }
              }
            },
            "additionalProperties": false
          },
          {
            "type": "object",
            "required": [
              "must_be_value"
            ],
            "properties": {
              "must_be_value": {
                "type": "array",
                "items": [
                  {
                    "type": "array",
                    "items": {
                      "type": "string"
                    }
                  },
                  {
                    "$ref": "#/definitions/Binary"
                  }
                ],
                "maxItems": 2,
                "minItems": 2
              }
            },
            "additionalProperties": false
          },
          {
            "type": "object",
            "required": [
              "must_be_bytes"
            ],
            "properties": {
              "must_be_bytes": {
                "$ref": "#/definitions/Binary"
              }
            },
            "additionalProperties": false
          }
        ]
      },
      "PermissionTypeInfo": {
        "oneOf": [
          {
            "type": "object",
            "required": [
              "with_call_limit"
            ],
            "properties": {
              "with_call_limit": {
                "type": "array",
                "items": {
                  "type": "array",
                  "items": [
                    {
                      "type": "string"
                    },
                    {
                      "$ref": "#/definitions/Uint128"
                    }
                  ],
                  "maxItems": 2,
                  "minItems": 2
                }
              }
            },
            "additionalProperties": false
          },
          {
            "type": "object",
            "required": [
              "without_call_limit"
            ],
            "properties": {
              "without_call_limit": {
                "type": "array",
                "items": {
                  "type": "string"
                }
              }
            },
            "additionalProperties": false
          }
        ]
      },
      "PoolType": {
        "oneOf": [
          {
            "type": "object",
            "required": [
              "native_lp_token"
            ],
            "properties": {
              "native_lp_token": {
                "$ref": "#/definitions/PairType"
              }
            },
            "additionalProperties": false
          },
          {
            "type": "object",
            "required": [
              "cw20_lp_token"
            ],
            "properties": {
              "cw20_lp_token": {
                "$ref": "#/definitions/PairType2"
              }
            },
            "additionalProperties": false
          }
        ]
      },
      "Priority": {
        "type": "string",
        "enum": [
          "medium",
          "high"
        ]
      },
      "ProgramConfig": {
        "type": "object",
        "required": [
          "accounts",
          "authorizations",
          "libraries",
          "links",
          "name",
          "owner"
        ],
        "properties": {
          "accounts": {
            "description": "The list account data by id",
            "type": "object",
            "additionalProperties": false
          },
          "authorization_data": {
            "description": "This is the info regarding authorization and processor contracts. Must be empty (Default) when a new program is instantiated. It gets populated when the program is instantiated.",
            "default": {
              "authorization_addr": "",
              "authorization_bridge_addrs": {},
              "processor_addrs": {},
              "processor_bridge_addrs": []
            },
            "allOf": [
              {
                "$ref": "#/definitions/AuthorizationData"
              }
            ]
          },
          "authorizations": {
            "description": "A list of authorizations",
            "type": "array",
            "items": {
              "$ref": "#/definitions/AuthorizationInfo"
            }
          },
          "id": {
            "default": 0,
            "type": "integer",
            "format": "uint64",
            "minimum": 0.0
          },
          "libraries": {
            "description": "The list service data by id",
            "type": "object",
            "additionalProperties": false
          },
          "links": {
            "description": "A list of links between an accounts and libraries",
            "type": "object",
            "additionalProperties": false
          },
          "name": {
            "type": "string"
          },
          "owner": {
            "type": "string"
          }
        },
        "additionalProperties": false
      },
      "ProgramConfigMigrate": {
        "description": "We allow to migrate an existing program to a new one This is done by creating a new program and transfering funds from the old program accounts to the new accounts Because the new program can be any configuration, we can the user to tell us what funds to move from where to what accounts Note: We assume funds are moved FROM accounts to another contract, on the same domain At least for V1",
        "type": "object",
        "required": [
          "new_program",
          "old_id",
          "transfer_funds"
        ],
        "properties": {
          "new_program": {
            "description": "The new program we instantiate",
            "allOf": [
              {
                "$ref": "#/definitions/ProgramConfig"
              }
            ]
          },
          "old_id": {
            "type": "integer",
            "format": "uint64",
            "minimum": 0.0
          },
          "transfer_funds": {
            "description": "Transfer funds details",
            "type": "array",
            "items": {
              "$ref": "#/definitions/FundsTransfer"
            }
          }
        },
        "additionalProperties": false
      },
      "ProgramConfigUpdate": {
        "description": "The job of the update, is to output a set of instructions to the user to update the program configuration. The user can only update library configs and authorizations. You can set the owner to change the owner of the program You can provide a list of library updates to perform You can provide a list of authorizations to update",
        "type": "object",
        "required": [
          "authorizations",
          "id",
          "libraries"
        ],
        "properties": {
          "authorizations": {
            "description": "A list of authorizations",
            "type": "array",
            "items": {
              "$ref": "#/definitions/AuthorizationInfoUpdate"
            }
          },
          "id": {
            "description": "The id of a program to update",
            "type": "integer",
            "format": "uint64",
            "minimum": 0.0
          },
          "libraries": {
            "description": "The list of library config updates to perform",
            "type": "object",
            "additionalProperties": false
          },
          "owner": {
            "description": "New owner, if the owner is to be updated",
            "type": [
              "string",
              "null"
            ]
          }
        },
        "additionalProperties": false
      },
      "RemoteChainInfo": {
        "type": "object",
        "required": [
          "channel_id"
        ],
        "properties": {
          "channel_id": {
            "type": "string"
          },
          "ibc_transfer_timeout": {
            "anyOf": [
              {
                "$ref": "#/definitions/Uint64"
              },
              {
                "type": "null"
              }
            ]
          }
        },
        "additionalProperties": false
      },
      "RetryLogic": {
        "type": "object",
        "required": [
          "interval",
          "times"
        ],
        "properties": {
          "interval": {
            "$ref": "#/definitions/Duration"
          },
          "times": {
            "$ref": "#/definitions/RetryTimes"
          }
        },
        "additionalProperties": false
      },
      "RetryTimes": {
        "oneOf": [
          {
            "type": "string",
            "enum": [
              "indefinitely"
            ]
          },
          {
            "type": "object",
            "required": [
              "amount"
            ],
            "properties": {
              "amount": {
                "type": "integer",
                "format": "uint64",
                "minimum": 0.0
              }
            },
            "additionalProperties": false
          }
        ]
      },
      "Subroutine": {
        "oneOf": [
          {
            "type": "object",
            "required": [
              "atomic"
            ],
            "properties": {
              "atomic": {
                "$ref": "#/definitions/AtomicSubroutine"
              }
            },
            "additionalProperties": false
          },
          {
            "type": "object",
            "required": [
              "non_atomic"
            ],
            "properties": {
              "non_atomic": {
                "$ref": "#/definitions/NonAtomicSubroutine"
              }
            },
            "additionalProperties": false
          }
        ]
      },
      "TickRange": {
        "type": "object",
        "required": [
          "lower_tick",
          "upper_tick"
        ],
        "properties": {
          "lower_tick": {
            "$ref": "#/definitions/Int64"
          },
          "upper_tick": {
            "$ref": "#/definitions/Int64"
          }
        },
        "additionalProperties": false
      },
      "Timestamp": {
        "description": "A point in time in nanosecond precision.\n\nThis type can represent times from 1970-01-01T00:00:00Z to 2554-07-21T23:34:33Z.\n\n## Examples\n\n``` # use cosmwasm_std::Timestamp; let ts = Timestamp::from_nanos(1_000_000_202); assert_eq!(ts.nanos(), 1_000_000_202); assert_eq!(ts.seconds(), 1); assert_eq!(ts.subsec_nanos(), 202);\n\nlet ts = ts.plus_seconds(2); assert_eq!(ts.nanos(), 3_000_000_202); assert_eq!(ts.seconds(), 3); assert_eq!(ts.subsec_nanos(), 202); ```",
        "allOf": [
          {
            "$ref": "#/definitions/Uint64"
          }
        ]
      },
      "Uint128": {
        "description": "A thin wrapper around u128 that is using strings for JSON encoding/decoding, such that the full u128 range can be used for clients that convert JSON numbers to floats, like JavaScript and jq.\n\n# Examples\n\nUse `from` to create instances of this and `u128` to get the value out:\n\n``` # use cosmwasm_std::Uint128; let a = Uint128::from(123u128); assert_eq!(a.u128(), 123);\n\nlet b = Uint128::from(42u64); assert_eq!(b.u128(), 42);\n\nlet c = Uint128::from(70u32); assert_eq!(c.u128(), 70); ```",
        "type": "string"
      },
      "Uint64": {
        "description": "A thin wrapper around u64 that is using strings for JSON encoding/decoding, such that the full u64 range can be used for clients that convert JSON numbers to floats, like JavaScript and jq.\n\n# Examples\n\nUse `from` to create instances of this and `u64` to get the value out:\n\n``` # use cosmwasm_std::Uint64; let a = Uint64::from(42u64); assert_eq!(a.u64(), 42);\n\nlet b = Uint64::from(70u32); assert_eq!(b.u64(), 70); ```",
        "type": "string"
      },
      "UncheckedDenom": {
        "description": "A denom that has not been checked to confirm it points to a valid asset.",
        "oneOf": [
          {
            "description": "A native (bank module) asset.",
            "type": "object",
            "required": [
              "native"
            ],
            "properties": {
              "native": {
                "type": "string"
              }
            },
            "additionalProperties": false
          },
          {
            "description": "A cw20 asset.",
            "type": "object",
            "required": [
              "cw20"
            ],
            "properties": {
              "cw20": {
                "type": "string"
              }
            },
            "additionalProperties": false
          }
        ]
      },
      "UncheckedForwardingConfig": {
        "description": "Struct representing an unchecked forwarding configuration.",
        "type": "object",
        "required": [
          "denom",
          "max_amount"
        ],
        "properties": {
          "denom": {
            "description": "The denom to be forwarded.",
            "allOf": [
              {
                "$ref": "#/definitions/UncheckedDenom"
              }
            ]
          },
          "max_amount": {
            "description": "The maximum amount of tokens to be transferred per forward operation.",
            "allOf": [
              {
                "$ref": "#/definitions/Uint128"
              }
            ]
          }
        },
        "additionalProperties": false
      },
      "UncheckedSplitAmount": {
        "oneOf": [
          {
            "type": "object",
            "required": [
              "fixed_amount"
            ],
            "properties": {
              "fixed_amount": {
                "$ref": "#/definitions/Uint128"
              }
            },
            "additionalProperties": false
          },
          {
            "type": "object",
            "required": [
              "fixed_ratio"
            ],
            "properties": {
              "fixed_ratio": {
                "$ref": "#/definitions/Decimal"
              }
            },
            "additionalProperties": false
          },
          {
            "type": "object",
            "required": [
              "dynamic_ratio"
            ],
            "properties": {
              "dynamic_ratio": {
                "type": "object",
                "required": [
                  "contract_addr",
                  "params"
                ],
                "properties": {
                  "contract_addr": {
                    "type": "string"
                  },
                  "params": {
                    "type": "string"
                  }
                },
                "additionalProperties": false
              }
            },
            "additionalProperties": false
          }
        ]
      },
      "UncheckedSplitAmount2": {
        "oneOf": [
          {
            "type": "object",
            "required": [
              "fixed_amount"
            ],
            "properties": {
              "fixed_amount": {
                "$ref": "#/definitions/Uint128"
              }
            },
            "additionalProperties": false
          },
          {
            "type": "object",
            "required": [
              "fixed_ratio"
            ],
            "properties": {
              "fixed_ratio": {
                "$ref": "#/definitions/Decimal"
              }
            },
            "additionalProperties": false
          },
          {
            "type": "object",
            "required": [
              "dynamic_ratio"
            ],
            "properties": {
              "dynamic_ratio": {
                "type": "object",
                "required": [
                  "contract_addr",
                  "params"
                ],
                "properties": {
                  "contract_addr": {
                    "type": "string"
                  },
                  "params": {
                    "type": "string"
                  }
                },
                "additionalProperties": false
              }
            },
            "additionalProperties": false
          }
        ]
      },
      "UncheckedSplitConfig": {
        "type": "object",
        "required": [
          "account",
          "amount",
          "denom"
        ],
        "properties": {
          "account": {
            "$ref": "#/definitions/LibraryAccountType"
          },
          "amount": {
            "$ref": "#/definitions/UncheckedSplitAmount"
          },
          "denom": {
            "$ref": "#/definitions/UncheckedDenom"
          }
        },
        "additionalProperties": false
      },
      "UncheckedSplitConfig2": {
        "type": "object",
        "required": [
          "account",
          "amount",
          "denom"
        ],
        "properties": {
          "account": {
            "$ref": "#/definitions/LibraryAccountType"
          },
          "amount": {
            "$ref": "#/definitions/UncheckedSplitAmount2"
          },
          "denom": {
            "$ref": "#/definitions/UncheckedDenom"
          },
          "factor": {
            "type": [
              "integer",
              "null"
            ],
            "format": "uint64",
            "minimum": 0.0
          }
        },
        "additionalProperties": false
      }
    }
  },
  "execute": null,
  "query": null,
  "migrate": null,
  "sudo": null,
  "responses": null
}<|MERGE_RESOLUTION|>--- conflicted
+++ resolved
@@ -930,37 +930,47 @@
           {
             "type": "object",
             "required": [
-<<<<<<< HEAD
+              "ValenceDualityLper"
+            ],
+            "properties": {
+              "ValenceDualityLper": {
+                "$ref": "#/definitions/LibraryConfig15"
+              }
+            },
+            "additionalProperties": false
+          },
+          {
+            "type": "object",
+            "required": [
+              "ValenceDualityWithdrawer"
+            ],
+            "properties": {
+              "ValenceDualityWithdrawer": {
+                "$ref": "#/definitions/LibraryConfig16"
+              }
+            },
+            "additionalProperties": false
+          },
+          {
+            "type": "object",
+            "required": [
               "ValenceMagmaLper"
             ],
             "properties": {
               "ValenceMagmaLper": {
-=======
-              "ValenceDualityLper"
-            ],
-            "properties": {
-              "ValenceDualityLper": {
->>>>>>> 34359cc0
-                "$ref": "#/definitions/LibraryConfig15"
-              }
-            },
-            "additionalProperties": false
-          },
-          {
-            "type": "object",
-            "required": [
-<<<<<<< HEAD
+                "$ref": "#/definitions/LibraryConfig17"
+              }
+            },
+            "additionalProperties": false
+          },
+          {
+            "type": "object",
+            "required": [
               "ValenceMagmaWithdrawer"
             ],
             "properties": {
               "ValenceMagmaWithdrawer": {
-=======
-              "ValenceDualityWithdrawer"
-            ],
-            "properties": {
-              "ValenceDualityWithdrawer": {
->>>>>>> 34359cc0
-                "$ref": "#/definitions/LibraryConfig16"
+                "$ref": "#/definitions/LibraryConfig18"
               }
             },
             "additionalProperties": false
@@ -1132,8 +1142,27 @@
         "required": [
           "input_addr",
           "output_addr",
-<<<<<<< HEAD
-          "vault_addr"
+          "pool_addr"
+        ],
+        "properties": {
+          "input_addr": {
+            "$ref": "#/definitions/LibraryAccountType"
+          },
+          "output_addr": {
+            "$ref": "#/definitions/LibraryAccountType"
+          },
+          "pool_addr": {
+            "type": "string"
+          }
+        },
+        "additionalProperties": false
+      },
+      "LibraryConfig17": {
+        "type": "object",
+        "required": [
+          "input_addr",
+          "lp_config",
+          "output_addr"
         ],
         "properties": {
           "input_addr": {
@@ -1144,6 +1173,14 @@
               }
             ]
           },
+          "lp_config": {
+            "description": "Configuration for the liquidity provider This includes the pool address and asset data",
+            "allOf": [
+              {
+                "$ref": "#/definitions/LiquidityProviderConfig5"
+              }
+            ]
+          },
           "output_addr": {
             "description": "Address of the output account",
             "allOf": [
@@ -1151,20 +1188,35 @@
                 "$ref": "#/definitions/LibraryAccountType"
               }
             ]
+          }
+        },
+        "additionalProperties": false
+      },
+      "LibraryConfig18": {
+        "type": "object",
+        "required": [
+          "input_addr",
+          "output_addr",
+          "vault_addr"
+        ],
+        "properties": {
+          "input_addr": {
+            "description": "Address of the input account",
+            "allOf": [
+              {
+                "$ref": "#/definitions/LibraryAccountType"
+              }
+            ]
+          },
+          "output_addr": {
+            "description": "Address of the output account",
+            "allOf": [
+              {
+                "$ref": "#/definitions/LibraryAccountType"
+              }
+            ]
           },
           "vault_addr": {
-=======
-          "pool_addr"
-        ],
-        "properties": {
-          "input_addr": {
-            "$ref": "#/definitions/LibraryAccountType"
-          },
-          "output_addr": {
-            "$ref": "#/definitions/LibraryAccountType"
-          },
-          "pool_addr": {
->>>>>>> 34359cc0
             "type": "string"
           }
         },
@@ -1570,37 +1622,47 @@
           {
             "type": "object",
             "required": [
-<<<<<<< HEAD
+              "ValenceDualityLper"
+            ],
+            "properties": {
+              "ValenceDualityLper": {
+                "$ref": "#/definitions/LibraryConfigUpdate15"
+              }
+            },
+            "additionalProperties": false
+          },
+          {
+            "type": "object",
+            "required": [
+              "ValenceDualityWithdrawer"
+            ],
+            "properties": {
+              "ValenceDualityWithdrawer": {
+                "$ref": "#/definitions/LibraryConfigUpdate16"
+              }
+            },
+            "additionalProperties": false
+          },
+          {
+            "type": "object",
+            "required": [
               "ValenceMagmaLper"
             ],
             "properties": {
               "ValenceMagmaLper": {
-=======
-              "ValenceDualityLper"
-            ],
-            "properties": {
-              "ValenceDualityLper": {
->>>>>>> 34359cc0
-                "$ref": "#/definitions/LibraryConfigUpdate15"
-              }
-            },
-            "additionalProperties": false
-          },
-          {
-            "type": "object",
-            "required": [
-<<<<<<< HEAD
+                "$ref": "#/definitions/LibraryConfigUpdate17"
+              }
+            },
+            "additionalProperties": false
+          },
+          {
+            "type": "object",
+            "required": [
               "ValenceMagmaWithdrawer"
             ],
             "properties": {
               "ValenceMagmaWithdrawer": {
-=======
-              "ValenceDualityWithdrawer"
-            ],
-            "properties": {
-              "ValenceDualityWithdrawer": {
->>>>>>> 34359cc0
-                "$ref": "#/definitions/LibraryConfigUpdate16"
+                "$ref": "#/definitions/LibraryConfigUpdate18"
               }
             },
             "additionalProperties": false
@@ -1864,11 +1926,75 @@
               }
             ]
           },
-<<<<<<< HEAD
+          "pool_addr": {
+            "type": [
+              "string",
+              "null"
+            ]
+          }
+        },
+        "additionalProperties": false
+      },
+      "LibraryConfigUpdate17": {
+        "type": "object",
+        "properties": {
+          "input_addr": {
+            "anyOf": [
+              {
+                "$ref": "#/definitions/LibraryAccountType"
+              },
+              {
+                "type": "null"
+              }
+            ]
+          },
+          "lp_config": {
+            "anyOf": [
+              {
+                "$ref": "#/definitions/LiquidityProviderConfig5"
+              },
+              {
+                "type": "null"
+              }
+            ]
+          },
+          "output_addr": {
+            "anyOf": [
+              {
+                "$ref": "#/definitions/LibraryAccountType"
+              },
+              {
+                "type": "null"
+              }
+            ]
+          }
+        },
+        "additionalProperties": false
+      },
+      "LibraryConfigUpdate18": {
+        "type": "object",
+        "properties": {
+          "input_addr": {
+            "anyOf": [
+              {
+                "$ref": "#/definitions/LibraryAccountType"
+              },
+              {
+                "type": "null"
+              }
+            ]
+          },
+          "output_addr": {
+            "anyOf": [
+              {
+                "$ref": "#/definitions/LibraryAccountType"
+              },
+              {
+                "type": "null"
+              }
+            ]
+          },
           "vault_addr": {
-=======
-          "pool_addr": {
->>>>>>> 34359cc0
             "type": [
               "string",
               "null"
@@ -2357,11 +2483,7 @@
         "type": "object",
         "required": [
           "asset_data",
-<<<<<<< HEAD
-          "vault_addr"
-=======
           "pool_addr"
->>>>>>> 34359cc0
         ],
         "properties": {
           "asset_data": {
@@ -2372,13 +2494,30 @@
               }
             ]
           },
-<<<<<<< HEAD
+          "pool_addr": {
+            "description": "Address of the pool we are going to provide liquidity for",
+            "type": "string"
+          }
+        },
+        "additionalProperties": false
+      },
+      "LiquidityProviderConfig5": {
+        "type": "object",
+        "required": [
+          "asset_data",
+          "vault_addr"
+        ],
+        "properties": {
+          "asset_data": {
+            "description": "Denoms of both assets we are going to provide liquidity for",
+            "allOf": [
+              {
+                "$ref": "#/definitions/AssetData"
+              }
+            ]
+          },
           "vault_addr": {
             "description": "Address of the vault we are going to provide liquidity for",
-=======
-          "pool_addr": {
-            "description": "Address of the pool we are going to provide liquidity for",
->>>>>>> 34359cc0
             "type": "string"
           }
         },
