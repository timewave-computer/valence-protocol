{
  "contract_name": "valence-program-manager",
  "contract_version": "0.1.0",
  "idl_version": "1.0.0",
  "instantiate": {
    "$schema": "http://json-schema.org/draft-07/schema#",
    "title": "InstantiateMsg",
    "type": "object",
    "required": [
      "program_config",
      "program_config_migration",
      "program_config_update"
    ],
    "properties": {
      "program_config": {
        "$ref": "#/definitions/ProgramConfig"
      },
      "program_config_migration": {
        "$ref": "#/definitions/ProgramConfigMigrate"
      },
      "program_config_update": {
        "$ref": "#/definitions/ProgramConfigUpdate"
      }
    },
    "additionalProperties": false,
    "definitions": {
      "AccountInfo": {
        "description": "The struct given to us by the user.\n\nWe need to know what domain we are talking with and what type of account we should work with.",
        "type": "object",
        "required": [
          "domain",
          "name",
          "ty"
        ],
        "properties": {
          "addr": {
            "type": [
              "string",
              "null"
            ]
          },
          "domain": {
            "$ref": "#/definitions/Domain"
          },
          "name": {
            "type": "string"
          },
          "ty": {
            "$ref": "#/definitions/AccountType"
          }
        },
        "additionalProperties": false
      },
      "AccountType": {
        "description": "What account type we talking about",
        "oneOf": [
          {
            "description": "This means the account is already instantiated",
            "type": "object",
            "required": [
              "Addr"
            ],
            "properties": {
              "Addr": {
                "type": "object",
                "required": [
                  "addr"
                ],
                "properties": {
                  "addr": {
                    "type": "string"
                  }
                },
                "additionalProperties": false
              }
            },
            "additionalProperties": false
          },
          {
            "description": "This our base account implementation",
            "type": "object",
            "required": [
              "Base"
            ],
            "properties": {
              "Base": {
                "type": "object",
                "properties": {
                  "admin": {
                    "type": [
                      "string",
                      "null"
                    ]
                  }
                },
                "additionalProperties": false
              }
            },
            "additionalProperties": false
          }
        ]
      },
      "Addr": {
        "description": "A human readable address.\n\nIn Cosmos, this is typically bech32 encoded. But for multi-chain smart contracts no assumptions should be made other than being UTF-8 encoded and of reasonable length.\n\nThis type represents a validated address. It can be created in the following ways 1. Use `Addr::unchecked(input)` 2. Use `let checked: Addr = deps.api.addr_validate(input)?` 3. Use `let checked: Addr = deps.api.addr_humanize(canonical_addr)?` 4. Deserialize from JSON. This must only be done from JSON that was validated before such as a contract's state. `Addr` must not be used in messages sent by the user because this would result in unvalidated instances.\n\nThis type is immutable. If you really need to mutate it (Really? Are you sure?), create a mutable copy using `let mut mutable = Addr::to_string()` and operate on that `String` instance.",
        "type": "string"
      },
      "AssetData": {
        "type": "object",
        "required": [
          "asset1",
          "asset2"
        ],
        "properties": {
          "asset1": {
            "description": "Denom of the first asset",
            "type": "string"
          },
          "asset2": {
            "description": "Denom of the second asset",
            "type": "string"
          }
        },
        "additionalProperties": false
      },
      "AtomicFunction": {
        "type": "object",
        "required": [
          "contract_address",
          "domain",
          "message_details"
        ],
        "properties": {
          "contract_address": {
            "$ref": "#/definitions/LibraryAccountType"
          },
          "domain": {
            "$ref": "#/definitions/Domain2"
          },
          "message_details": {
            "$ref": "#/definitions/MessageDetails"
          }
        },
        "additionalProperties": false
      },
      "AtomicSubroutine": {
        "type": "object",
        "required": [
          "functions"
        ],
        "properties": {
          "functions": {
            "type": "array",
            "items": {
              "$ref": "#/definitions/AtomicFunction"
            }
          },
          "retry_logic": {
            "anyOf": [
              {
                "$ref": "#/definitions/RetryLogic"
              },
              {
                "type": "null"
              }
            ]
          }
        },
        "additionalProperties": false
      },
      "AuthorizationData": {
        "description": "This struct holds all the data regarding our authorization and processor contracts and bridge accounts",
        "type": "object",
        "required": [
          "authorization_addr",
          "authorization_bridge_addrs",
          "processor_addrs",
          "processor_bridge_addrs"
        ],
        "properties": {
          "authorization_addr": {
            "description": "authorization contract address on neutron",
            "type": "string"
          },
          "authorization_bridge_addrs": {
            "description": "List of authorization bridge addresses by domain The addresses are on the specified domain Key: domain name | Value: authorization bridge address on that domain",
            "type": "object",
            "additionalProperties": false
          },
          "processor_addrs": {
            "description": "List of processor addresses by domain Key: domain name | Value: processor address",
            "type": "object",
            "additionalProperties": false
          },
          "processor_bridge_addrs": {
            "description": "List of processor bridge addresses by domain",
            "type": "array",
            "items": {
              "type": "string"
            }
          }
        },
        "additionalProperties": false
      },
      "AuthorizationDuration": {
        "oneOf": [
          {
            "type": "string",
            "enum": [
              "forever"
            ]
          },
          {
            "type": "object",
            "required": [
              "seconds"
            ],
            "properties": {
              "seconds": {
                "type": "integer",
                "format": "uint64",
                "minimum": 0.0
              }
            },
            "additionalProperties": false
          },
          {
            "type": "object",
            "required": [
              "blocks"
            ],
            "properties": {
              "blocks": {
                "type": "integer",
                "format": "uint64",
                "minimum": 0.0
              }
            },
            "additionalProperties": false
          }
        ]
      },
      "AuthorizationInfo": {
        "type": "object",
        "required": [
          "duration",
          "label",
          "mode",
          "not_before",
          "subroutine"
        ],
        "properties": {
          "duration": {
            "$ref": "#/definitions/AuthorizationDuration"
          },
          "label": {
            "type": "string"
          },
          "max_concurrent_executions": {
            "type": [
              "integer",
              "null"
            ],
            "format": "uint64",
            "minimum": 0.0
          },
          "mode": {
            "$ref": "#/definitions/AuthorizationModeInfo"
          },
          "not_before": {
            "$ref": "#/definitions/Expiration"
          },
          "priority": {
            "anyOf": [
              {
                "$ref": "#/definitions/Priority"
              },
              {
                "type": "null"
              }
            ]
          },
          "subroutine": {
            "$ref": "#/definitions/Subroutine"
          }
        },
        "additionalProperties": false
      },
      "AuthorizationInfoUpdate": {
        "description": "The enum that represent all possible changes that can be done on an authorization",
        "oneOf": [
          {
            "type": "object",
            "required": [
              "Add"
            ],
            "properties": {
              "Add": {
                "$ref": "#/definitions/AuthorizationInfo"
              }
            },
            "additionalProperties": false
          },
          {
            "type": "object",
            "required": [
              "Modify"
            ],
            "properties": {
              "Modify": {
                "type": "object",
                "required": [
                  "label"
                ],
                "properties": {
                  "expiration": {
                    "anyOf": [
                      {
                        "$ref": "#/definitions/Expiration"
                      },
                      {
                        "type": "null"
                      }
                    ]
                  },
                  "label": {
                    "type": "string"
                  },
                  "max_concurrent_executions": {
                    "type": [
                      "integer",
                      "null"
                    ],
                    "format": "uint64",
                    "minimum": 0.0
                  },
                  "not_before": {
                    "anyOf": [
                      {
                        "$ref": "#/definitions/Expiration"
                      },
                      {
                        "type": "null"
                      }
                    ]
                  },
                  "priority": {
                    "anyOf": [
                      {
                        "$ref": "#/definitions/Priority"
                      },
                      {
                        "type": "null"
                      }
                    ]
                  }
                },
                "additionalProperties": false
              }
            },
            "additionalProperties": false
          },
          {
            "description": "Disable by label",
            "type": "object",
            "required": [
              "Disable"
            ],
            "properties": {
              "Disable": {
                "type": "string"
              }
            },
            "additionalProperties": false
          },
          {
            "description": "Disable by label",
            "type": "object",
            "required": [
              "Enable"
            ],
            "properties": {
              "Enable": {
                "type": "string"
              }
            },
            "additionalProperties": false
          }
        ]
      },
      "AuthorizationModeInfo": {
        "oneOf": [
          {
            "type": "string",
            "enum": [
              "permissionless"
            ]
          },
          {
            "type": "object",
            "required": [
              "permissioned"
            ],
            "properties": {
              "permissioned": {
                "$ref": "#/definitions/PermissionTypeInfo"
              }
            },
            "additionalProperties": false
          }
        ]
      },
      "Binary": {
        "description": "Binary is a wrapper around Vec<u8> to add base64 de/serialization with serde. It also adds some helper methods to help encode inline.\n\nThis is only needed as serde-json-{core,wasm} has a horrible encoding for Vec<u8>. See also <https://github.com/CosmWasm/cosmwasm/blob/main/docs/MESSAGE_TYPES.md>.",
        "type": "string"
      },
      "Coin": {
        "type": "object",
        "required": [
          "amount",
          "denom"
        ],
        "properties": {
          "amount": {
            "$ref": "#/definitions/Uint128"
          },
          "denom": {
            "type": "string"
          }
        },
        "additionalProperties": false
      },
      "Decimal": {
        "description": "A fixed-point decimal value with 18 fractional digits, i.e. Decimal(1_000_000_000_000_000_000) == 1.0\n\nThe greatest possible value that can be represented is 340282366920938463463.374607431768211455 (which is (2^128 - 1) / 10^18)",
        "type": "string"
      },
      "Domain": {
        "description": "We need some way of knowing which domain we are talking with chain connection, execution, bridges for authorization.",
        "oneOf": [
          {
            "type": "object",
            "required": [
              "CosmosCosmwasm"
            ],
            "properties": {
              "CosmosCosmwasm": {
                "type": "string"
              }
            },
            "additionalProperties": false
          }
        ]
      },
      "Domain2": {
        "oneOf": [
          {
            "type": "string",
            "enum": [
              "main"
            ]
          },
          {
            "type": "object",
            "required": [
              "external"
            ],
            "properties": {
              "external": {
                "type": "string"
              }
            },
            "additionalProperties": false
          }
        ]
      },
      "Duration": {
        "description": "Duration is a delta of time. You can add it to a BlockInfo or Expiration to move that further in the future. Note that an height-based Duration and a time-based Expiration cannot be combined",
        "oneOf": [
          {
            "type": "object",
            "required": [
              "height"
            ],
            "properties": {
              "height": {
                "type": "integer",
                "format": "uint64",
                "minimum": 0.0
              }
            },
            "additionalProperties": false
          },
          {
            "description": "Time in seconds",
            "type": "object",
            "required": [
              "time"
            ],
            "properties": {
              "time": {
                "type": "integer",
                "format": "uint64",
                "minimum": 0.0
              }
            },
            "additionalProperties": false
          }
        ]
      },
      "Expiration": {
        "description": "Expiration represents a point in time when some event happens. It can compare with a BlockInfo and will return is_expired() == true once the condition is hit (and for every block in the future)",
        "oneOf": [
          {
            "description": "AtHeight will expire when `env.block.height` >= height",
            "type": "object",
            "required": [
              "at_height"
            ],
            "properties": {
              "at_height": {
                "type": "integer",
                "format": "uint64",
                "minimum": 0.0
              }
            },
            "additionalProperties": false
          },
          {
            "description": "AtTime will expire when `env.block.time` >= time",
            "type": "object",
            "required": [
              "at_time"
            ],
            "properties": {
              "at_time": {
                "$ref": "#/definitions/Timestamp"
              }
            },
            "additionalProperties": false
          },
          {
            "description": "Never will never expire. Used to express the empty variant",
            "type": "object",
            "required": [
              "never"
            ],
            "properties": {
              "never": {
                "type": "object",
                "additionalProperties": false
              }
            },
            "additionalProperties": false
          }
        ]
      },
      "ForwardingConstraints": {
        "description": "Struct representing the time constraints on forwarding operations.",
        "type": "object",
        "properties": {
          "min_interval": {
            "description": "The minimum interval between forwarding operations.",
            "anyOf": [
              {
                "$ref": "#/definitions/Duration"
              },
              {
                "type": "null"
              }
            ]
          }
        },
        "additionalProperties": false
      },
      "FunctionCallback": {
        "type": "object",
        "required": [
          "callback_message",
          "contract_address"
        ],
        "properties": {
          "callback_message": {
            "$ref": "#/definitions/Binary"
          },
          "contract_address": {
            "$ref": "#/definitions/Addr"
          }
        },
        "additionalProperties": false
      },
<<<<<<< HEAD
=======
      "FundsTransfer": {
        "type": "object",
        "required": [
          "domain",
          "from",
          "funds",
          "to"
        ],
        "properties": {
          "domain": {
            "$ref": "#/definitions/Domain"
          },
          "from": {
            "type": "string"
          },
          "funds": {
            "$ref": "#/definitions/Coin"
          },
          "to": {
            "$ref": "#/definitions/LibraryAccountType"
          }
        },
        "additionalProperties": false
      },
>>>>>>> 550393b3
      "Int64": {
        "description": "An implementation of i64 that is using strings for JSON encoding/decoding, such that the full i64 range can be used for clients that convert JSON numbers to floats, like JavaScript and jq.\n\n# Examples\n\nUse `from` to create instances of this and `i64` to get the value out:\n\n``` # use cosmwasm_std::Int64; let a = Int64::from(258i64); assert_eq!(a.i64(), 258); ```",
        "type": "string"
      },
      "LibraryAccountType": {
        "description": "An account type that is used in the library configs It can either be an Id or Addr The config that will be passed to the library must be of Addr veriant",
        "oneOf": [
          {
            "type": "object",
            "required": [
              "|library_account_addr|"
            ],
            "properties": {
              "|library_account_addr|": {
                "type": "string"
              }
            },
            "additionalProperties": false
          },
          {
            "type": "object",
            "required": [
              "|account_id|"
            ],
            "properties": {
              "|account_id|": {
                "type": "integer",
                "format": "uint64",
                "minimum": 0.0
              }
            },
            "additionalProperties": false
          },
          {
            "type": "object",
            "required": [
              "|library_id|"
            ],
            "properties": {
              "|library_id|": {
                "type": "integer",
                "format": "uint64",
                "minimum": 0.0
              }
            },
            "additionalProperties": false
          }
        ]
      },
      "LibraryConfigUpdate": {
        "oneOf": [
          {
            "type": "string",
            "enum": [
              "None"
            ]
          },
          {
            "type": "object",
            "required": [
              "ValenceForwarderLibrary"
            ],
            "properties": {
              "ValenceForwarderLibrary": {
                "$ref": "#/definitions/LibraryConfigUpdate2"
              }
            },
            "additionalProperties": false
          },
          {
            "type": "object",
            "required": [
              "ValenceSplitterLibrary"
            ],
            "properties": {
              "ValenceSplitterLibrary": {
                "$ref": "#/definitions/LibraryConfigUpdate3"
              }
            },
            "additionalProperties": false
          },
          {
            "type": "object",
            "required": [
              "ValenceReverseSplitterLibrary"
            ],
            "properties": {
              "ValenceReverseSplitterLibrary": {
                "$ref": "#/definitions/LibraryConfigUpdate4"
              }
            },
            "additionalProperties": false
          },
          {
            "type": "object",
            "required": [
              "ValenceAstroportLper"
            ],
            "properties": {
              "ValenceAstroportLper": {
                "$ref": "#/definitions/LibraryConfigUpdate5"
              }
            },
            "additionalProperties": false
          },
          {
            "type": "object",
            "required": [
              "ValenceAstroportWithdrawer"
            ],
            "properties": {
              "ValenceAstroportWithdrawer": {
                "$ref": "#/definitions/LibraryConfigUpdate6"
              }
            },
            "additionalProperties": false
          },
          {
            "type": "object",
            "required": [
              "ValenceOsmosisGammLper"
            ],
            "properties": {
              "ValenceOsmosisGammLper": {
                "$ref": "#/definitions/LibraryConfigUpdate7"
              }
            },
            "additionalProperties": false
          },
          {
            "type": "object",
            "required": [
              "ValenceOsmosisGammWithdrawer"
            ],
            "properties": {
              "ValenceOsmosisGammWithdrawer": {
                "$ref": "#/definitions/LibraryConfigUpdate8"
              }
            },
            "additionalProperties": false
          },
          {
            "type": "object",
            "required": [
              "ValenceOsmosisClLper"
            ],
            "properties": {
              "ValenceOsmosisClLper": {
                "$ref": "#/definitions/LibraryConfigUpdate9"
              }
            },
            "additionalProperties": false
          },
          {
            "type": "object",
            "required": [
              "ValenceOsmosisClWithdrawer"
            ],
            "properties": {
              "ValenceOsmosisClWithdrawer": {
                "$ref": "#/definitions/LibraryConfigUpdate10"
              }
            },
            "additionalProperties": false
          }
        ]
      },
      "LibraryConfigUpdate10": {
        "type": "object",
        "properties": {
          "input_addr": {
            "anyOf": [
              {
                "$ref": "#/definitions/LibraryAccountType"
              },
              {
                "type": "null"
              }
            ]
          },
          "output_addr": {
            "anyOf": [
              {
                "$ref": "#/definitions/LibraryAccountType"
              },
              {
                "type": "null"
              }
            ]
          },
          "pool_id": {
            "anyOf": [
              {
                "$ref": "#/definitions/Uint64"
              },
              {
                "type": "null"
              }
            ]
          }
        },
        "additionalProperties": false
      },
      "LibraryConfigUpdate2": {
        "type": "object",
        "properties": {
          "forwarding_configs": {
            "type": [
              "array",
              "null"
            ],
            "items": {
              "$ref": "#/definitions/UncheckedForwardingConfig"
            }
          },
          "forwarding_constraints": {
            "anyOf": [
              {
                "$ref": "#/definitions/ForwardingConstraints"
              },
              {
                "type": "null"
              }
            ]
          },
          "input_addr": {
            "anyOf": [
              {
                "$ref": "#/definitions/LibraryAccountType"
              },
              {
                "type": "null"
              }
            ]
          },
          "output_addr": {
            "anyOf": [
              {
                "$ref": "#/definitions/LibraryAccountType"
              },
              {
                "type": "null"
              }
            ]
          }
        },
        "additionalProperties": false
      },
      "LibraryConfigUpdate3": {
        "type": "object",
        "properties": {
          "input_addr": {
            "anyOf": [
              {
                "$ref": "#/definitions/LibraryAccountType"
              },
              {
                "type": "null"
              }
            ]
          },
          "splits": {
            "type": [
              "array",
              "null"
            ],
            "items": {
              "$ref": "#/definitions/UncheckedSplitConfig"
            }
          }
        },
        "additionalProperties": false
      },
      "LibraryConfigUpdate4": {
        "type": "object",
        "properties": {
          "base_denom": {
            "anyOf": [
              {
                "$ref": "#/definitions/UncheckedDenom"
              },
              {
                "type": "null"
              }
            ]
          },
          "output_addr": {
            "anyOf": [
              {
                "$ref": "#/definitions/LibraryAccountType"
              },
              {
                "type": "null"
              }
            ]
          },
          "splits": {
            "type": [
              "array",
              "null"
            ],
            "items": {
              "$ref": "#/definitions/UncheckedSplitConfig2"
            }
          }
        },
        "additionalProperties": false
      },
      "LibraryConfigUpdate5": {
        "type": "object",
        "properties": {
          "input_addr": {
            "anyOf": [
              {
                "$ref": "#/definitions/LibraryAccountType"
              },
              {
                "type": "null"
              }
            ]
          },
          "lp_config": {
            "anyOf": [
              {
                "$ref": "#/definitions/LiquidityProviderConfig"
              },
              {
                "type": "null"
              }
            ]
          },
          "output_addr": {
            "anyOf": [
              {
                "$ref": "#/definitions/LibraryAccountType"
              },
              {
                "type": "null"
              }
            ]
          },
          "pool_addr": {
            "type": [
              "string",
              "null"
            ]
          }
        },
        "additionalProperties": false
      },
      "LibraryConfigUpdate6": {
        "type": "object",
        "properties": {
          "input_addr": {
            "anyOf": [
              {
                "$ref": "#/definitions/LibraryAccountType"
              },
              {
                "type": "null"
              }
            ]
          },
          "output_addr": {
            "anyOf": [
              {
                "$ref": "#/definitions/LibraryAccountType"
              },
              {
                "type": "null"
              }
            ]
          },
          "pool_addr": {
            "type": [
              "string",
              "null"
            ]
          },
          "withdrawer_config": {
            "anyOf": [
              {
                "$ref": "#/definitions/LiquidityWithdrawerConfig"
              },
              {
                "type": "null"
              }
            ]
          }
        },
        "additionalProperties": false
      },
      "LibraryConfigUpdate7": {
        "type": "object",
        "properties": {
          "input_addr": {
            "anyOf": [
              {
                "$ref": "#/definitions/LibraryAccountType"
              },
              {
                "type": "null"
              }
            ]
          },
          "lp_config": {
            "anyOf": [
              {
                "$ref": "#/definitions/LiquidityProviderConfig2"
              },
              {
                "type": "null"
              }
            ]
          },
          "output_addr": {
            "anyOf": [
              {
                "$ref": "#/definitions/LibraryAccountType"
              },
              {
                "type": "null"
              }
            ]
          }
        },
        "additionalProperties": false
      },
      "LibraryConfigUpdate8": {
        "type": "object",
        "properties": {
          "input_addr": {
            "anyOf": [
              {
                "$ref": "#/definitions/LibraryAccountType"
              },
              {
                "type": "null"
              }
            ]
          },
          "lw_config": {
            "anyOf": [
              {
                "$ref": "#/definitions/LiquidityWithdrawerConfig2"
              },
              {
                "type": "null"
              }
            ]
          },
          "output_addr": {
            "anyOf": [
              {
                "$ref": "#/definitions/LibraryAccountType"
              },
              {
                "type": "null"
              }
            ]
          }
        },
        "additionalProperties": false
      },
      "LibraryConfigUpdate9": {
        "type": "object",
        "properties": {
          "input_addr": {
            "anyOf": [
              {
                "$ref": "#/definitions/LibraryAccountType"
              },
              {
                "type": "null"
              }
            ]
          },
          "lp_config": {
            "anyOf": [
              {
                "$ref": "#/definitions/LiquidityProviderConfig3"
              },
              {
                "type": "null"
              }
            ]
          },
          "output_addr": {
            "anyOf": [
              {
                "$ref": "#/definitions/LibraryAccountType"
              },
              {
                "type": "null"
              }
            ]
          }
        },
        "additionalProperties": false
      },
      "LibraryInfo": {
        "type": "object",
        "required": [
          "domain",
          "name"
        ],
        "properties": {
          "addr": {
            "type": [
              "string",
              "null"
            ]
          },
          "domain": {
            "$ref": "#/definitions/Domain"
          },
          "name": {
            "type": "string"
          }
        },
        "additionalProperties": false
      },
      "Link": {
        "type": "object",
        "required": [
          "input_accounts_id",
          "library_id",
          "output_accounts_id"
        ],
        "properties": {
          "input_accounts_id": {
            "description": "List of input accounts by id",
            "type": "array",
            "items": {
              "type": "integer",
              "format": "uint64",
              "minimum": 0.0
            }
          },
          "library_id": {
            "description": "The library id",
            "type": "integer",
            "format": "uint64",
            "minimum": 0.0
          },
          "output_accounts_id": {
            "description": "List of output accounts by id",
            "type": "array",
            "items": {
              "type": "integer",
              "format": "uint64",
              "minimum": 0.0
            }
          }
        },
        "additionalProperties": false
      },
      "LiquidityProviderConfig": {
        "type": "object",
        "required": [
          "asset_data",
          "pool_type"
        ],
        "properties": {
          "asset_data": {
            "description": "Denoms of both native assets we are going to provide liquidity for",
            "allOf": [
              {
                "$ref": "#/definitions/AssetData"
              }
            ]
          },
          "pool_type": {
            "description": "Pool type, old Astroport pools use Cw20 lp tokens and new pools use native tokens, so we specify here what kind of token we are going to get. We also provide the PairType structure of the right Astroport version that we are going to use for each scenario",
            "allOf": [
              {
                "$ref": "#/definitions/PoolType"
              }
            ]
          },
          "slippage_tolerance": {
            "description": "Slippage tolerance when providing liquidity",
            "anyOf": [
              {
                "$ref": "#/definitions/Decimal"
              },
              {
                "type": "null"
              }
            ]
          }
        },
        "additionalProperties": false
      },
      "LiquidityProviderConfig2": {
        "type": "object",
        "required": [
          "pool_asset_1",
          "pool_asset_2",
          "pool_id"
        ],
        "properties": {
          "pool_asset_1": {
            "type": "string"
          },
          "pool_asset_2": {
            "type": "string"
          },
          "pool_id": {
            "type": "integer",
            "format": "uint64",
            "minimum": 0.0
          }
        },
        "additionalProperties": false
      },
      "LiquidityProviderConfig3": {
        "type": "object",
        "required": [
          "global_tick_range",
          "pool_asset_1",
          "pool_asset_2",
          "pool_id"
        ],
        "properties": {
          "global_tick_range": {
            "$ref": "#/definitions/TickRange"
          },
          "pool_asset_1": {
            "type": "string"
          },
          "pool_asset_2": {
            "type": "string"
          },
          "pool_id": {
            "$ref": "#/definitions/Uint64"
          }
        },
        "additionalProperties": false
      },
      "LiquidityWithdrawerConfig": {
        "type": "object",
        "required": [
          "pool_type"
        ],
        "properties": {
          "pool_type": {
            "description": "Pool type, old Astroport pools use Cw20 lp tokens and new pools use native tokens, so we specify here what kind of token we are going to get. We also provide the PairType structure of the right Astroport version that we are going to use for each scenario",
            "allOf": [
              {
                "$ref": "#/definitions/PoolType2"
              }
            ]
          }
        },
        "additionalProperties": false
      },
      "LiquidityWithdrawerConfig2": {
        "type": "object",
        "required": [
          "pool_id"
        ],
        "properties": {
          "pool_id": {
            "type": "integer",
            "format": "uint64",
            "minimum": 0.0
          }
        },
        "additionalProperties": false
      },
      "Message": {
        "type": "object",
        "required": [
          "name"
        ],
        "properties": {
          "name": {
            "type": "string"
          },
          "params_restrictions": {
            "type": [
              "array",
              "null"
            ],
            "items": {
              "$ref": "#/definitions/ParamRestriction"
            }
          }
        },
        "additionalProperties": false
      },
      "MessageDetails": {
        "type": "object",
        "required": [
          "message",
          "message_type"
        ],
        "properties": {
          "message": {
            "$ref": "#/definitions/Message"
          },
          "message_type": {
            "$ref": "#/definitions/MessageType"
          }
        },
        "additionalProperties": false
      },
      "MessageType": {
        "type": "string",
        "enum": [
          "cosmwasm_execute_msg",
          "cosmwasm_migrate_msg"
        ]
      },
      "NonAtomicFunction": {
        "type": "object",
        "required": [
          "contract_address",
          "domain",
          "message_details"
        ],
        "properties": {
          "callback_confirmation": {
            "anyOf": [
              {
                "$ref": "#/definitions/FunctionCallback"
              },
              {
                "type": "null"
              }
            ]
          },
          "contract_address": {
            "$ref": "#/definitions/LibraryAccountType"
          },
          "domain": {
            "$ref": "#/definitions/Domain2"
          },
          "message_details": {
            "$ref": "#/definitions/MessageDetails"
          },
          "retry_logic": {
            "anyOf": [
              {
                "$ref": "#/definitions/RetryLogic"
              },
              {
                "type": "null"
              }
            ]
          }
        },
        "additionalProperties": false
      },
      "NonAtomicSubroutine": {
        "type": "object",
        "required": [
          "functions"
        ],
        "properties": {
          "functions": {
            "type": "array",
            "items": {
              "$ref": "#/definitions/NonAtomicFunction"
            }
          }
        },
        "additionalProperties": false
      },
      "PairType": {
        "oneOf": [
          {
            "description": "XYK pair type",
            "type": "object",
            "required": [
              "xyk"
            ],
            "properties": {
              "xyk": {
                "type": "object",
                "additionalProperties": false
              }
            },
            "additionalProperties": false
          },
          {
            "description": "Stable pair type",
            "type": "object",
            "required": [
              "stable"
            ],
            "properties": {
              "stable": {
                "type": "object",
                "additionalProperties": false
              }
            },
            "additionalProperties": false
          },
          {
            "description": "Custom pair type",
            "type": "object",
            "required": [
              "custom"
            ],
            "properties": {
              "custom": {
                "type": "string"
              }
            },
            "additionalProperties": false
          }
        ]
      },
      "PairType2": {
        "oneOf": [
          {
            "description": "XYK pair type",
            "type": "object",
            "required": [
              "xyk"
            ],
            "properties": {
              "xyk": {
                "type": "object",
                "additionalProperties": false
              }
            },
            "additionalProperties": false
          },
          {
            "description": "Stable pair type",
            "type": "object",
            "required": [
              "stable"
            ],
            "properties": {
              "stable": {
                "type": "object",
                "additionalProperties": false
              }
            },
            "additionalProperties": false
          },
          {
            "description": "Custom pair type",
            "type": "object",
            "required": [
              "custom"
            ],
            "properties": {
              "custom": {
                "type": "string"
              }
            },
            "additionalProperties": false
          }
        ]
      },
      "ParamRestriction": {
        "oneOf": [
          {
            "type": "object",
            "required": [
              "must_be_included"
            ],
            "properties": {
              "must_be_included": {
                "type": "array",
                "items": {
                  "type": "string"
                }
              }
            },
            "additionalProperties": false
          },
          {
            "type": "object",
            "required": [
              "cannot_be_included"
            ],
            "properties": {
              "cannot_be_included": {
                "type": "array",
                "items": {
                  "type": "string"
                }
              }
            },
            "additionalProperties": false
          },
          {
            "type": "object",
            "required": [
              "must_be_value"
            ],
            "properties": {
              "must_be_value": {
                "type": "array",
                "items": [
                  {
                    "type": "array",
                    "items": {
                      "type": "string"
                    }
                  },
                  {
                    "$ref": "#/definitions/Binary"
                  }
                ],
                "maxItems": 2,
                "minItems": 2
              }
            },
            "additionalProperties": false
          }
        ]
      },
      "PermissionTypeInfo": {
        "oneOf": [
          {
            "type": "object",
            "required": [
              "with_call_limit"
            ],
            "properties": {
              "with_call_limit": {
                "type": "array",
                "items": {
                  "type": "array",
                  "items": [
                    {
                      "type": "string"
                    },
                    {
                      "$ref": "#/definitions/Uint128"
                    }
                  ],
                  "maxItems": 2,
                  "minItems": 2
                }
              }
            },
            "additionalProperties": false
          },
          {
            "type": "object",
            "required": [
              "without_call_limit"
            ],
            "properties": {
              "without_call_limit": {
                "type": "array",
                "items": {
                  "type": "string"
                }
              }
            },
            "additionalProperties": false
          }
        ]
      },
      "PoolType": {
        "oneOf": [
          {
            "type": "object",
            "required": [
              "native_lp_token"
            ],
            "properties": {
              "native_lp_token": {
                "$ref": "#/definitions/PairType"
              }
            },
            "additionalProperties": false
          },
          {
            "type": "object",
            "required": [
              "cw20_lp_token"
            ],
            "properties": {
              "cw20_lp_token": {
                "$ref": "#/definitions/PairType2"
              }
            },
            "additionalProperties": false
          }
        ]
      },
      "PoolType2": {
        "type": "string",
        "enum": [
          "native_lp_token",
          "cw20_lp_token"
        ]
      },
      "Priority": {
        "type": "string",
        "enum": [
          "medium",
          "high"
        ]
      },
      "ProgramConfig": {
        "type": "object",
        "required": [
          "accounts",
          "authorizations",
          "libraries",
          "links",
          "owner"
        ],
        "properties": {
          "accounts": {
            "description": "The list account data by id",
            "type": "object",
            "additionalProperties": false
          },
          "authorization_data": {
            "description": "This is the info regarding authorization and processor contracts. Must be empty (Default) when a new program is instantiated. It gets populated when the program is instantiated.",
            "default": {
              "authorization_addr": "",
              "authorization_bridge_addrs": {},
              "processor_addrs": {},
              "processor_bridge_addrs": []
            },
            "allOf": [
              {
                "$ref": "#/definitions/AuthorizationData"
              }
            ]
          },
          "authorizations": {
            "description": "A list of authorizations",
            "type": "array",
            "items": {
              "$ref": "#/definitions/AuthorizationInfo"
            }
          },
          "id": {
            "default": 0,
            "type": "integer",
            "format": "uint64",
            "minimum": 0.0
          },
          "libraries": {
            "description": "The list service data by id",
            "type": "object",
            "additionalProperties": false
          },
          "links": {
            "description": "A list of links between an accounts and libraries",
            "type": "object",
            "additionalProperties": false
          },
          "owner": {
            "type": "string"
          }
        },
        "additionalProperties": false
      },
      "ProgramConfigMigrate": {
        "description": "We allow to migrate an existing program to a new one This is done by creating a new program and transfering funds from the old program accounts to the new accounts Because the new program can be any configuration, we can the user to tell us what funds to move from where to what accounts Note: We assume funds are moved FROM accounts to another contract, on the same domain At least for V1",
        "type": "object",
        "required": [
          "new_program",
          "old_id",
          "transfer_funds"
        ],
        "properties": {
          "new_program": {
            "description": "The new program we instantiate",
            "allOf": [
              {
                "$ref": "#/definitions/ProgramConfig"
              }
            ]
          },
          "old_id": {
            "type": "integer",
            "format": "uint64",
            "minimum": 0.0
          },
          "transfer_funds": {
            "description": "Transfer funds details",
            "type": "array",
            "items": {
              "$ref": "#/definitions/FundsTransfer"
            }
          }
        },
        "additionalProperties": false
      },
      "ProgramConfigUpdate": {
        "description": "The job of the update, is to output a set of instructions to the user to update the program configuration. The user can only update library configs and authorizations. You can set the owner to change the owner of the program You can provide a list of library updates to perform You can provide a list of authorizations to update",
        "type": "object",
        "required": [
          "authorizations",
          "id",
          "libraries"
        ],
        "properties": {
          "authorizations": {
            "description": "A list of authorizations",
            "type": "array",
            "items": {
              "$ref": "#/definitions/AuthorizationInfoUpdate"
            }
          },
          "id": {
            "description": "This is the id of the program Required for update",
            "type": "integer",
            "format": "uint64",
            "minimum": 0.0
          },
          "libraries": {
            "description": "The list library data by id",
            "type": "object",
            "additionalProperties": false
          },
          "owner": {
            "description": "New owner, if the owner is to be updated",
            "type": [
              "string",
              "null"
            ]
          }
        },
        "additionalProperties": false
      },
      "RetryLogic": {
        "type": "object",
        "required": [
          "interval",
          "times"
        ],
        "properties": {
          "interval": {
            "$ref": "#/definitions/Duration"
          },
          "times": {
            "$ref": "#/definitions/RetryTimes"
          }
        },
        "additionalProperties": false
      },
      "RetryTimes": {
        "oneOf": [
          {
            "type": "string",
            "enum": [
              "indefinitely"
            ]
          },
          {
            "type": "object",
            "required": [
              "amount"
            ],
            "properties": {
              "amount": {
                "type": "integer",
                "format": "uint64",
                "minimum": 0.0
              }
            },
            "additionalProperties": false
          }
        ]
      },
      "Subroutine": {
        "oneOf": [
          {
            "type": "object",
            "required": [
              "atomic"
            ],
            "properties": {
              "atomic": {
                "$ref": "#/definitions/AtomicSubroutine"
              }
            },
            "additionalProperties": false
          },
          {
            "type": "object",
            "required": [
              "non_atomic"
            ],
            "properties": {
              "non_atomic": {
                "$ref": "#/definitions/NonAtomicSubroutine"
              }
            },
            "additionalProperties": false
          }
        ]
      },
      "TickRange": {
        "type": "object",
        "required": [
          "lower_tick",
          "upper_tick"
        ],
        "properties": {
          "lower_tick": {
            "$ref": "#/definitions/Int64"
          },
          "upper_tick": {
            "$ref": "#/definitions/Int64"
          }
        },
        "additionalProperties": false
      },
      "Timestamp": {
        "description": "A point in time in nanosecond precision.\n\nThis type can represent times from 1970-01-01T00:00:00Z to 2554-07-21T23:34:33Z.\n\n## Examples\n\n``` # use cosmwasm_std::Timestamp; let ts = Timestamp::from_nanos(1_000_000_202); assert_eq!(ts.nanos(), 1_000_000_202); assert_eq!(ts.seconds(), 1); assert_eq!(ts.subsec_nanos(), 202);\n\nlet ts = ts.plus_seconds(2); assert_eq!(ts.nanos(), 3_000_000_202); assert_eq!(ts.seconds(), 3); assert_eq!(ts.subsec_nanos(), 202); ```",
        "allOf": [
          {
            "$ref": "#/definitions/Uint64"
          }
        ]
      },
      "Uint128": {
        "description": "A thin wrapper around u128 that is using strings for JSON encoding/decoding, such that the full u128 range can be used for clients that convert JSON numbers to floats, like JavaScript and jq.\n\n# Examples\n\nUse `from` to create instances of this and `u128` to get the value out:\n\n``` # use cosmwasm_std::Uint128; let a = Uint128::from(123u128); assert_eq!(a.u128(), 123);\n\nlet b = Uint128::from(42u64); assert_eq!(b.u128(), 42);\n\nlet c = Uint128::from(70u32); assert_eq!(c.u128(), 70); ```",
        "type": "string"
      },
      "Uint64": {
        "description": "A thin wrapper around u64 that is using strings for JSON encoding/decoding, such that the full u64 range can be used for clients that convert JSON numbers to floats, like JavaScript and jq.\n\n# Examples\n\nUse `from` to create instances of this and `u64` to get the value out:\n\n``` # use cosmwasm_std::Uint64; let a = Uint64::from(42u64); assert_eq!(a.u64(), 42);\n\nlet b = Uint64::from(70u32); assert_eq!(b.u64(), 70); ```",
        "type": "string"
      },
      "UncheckedDenom": {
        "description": "A denom that has not been checked to confirm it points to a valid asset.",
        "oneOf": [
          {
            "description": "A native (bank module) asset.",
            "type": "object",
            "required": [
              "native"
            ],
            "properties": {
              "native": {
                "type": "string"
              }
            },
            "additionalProperties": false
          },
          {
            "description": "A cw20 asset.",
            "type": "object",
            "required": [
              "cw20"
            ],
            "properties": {
              "cw20": {
                "type": "string"
              }
            },
            "additionalProperties": false
          }
        ]
      },
      "UncheckedForwardingConfig": {
        "description": "Struct representing an unchecked forwarding configuration.",
        "type": "object",
        "required": [
          "denom",
          "max_amount"
        ],
        "properties": {
          "denom": {
            "description": "The denom to be forwarded.",
            "allOf": [
              {
                "$ref": "#/definitions/UncheckedDenom"
              }
            ]
          },
          "max_amount": {
            "description": "The maximum amount of tokens to be transferred per forward operation.",
            "allOf": [
              {
                "$ref": "#/definitions/Uint128"
              }
            ]
          }
        },
        "additionalProperties": false
      },
      "UncheckedSplitAmount": {
        "oneOf": [
          {
            "type": "object",
            "required": [
              "fixed_amount"
            ],
            "properties": {
              "fixed_amount": {
                "$ref": "#/definitions/Uint128"
              }
            },
            "additionalProperties": false
          },
          {
            "type": "object",
            "required": [
              "fixed_ratio"
            ],
            "properties": {
              "fixed_ratio": {
                "$ref": "#/definitions/Decimal"
              }
            },
            "additionalProperties": false
          },
          {
            "type": "object",
            "required": [
              "dynamic_ratio"
            ],
            "properties": {
              "dynamic_ratio": {
                "type": "object",
                "required": [
                  "contract_addr",
                  "params"
                ],
                "properties": {
                  "contract_addr": {
                    "type": "string"
                  },
                  "params": {
                    "type": "string"
                  }
                },
                "additionalProperties": false
              }
            },
            "additionalProperties": false
          }
        ]
      },
      "UncheckedSplitAmount2": {
        "oneOf": [
          {
            "type": "object",
            "required": [
              "fixed_amount"
            ],
            "properties": {
              "fixed_amount": {
                "$ref": "#/definitions/Uint128"
              }
            },
            "additionalProperties": false
          },
          {
            "type": "object",
            "required": [
              "fixed_ratio"
            ],
            "properties": {
              "fixed_ratio": {
                "$ref": "#/definitions/Decimal"
              }
            },
            "additionalProperties": false
          },
          {
            "type": "object",
            "required": [
              "dynamic_ratio"
            ],
            "properties": {
              "dynamic_ratio": {
                "type": "object",
                "required": [
                  "contract_addr",
                  "params"
                ],
                "properties": {
                  "contract_addr": {
                    "type": "string"
                  },
                  "params": {
                    "type": "string"
                  }
                },
                "additionalProperties": false
              }
            },
            "additionalProperties": false
          }
        ]
      },
      "UncheckedSplitConfig": {
        "type": "object",
        "required": [
          "account",
          "amount",
          "denom"
        ],
        "properties": {
          "account": {
            "$ref": "#/definitions/LibraryAccountType"
          },
          "amount": {
            "$ref": "#/definitions/UncheckedSplitAmount"
          },
          "denom": {
            "$ref": "#/definitions/UncheckedDenom"
          }
        },
        "additionalProperties": false
      },
      "UncheckedSplitConfig2": {
        "type": "object",
        "required": [
          "account",
          "amount",
          "denom"
        ],
        "properties": {
          "account": {
            "$ref": "#/definitions/LibraryAccountType"
          },
          "amount": {
            "$ref": "#/definitions/UncheckedSplitAmount2"
          },
          "denom": {
            "$ref": "#/definitions/UncheckedDenom"
          },
          "factor": {
            "type": [
              "integer",
              "null"
            ],
            "format": "uint64",
            "minimum": 0.0
          }
        },
        "additionalProperties": false
      }
    }
  },
  "execute": null,
  "query": null,
  "migrate": null,
  "sudo": null,
  "responses": null
}<|MERGE_RESOLUTION|>--- conflicted
+++ resolved
@@ -587,8 +587,6 @@
         },
         "additionalProperties": false
       },
-<<<<<<< HEAD
-=======
       "FundsTransfer": {
         "type": "object",
         "required": [
@@ -613,7 +611,6 @@
         },
         "additionalProperties": false
       },
->>>>>>> 550393b3
       "Int64": {
         "description": "An implementation of i64 that is using strings for JSON encoding/decoding, such that the full i64 range can be used for clients that convert JSON numbers to floats, like JavaScript and jq.\n\n# Examples\n\nUse `from` to create instances of this and `i64` to get the value out:\n\n``` # use cosmwasm_std::Int64; let a = Int64::from(258i64); assert_eq!(a.i64(), 258); ```",
         "type": "string"
