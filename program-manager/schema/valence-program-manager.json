--- conflicted
+++ resolved
@@ -2442,11 +2442,7 @@
         },
         "additionalProperties": false
       },
-<<<<<<< HEAD
-      "OptionUpdate_for_uint64": {
-=======
       "OptionUpdate_for_EurekaConfig": {
->>>>>>> 9b837791
         "oneOf": [
           {
             "type": "string",
@@ -2461,41 +2457,6 @@
             ],
             "properties": {
               "set": {
-<<<<<<< HEAD
-                "type": [
-                  "integer",
-                  "null"
-                ],
-                "format": "uint64",
-                "minimum": 0.0
-              }
-            },
-            "additionalProperties": false
-          }
-        ]
-      },
-      "OptionUpdate_for_uint8": {
-        "oneOf": [
-          {
-            "type": "string",
-            "enum": [
-              "none"
-            ]
-          },
-          {
-            "type": "object",
-            "required": [
-              "set"
-            ],
-            "properties": {
-              "set": {
-                "type": [
-                  "integer",
-                  "null"
-                ],
-                "format": "uint8",
-                "minimum": 0.0
-=======
                 "anyOf": [
                   {
                     "$ref": "#/definitions/EurekaConfig"
@@ -2504,7 +2465,60 @@
                     "type": "null"
                   }
                 ]
->>>>>>> 9b837791
+              }
+            },
+            "additionalProperties": false
+          }
+        ]
+      },
+      "OptionUpdate_for_uint64": {
+        "oneOf": [
+          {
+            "type": "string",
+            "enum": [
+              "none"
+            ]
+          },
+          {
+            "type": "object",
+            "required": [
+              "set"
+            ],
+            "properties": {
+              "set": {
+                "type": [
+                  "integer",
+                  "null"
+                ],
+                "format": "uint64",
+                "minimum": 0.0
+              }
+            },
+            "additionalProperties": false
+          }
+        ]
+      },
+      "OptionUpdate_for_uint8": {
+        "oneOf": [
+          {
+            "type": "string",
+            "enum": [
+              "none"
+            ]
+          },
+          {
+            "type": "object",
+            "required": [
+              "set"
+            ],
+            "properties": {
+              "set": {
+                "type": [
+                  "integer",
+                  "null"
+                ],
+                "format": "uint8",
+                "minimum": 0.0
               }
             },
             "additionalProperties": false
