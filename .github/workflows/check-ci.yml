name: build and test

on:
  push:
    branches: [main]
  pull_request:
    branches: [main]

# Ensures that only a single workflow per PR will run at a time. Cancels in-progress jobs if new commit is pushed.
concurrency:
  group: ${{ github.workflow }}-${{ github.event.pull_request.number || github.ref }}
  cancel-in-progress: true

env:
  RUSTFLAGS: "-Dwarnings"
  GO_VERSION: 1.21

jobs:
  build:
    runs-on: ubuntu-latest
    steps:
      - uses: actions/checkout@v4

      - name: Run cargo fmt
        run: cargo fmt --all -- --check

      - name: Run clippy
        run: cargo clippy --all-targets --verbose -- -D warnings

      - name: Optimize contracts
        run: |
          docker run --user $(id -u):$(id -g) --rm \
          -v .:/code -v ./target:/target \
          -v ./target:/usr/local/cargo/registry cosmwasm/optimizer:0.16.0

      - name: List artifact contents
        run: ls -l ./artifacts

      - name: Upload wasm artifacts
        uses: actions/upload-artifact@v3
        with:
          name: optimized-contracts
          path: ./artifacts/*.wasm
          if-no-files-found: error

      - name: Install local-ic
        run: git clone https://github.com/strangelove-ventures/interchaintest && cd interchaintest/local-interchain && make install

      - name: Upload local-ic artifact
        uses: actions/upload-artifact@v3
        with:
          name: local-ic
          path: ~/go/bin/local-ic

  tests:
    needs: build
    runs-on: ubuntu-latest
    steps:
      - uses: actions/checkout@v4

      - name: Get cargo
        uses: actions-rs/toolchain@v1
        with:
          toolchain: stable

      - name: Download artifacts
        uses: actions/download-artifact@v3
        with:
          name: optimized-contracts
          path: ./artifacts

      - name: List downloaded files
        run: ls -l ./artifacts

      - name: Run tests
        run: cargo test --verbose
        env:
          RUST_BACKTRACE: 1

  local-ic-polytone:
    needs: build
    name: authorization & processor polytone integration test
    runs-on: ubuntu-latest
    steps:
      - name: Checkout
        uses: actions/checkout@v4

      - name: Get cargo
        uses: actions-rs/toolchain@v1
        with:
          toolchain: stable

      - name: Download artifacts
        uses: actions/download-artifact@v3
        with:
          name: optimized-contracts
          path: ./artifacts

      - name: List downloaded files
        run: ls -l ./artifacts

      - name: Download local-ic artifact
        uses: actions/download-artifact@v3
        with:
          name: local-ic
          path: /tmp

      - name: Make local-ic executable
        run: chmod +x /tmp/local-ic

      - name: Start local-ic and wait for it to be ready
        run: |
          cd local-interchaintest
          /tmp/local-ic start neutron_juno --api-port 42069 &
          curl --head -X GET --retry 200 --retry-connrefused --retry-delay 5 http://localhost:42069

      - name: Run polytone example
        env:
          RUST_LOG: debug
        run: cargo run --package local-interchaintest --example polytone

      - name: Cleanup
        run: killall local-ic && exit 0

  local-ic-token-swap:
    needs: build
    name: token swap e2e test
    runs-on: ubuntu-latest
    steps:
      - name: Checkout
        uses: actions/checkout@v4

<<<<<<< HEAD
=======
      - name: Set up Go
        uses: actions/setup-go@v4
        with:
          go-version: ${{ env.GO_VERSION }}

>>>>>>> c6746434
      - name: Get cargo
        uses: actions-rs/toolchain@v1
        with:
          toolchain: stable

      - name: Download artifacts
        uses: actions/download-artifact@v3
        with:
          name: optimized-contracts
          path: ./artifacts

      - name: List downloaded files
        run: ls -l ./artifacts

      - name: Download local-ic artifact
        uses: actions/download-artifact@v3
        with:
          name: local-ic
          path: /tmp

      - name: Make local-ic executable
        run: chmod +x /tmp/local-ic

      - name: Start local-ic and wait for it to be ready
        run: |
          cd local-interchaintest
          /tmp/local-ic start neutron_juno --api-port 42069 &
          curl --head -X GET --retry 200 --retry-connrefused --retry-delay 5 http://localhost:42069

      - name: Run token_swap example
        env:
          RUST_LOG: debug
        run: cargo run --package local-interchaintest --example token_swap

      - name: Cleanup
        run: killall local-ic && exit 0

<<<<<<< HEAD
  local-ic-ibc-transfer-ntrn-juno:
    needs: build
    name: IBC transfer NTRN->JUNO e2e test
=======
  local-ic-2-party-pol-astroport-neutron:
    needs: build
    name: 2 party POL Astroport on Neutron e2e test
>>>>>>> c6746434
    runs-on: ubuntu-latest
    steps:
      - name: Checkout
        uses: actions/checkout@v4

<<<<<<< HEAD
      - name: Get cargo
        uses: actions-rs/toolchain@v1
        with:
          toolchain: stable

      - name: Download artifacts
        uses: actions/download-artifact@v3
        with:
          name: optimized-contracts
          path: ./artifacts

      - name: List downloaded files
        run: ls -l ./artifacts

      - name: Download local-ic artifact
        uses: actions/download-artifact@v3
        with:
          name: local-ic
          path: /tmp

      - name: Make local-ic executable
        run: chmod +x /tmp/local-ic

      - name: Start local-ic and wait for it to be ready
        run: |
          cd local-interchaintest
          local-ic start neutron_juno --api-port 42069 &
          curl --head -X GET --retry 200 --retry-connrefused --retry-delay 5 http://localhost:42069

      - name: Run IBC transfer NTRN->JUNO example
        env:
          RUST_LOG: debug
        run: cargo run --package local-interchaintest --example ibc_transfer_ntrn_juno

      - name: Cleanup
        run: killall local-ic && exit 0

  local-ic-ibc-transfer-juno-ntrn:
    needs: build
    name: IBC transfer JUNO->NTRN e2e test
    runs-on: ubuntu-latest
    steps:
      - name: Checkout
        uses: actions/checkout@v4

      - name: Get cargo
        uses: actions-rs/toolchain@v1
        with:
          toolchain: stable

      - name: Download artifacts
        uses: actions/download-artifact@v3
        with:
          name: optimized-contracts
          path: ./artifacts

      - name: List downloaded files
        run: ls -l ./artifacts

      - name: Download local-ic artifact
        uses: actions/download-artifact@v3
        with:
          name: local-ic
          path: /tmp

      - name: Make local-ic executable
        run: chmod +x /tmp/local-ic

      - name: Start local-ic and wait for it to be ready
        run: |
          cd local-interchaintest
          local-ic start neutron_juno --api-port 42069 &
          curl --head -X GET --retry 200 --retry-connrefused --retry-delay 5 http://localhost:42069

      - name: Run IBC transfer JUNO->NTRN example
        env:
          RUST_LOG: debug
        run: cargo run --package local-interchaintest --example ibc_transfer_juno_ntrn

      - name: Cleanup
        run: killall local-ic && exit 0

  local-ic-ibc-transfer-ntrn-juno-gaia-pfm:
    needs: build
    name: IBC transfer NTRN->JUNO->GAIA PFM e2e test
    runs-on: ubuntu-latest
    steps:
      - name: Checkout
        uses: actions/checkout@v4
=======
      - name: Set up Go
        uses: actions/setup-go@v4
        with:
          go-version: ${{ env.GO_VERSION }}
>>>>>>> c6746434

      - name: Get cargo
        uses: actions-rs/toolchain@v1
        with:
          toolchain: stable

      - name: Download artifacts
        uses: actions/download-artifact@v3
        with:
          name: optimized-contracts
          path: ./artifacts

      - name: List downloaded files
        run: ls -l ./artifacts

      - name: Download local-ic artifact
        uses: actions/download-artifact@v3
        with:
          name: local-ic
          path: /tmp

      - name: Make local-ic executable
        run: chmod +x /tmp/local-ic

      - name: Start local-ic and wait for it to be ready
        run: |
          cd local-interchaintest
<<<<<<< HEAD
          local-ic start neutron_juno --api-port 42069 &
          curl --head -X GET --retry 200 --retry-connrefused --retry-delay 5 http://localhost:42069

      - name: Run IBC transfer NTRN->JUNO example
        env:
          RUST_LOG: debug
        run: cargo run --package local-interchaintest --example ibc_transfer_ntrn_juno_gaia_pfm
=======
          /tmp/local-ic start neutron_juno --api-port 42069 &
          curl --head -X GET --retry 200 --retry-connrefused --retry-delay 5 http://localhost:42069

      - name: Run 2 party POL Astroport on Neutron example
        env:
          RUST_LOG: debug
        run: cargo run --package local-interchaintest --example two_party_pol_astroport_neutron
>>>>>>> c6746434

      - name: Cleanup
        run: killall local-ic && exit 0<|MERGE_RESOLUTION|>--- conflicted
+++ resolved
@@ -130,14 +130,6 @@
       - name: Checkout
         uses: actions/checkout@v4
 
-<<<<<<< HEAD
-=======
-      - name: Set up Go
-        uses: actions/setup-go@v4
-        with:
-          go-version: ${{ env.GO_VERSION }}
-
->>>>>>> c6746434
       - name: Get cargo
         uses: actions-rs/toolchain@v1
         with:
@@ -175,21 +167,53 @@
       - name: Cleanup
         run: killall local-ic && exit 0
 
-<<<<<<< HEAD
+  local-ic-2-party-pol-astroport-neutron:
+    needs: build
+    name: 2 party POL Astroport on Neutron e2e test
+    runs-on: ubuntu-latest
+    steps:
+      - name: Checkout
+        uses: actions/checkout@v4
+
+      - name: Get cargo
+        uses: actions-rs/toolchain@v1
+        with:
+          toolchain: stable
+
+      - name: Download artifacts
+        uses: actions/download-artifact@v3
+        with:
+          name: optimized-contracts
+          path: ./artifacts
+
+      - name: List downloaded files
+        run: ls -l ./artifacts
+
+      - name: Download local-ic artifact
+        uses: actions/download-artifact@v3
+        with:
+          name: local-ic
+          path: /tmp
+
+      - name: Make local-ic executable
+        run: chmod +x /tmp/local-ic
+      
+      - name: Run 2 party POL Astroport on Neutron example
+        env:
+          RUST_LOG: debug
+        run: cargo run --package local-interchaintest --example two_party_pol_astroport_neutron
+
+      - name: Cleanup
+        run: killall local-ic && exit 0
+
   local-ic-ibc-transfer-ntrn-juno:
     needs: build
     name: IBC transfer NTRN->JUNO e2e test
-=======
-  local-ic-2-party-pol-astroport-neutron:
-    needs: build
-    name: 2 party POL Astroport on Neutron e2e test
->>>>>>> c6746434
-    runs-on: ubuntu-latest
-    steps:
-      - name: Checkout
-        uses: actions/checkout@v4
-
-<<<<<<< HEAD
+    runs-on: ubuntu-latest
+    steps:
+      - name: Checkout
+        uses: actions/checkout@v4
+
       - name: Get cargo
         uses: actions-rs/toolchain@v1
         with:
@@ -279,40 +303,33 @@
     steps:
       - name: Checkout
         uses: actions/checkout@v4
-=======
-      - name: Set up Go
-        uses: actions/setup-go@v4
-        with:
-          go-version: ${{ env.GO_VERSION }}
->>>>>>> c6746434
-
-      - name: Get cargo
-        uses: actions-rs/toolchain@v1
-        with:
-          toolchain: stable
-
-      - name: Download artifacts
-        uses: actions/download-artifact@v3
-        with:
-          name: optimized-contracts
-          path: ./artifacts
-
-      - name: List downloaded files
-        run: ls -l ./artifacts
-
-      - name: Download local-ic artifact
-        uses: actions/download-artifact@v3
-        with:
-          name: local-ic
-          path: /tmp
-
-      - name: Make local-ic executable
-        run: chmod +x /tmp/local-ic
-
-      - name: Start local-ic and wait for it to be ready
-        run: |
-          cd local-interchaintest
-<<<<<<< HEAD
+
+      - name: Get cargo
+        uses: actions-rs/toolchain@v1
+        with:
+          toolchain: stable
+
+      - name: Download artifacts
+        uses: actions/download-artifact@v3
+        with:
+          name: optimized-contracts
+          path: ./artifacts
+
+      - name: List downloaded files
+        run: ls -l ./artifacts
+
+      - name: Download local-ic artifact
+        uses: actions/download-artifact@v3
+        with:
+          name: local-ic
+          path: /tmp
+
+      - name: Make local-ic executable
+        run: chmod +x /tmp/local-ic
+
+      - name: Start local-ic and wait for it to be ready
+        run: |
+          cd local-interchaintest
           local-ic start neutron_juno --api-port 42069 &
           curl --head -X GET --retry 200 --retry-connrefused --retry-delay 5 http://localhost:42069
 
@@ -320,15 +337,8 @@
         env:
           RUST_LOG: debug
         run: cargo run --package local-interchaintest --example ibc_transfer_ntrn_juno_gaia_pfm
-=======
           /tmp/local-ic start neutron_juno --api-port 42069 &
           curl --head -X GET --retry 200 --retry-connrefused --retry-delay 5 http://localhost:42069
 
-      - name: Run 2 party POL Astroport on Neutron example
-        env:
-          RUST_LOG: debug
-        run: cargo run --package local-interchaintest --example two_party_pol_astroport_neutron
->>>>>>> c6746434
-
       - name: Cleanup
         run: killall local-ic && exit 0