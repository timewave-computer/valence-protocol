name: build and test

on:
  push:
    branches: [main]
  pull_request:
    branches: [main]

# Ensures that only a single workflow per PR will run at a time. Cancels in-progress jobs if new commit is pushed.
concurrency:
  group: ${{ github.workflow }}-${{ github.event.pull_request.number || github.ref }}
  cancel-in-progress: true

env:
  RUSTFLAGS: "-Dwarnings"
  GO_VERSION: 1.21

jobs:
  build:
    runs-on: ubuntu-latest
    steps:
      - uses: actions/checkout@v4

      - name: Cache Build artifacts
        uses: Swatinem/rust-cache@v2.7.5
        with:
          cache-on-failure: true
          shared-key: ${{ github.event.pull_request.number || github.ref }}

      - name: Run cargo fmt
        run: cargo fmt --all -- --check

      - name: Run clippy
        run: cargo clippy --all-targets --verbose -- -D warnings

      - name: Optimize contracts
        run: |
          docker run --user $(id -u):$(id -g) --rm \
          -v .:/code -v ./target:/target \
          -v ./target:/usr/local/cargo/registry cosmwasm/optimizer:0.16.0

      - name: List artifact contents
        run: ls -l ./artifacts

      - name: Upload wasm artifacts
        uses: actions/upload-artifact@v4
        with:
          name: optimized-contracts
          path: ./artifacts/*.wasm
          if-no-files-found: error

  schema-checks:
    needs: [build]
    runs-on: ubuntu-latest
    steps:
      - uses: actions/checkout@v4

      - name: Cache Build artifacts
        uses: Swatinem/rust-cache@v2.7.5
        with:
          cache-on-failure: true
          shared-key: ${{ github.event.pull_request.number || github.ref }}

      - name: Generate contract schemas
        run: ./devtools/schema.sh

      - name: Show schema changes
        run: git status --porcelain

      - name: Validate committed schemas
        # should fail if any diffs are present
        run: test -z "$(git status --porcelain)"

  tests:
    needs: build
    runs-on: ubuntu-latest
    steps:
      - uses: actions/checkout@v4

      - name: Free Disk Space
        uses: "./.github/actions/free-disk-space"

      - name: Cache Build artifacts
        uses: Swatinem/rust-cache@v2.7.5
        with:
          cache-on-failure: true
          shared-key: ${{ github.event.pull_request.number || github.ref }}

      - name: Get cargo
        uses: actions-rs/toolchain@v1
        with:
          toolchain: stable

      - name: Download artifacts
        uses: actions/download-artifact@v4
        with:
          name: optimized-contracts
          path: ./artifacts

      - name: List downloaded files
        run: ls -l ./artifacts

      - name: Run tests
        run: cargo test --verbose
        env:
          RUST_BACKTRACE: 1

  setup-local-ic:
    runs-on: ubuntu-latest
    steps:
      - name: Install local-ic
        run: git clone https://github.com/strangelove-ventures/interchaintest && cd interchaintest/local-interchain && make install

      - name: Upload local-ic artifact
        uses: actions/upload-artifact@v4
        with:
          name: local-ic
          path: ~/go/bin/local-ic

  local-ic-polytone:
    needs: [build,setup-local-ic]
    name: authorization & processor polytone integration test
    runs-on: ubuntu-latest
    steps:
      - name: Checkout
        uses: actions/checkout@v4

      - name: Run polytone example
        uses: "./.github/actions/run-local-ic-test"
        with:
          chain-config: 'neutron_juno'
          test-name: 'polytone'

  local-ic-token-swap:
    needs: [build,setup-local-ic]
    name: token swap e2e test
    runs-on: ubuntu-latest
    steps:
      - name: Checkout
        uses: actions/checkout@v4

      - name: Run token_swap example
        uses: "./.github/actions/run-local-ic-test"
        with:
          chain-config: 'neutron'
          test-name: 'token_swap'

  local-ic-2-party-pol-astroport-neutron:
    needs: [build,setup-local-ic]
    name: 2 party POL Astroport on Neutron e2e test
    runs-on: ubuntu-latest
    steps:
      - name: Checkout
        uses: actions/checkout@v4

<<<<<<< HEAD
      - name: Get cargo
        uses: actions-rs/toolchain@v1
        with:
          toolchain: stable

      - name: Download artifacts
        uses: actions/download-artifact@v3
        with:
          name: optimized-contracts
          path: ./artifacts

      - name: List downloaded files
        run: ls -l ./artifacts

      - name: Download local-ic artifact
        uses: actions/download-artifact@v3
        with:
          name: local-ic
          path: /tmp

      - name: Make local-ic executable
        run: chmod +x /tmp/local-ic

      - name: Start local-ic and wait for it to be ready
        run: |
          cd local-interchaintest
          /tmp/local-ic start neutron --api-port 42069 &
          curl --head -X GET --retry 200 --retry-connrefused --retry-delay 5 http://localhost:42069

=======
>>>>>>> de9e9318
      - name: Run 2 party POL Astroport on Neutron example
        uses: "./.github/actions/run-local-ic-test"
        with:
          chain-config: 'neutron'
          test-name: 'two_party_pol_astroport_neutron'

  local-ic-ibc-transfer-ntrn-juno:
    needs: [build,setup-local-ic]
    name: IBC transfer NTRN->JUNO e2e test
    runs-on: ubuntu-latest
    steps:
      - name: Checkout
        uses: actions/checkout@v4

      - name: Run IBC transfer NTRN->JUNO example
        uses: "./.github/actions/run-local-ic-test"
        with:
          chain-config: 'neutron_juno'
          test-name: 'ibc_transfer_ntrn_juno'

  local-ic-ibc-transfer-juno-ntrn:
    needs: [build,setup-local-ic]
    name: IBC transfer JUNO->NTRN e2e test
    runs-on: ubuntu-latest
    steps:
      - name: Checkout
        uses: actions/checkout@v4

      - name: Run IBC transfer JUNO->NTRN example
        uses: "./.github/actions/run-local-ic-test"
        with:
          chain-config: 'neutron_juno'
          test-name: 'ibc_transfer_juno_ntrn'

  local-ic-ibc-transfer-ntrn-juno-gaia-pfm:
    needs: [build,setup-local-ic]
    name: IBC transfer NTRN->JUNO->GAIA PFM e2e test
    runs-on: ubuntu-latest
    steps:
      - name: Checkout
        uses: actions/checkout@v4

      - name: Run IBC transfer NTRN->JUNO->GAIA PFM example
        uses: "./.github/actions/run-local-ic-test"
        with:
          chain-config: 'neutron_juno'
          test-name: 'ibc_transfer_ntrn_juno_gaia_pfm'

  local-ic-ibc-transfer-osmo-ntrn:
    needs: [build,setup-local-ic]
    name: IBC transfer OSMO->NTRN e2e test
    runs-on: ubuntu-latest
    steps:
      - name: Checkout
        uses: actions/checkout@v4

      - name: Run IBC transfer OSMO->NTRN example
        uses: "./.github/actions/run-local-ic-test"
        with:
          chain-config: 'neutron_osmosis'
          test-name: 'ibc_transfer_osmo_ntrn'

  local-ic-ibc-transfer-osmo-juno-gaia-pfm:
    needs: [build,setup-local-ic]
    name: IBC transfer OSMO->JUNO->GAIA PFM e2e test
    runs-on: ubuntu-latest
    steps:
      - name: Checkout
        uses: actions/checkout@v4

      - name: Run IBC transfer OSMO->JUNO->GAIA PFM example
<<<<<<< HEAD
        env:
          RUST_LOG: debug
        run: cargo run --package local-interchaintest --example ibc_transfer_osmo_juno_gaia_pfm

      - name: Cleanup
        run: killall local-ic && exit 0

  local-ic-osmo-gamm-tests:
    needs: build
    name: Osmosis GAMM e2e lp -> lw run
    runs-on: ubuntu-latest
    steps:
      - name: Checkout
        uses: actions/checkout@v4

      - name: Get cargo
        uses: actions-rs/toolchain@v1
        with:
          toolchain: stable

      - name: Download artifacts
        uses: actions/download-artifact@v3
        with:
          name: optimized-contracts
          path: ./artifacts

      - name: List downloaded files
        run: ls -l ./artifacts

      - name: Download local-ic artifact
        uses: actions/download-artifact@v3
        with:
          name: local-ic
          path: /tmp

      - name: Make local-ic executable
        run: chmod +x /tmp/local-ic

      - name: Start local-ic and wait for it to be ready
        run: |
          cd local-interchaintest
          /tmp/local-ic start neutron_osmosis --api-port 42069 &
          curl --head -X GET --retry 200 --retry-connrefused --retry-delay 5 http://localhost:42069

      - name: Run osmo gamm lp & lw tests
        env:
          RUST_LOG: debug
        run: cargo run --package local-interchaintest --example osmo_gamm

      - name: Cleanup
        run: killall local-ic && exit 0
=======
        uses: "./.github/actions/run-local-ic-test"
        with:
          chain-config: 'juno_osmosis'
          test-name: 'ibc_transfer_osmo_juno_gaia_pfm'
>>>>>>> de9e9318
<|MERGE_RESOLUTION|>--- conflicted
+++ resolved
@@ -153,38 +153,6 @@
       - name: Checkout
         uses: actions/checkout@v4
 
-<<<<<<< HEAD
-      - name: Get cargo
-        uses: actions-rs/toolchain@v1
-        with:
-          toolchain: stable
-
-      - name: Download artifacts
-        uses: actions/download-artifact@v3
-        with:
-          name: optimized-contracts
-          path: ./artifacts
-
-      - name: List downloaded files
-        run: ls -l ./artifacts
-
-      - name: Download local-ic artifact
-        uses: actions/download-artifact@v3
-        with:
-          name: local-ic
-          path: /tmp
-
-      - name: Make local-ic executable
-        run: chmod +x /tmp/local-ic
-
-      - name: Start local-ic and wait for it to be ready
-        run: |
-          cd local-interchaintest
-          /tmp/local-ic start neutron --api-port 42069 &
-          curl --head -X GET --retry 200 --retry-connrefused --retry-delay 5 http://localhost:42069
-
-=======
->>>>>>> de9e9318
       - name: Run 2 party POL Astroport on Neutron example
         uses: "./.github/actions/run-local-ic-test"
         with:
@@ -256,61 +224,21 @@
         uses: actions/checkout@v4
 
       - name: Run IBC transfer OSMO->JUNO->GAIA PFM example
-<<<<<<< HEAD
-        env:
-          RUST_LOG: debug
-        run: cargo run --package local-interchaintest --example ibc_transfer_osmo_juno_gaia_pfm
-
-      - name: Cleanup
-        run: killall local-ic && exit 0
-
-  local-ic-osmo-gamm-tests:
-    needs: build
-    name: Osmosis GAMM e2e lp -> lw run
-    runs-on: ubuntu-latest
-    steps:
-      - name: Checkout
-        uses: actions/checkout@v4
-
-      - name: Get cargo
-        uses: actions-rs/toolchain@v1
-        with:
-          toolchain: stable
-
-      - name: Download artifacts
-        uses: actions/download-artifact@v3
-        with:
-          name: optimized-contracts
-          path: ./artifacts
-
-      - name: List downloaded files
-        run: ls -l ./artifacts
-
-      - name: Download local-ic artifact
-        uses: actions/download-artifact@v3
-        with:
-          name: local-ic
-          path: /tmp
-
-      - name: Make local-ic executable
-        run: chmod +x /tmp/local-ic
-
-      - name: Start local-ic and wait for it to be ready
-        run: |
-          cd local-interchaintest
-          /tmp/local-ic start neutron_osmosis --api-port 42069 &
-          curl --head -X GET --retry 200 --retry-connrefused --retry-delay 5 http://localhost:42069
-
-      - name: Run osmo gamm lp & lw tests
-        env:
-          RUST_LOG: debug
-        run: cargo run --package local-interchaintest --example osmo_gamm
-
-      - name: Cleanup
-        run: killall local-ic && exit 0
-=======
         uses: "./.github/actions/run-local-ic-test"
         with:
           chain-config: 'juno_osmosis'
           test-name: 'ibc_transfer_osmo_juno_gaia_pfm'
->>>>>>> de9e9318
+
+  local-ic-osmo-gamm-tests:
+    needs: [build,setup-local-ic]
+    name: Osmosis GAMM e2e lp -> lw run
+    runs-on: ubuntu-latest
+    steps:
+      - name: Checkout
+        uses: actions/checkout@v4
+
+      - name: Run osmo gamm lp & lw tests
+        uses: "./.github/actions/run-local-ic-test"
+        with:
+          chain-config: 'neutron_osmosis'
+          test-name: 'osmo_gamm'