--- conflicted
+++ resolved
@@ -9,11 +9,7 @@
     domain::Domain,
     error::{ManagerError, ManagerResult},
     service::ServiceInfo,
-<<<<<<< HEAD
     MAIN_CHAIN, MAIN_DOMAIN, NEUTRON_DOMAIN,
-=======
-    MAIN_CHAIN, MAIN_DOMAIN,
->>>>>>> 4f687682
 };
 
 #[derive(Clone, Debug, PartialEq)]
@@ -41,7 +37,6 @@
 
 impl WorkflowConfig {
     /// Instantiate a workflow on all domains.
-<<<<<<< HEAD
     pub async fn init(&mut self, connectors: &Connectors) -> ManagerResult<()> {
         // TODO: We probably want to verify the whole workflow config first, before doing any operations
 
@@ -52,22 +47,13 @@
         // TODO: get registry address
         let workflow_id = neutron_connector.reserve_workflow_id("test".to_string()).await?;
 
-=======
-    pub async fn init(&mut self) -> ManagerResult<()> {
-        let connectors = Connectors::default();
-
-        // TODO: Get workflow next id from on chain workflow registry
-
-        // TODO: We probably want to verify the whole workflow config first, before doing any operations
-
->>>>>>> 4f687682
+
         // Instantiate the authorization module contracts.
         let all_domains = self.get_all_domains();
 
         // Instantiate our autorization and processor contracts on the main domain
         let mut main_connector = connectors.get_or_create_connector(&MAIN_DOMAIN).await?;
         let (authorization_addr, authorization_salt) = main_connector
-<<<<<<< HEAD
             .get_address(workflow_id, "authorization", "authorization")
             .await?;
         let (main_processor_addr, main_processor_salt) = main_connector
@@ -76,29 +62,12 @@
 
         main_connector
             .instantiate_authorization(workflow_id, authorization_salt, main_processor_addr)
-=======
-            .get_address(&0, "authorization", "authorization")
-            .await?;
-        let (main_processor_addr, main_processor_salt) = main_connector
-            .get_address(&0, "processor", "processor")
-            .await?;
-
-        main_connector
-            .instantiate_authorization(
-                1, //TODO: change this to workflow id
-                authorization_salt,
-                main_processor_addr,
-            )
->>>>>>> 4f687682
+
             .await?;
 
         main_connector
             .instantiate_processor(
-<<<<<<< HEAD
                 workflow_id,
-=======
-                1, //TODO: change this to workflow id
->>>>>>> 4f687682
                 main_processor_salt,
                 authorization_addr.clone(),
                 None,
@@ -108,11 +77,7 @@
         // init processors and bridge accounts on all other domains
         // For mainnet we need to instantiate a bridge account for each processor instantiated on other domains
         // For other domains, we need to instantiate a bridge account on the main domain for the authorization contract
-<<<<<<< HEAD
         for domain in all_domains.iter() {
-=======
-        for (id, domain) in all_domains.iter().enumerate() {
->>>>>>> 4f687682
             if domain != &MAIN_DOMAIN {
                 let mut connector = connectors.get_or_create_connector(domain).await?;
 
@@ -128,25 +93,17 @@
 
                 // Get the processor address on the other domain
                 let (processor_addr, salt) = connector
-<<<<<<< HEAD
                     .get_address(workflow_id, "processor", "processor")
-=======
-                    .get_address(&(id as u64), "processor", "processor")
->>>>>>> 4f687682
                     .await?;
 
                 // Instantiate the processor on the other domain, the admin is the bridge account address of the authorization contract
                 connector
-<<<<<<< HEAD
                     .instantiate_processor(
                         workflow_id,
                         salt,
                         authorization_bridge_account_addr,
                         None,
                     )
-=======
-                    .instantiate_processor(id as u64, salt, authorization_bridge_account_addr, None)
->>>>>>> 4f687682
                     .await?;
 
                 // Get the processor bridge account address on main domain
@@ -170,13 +127,10 @@
                     )
                     .await?;
 
-<<<<<<< HEAD
                 // TODO: Add instantiate authorization bridge account step, to very the bridge was instantiated correctly.
                 // Maybe this step should be done after this loop to give at least some time for the contract to create the account
                 // because this is async and requires an IBC msg.
 
-=======
->>>>>>> 4f687682
                 // Adding external domain to the authorization contract will create the bridge account on that domain
                 // But we still need to create the processor bridge account on main domain.
                 // The processor will create the bridge account on instantiation, but we still need to verify the account was created
@@ -203,15 +157,12 @@
 
             let mut domain_connector = connectors.get_or_create_connector(&account.domain).await?;
             let (addr, salt) = domain_connector
-<<<<<<< HEAD
+
                 .get_address(
                     workflow_id,
                     &account.ty.to_string(),
                     format!("account_{}", account_id).as_str(),
                 )
-=======
-                .get_address(account_id, &account.ty.to_string(), "account")
->>>>>>> 4f687682
                 .await?;
 
             account_instantiate_datas.insert(
@@ -231,15 +182,11 @@
 
             let mut domain_connector = connectors.get_or_create_connector(&service.domain).await?;
             let (service_addr, salt) = domain_connector
-<<<<<<< HEAD
                 .get_address(
                     workflow_id,
                     &service.config.to_string(),
                     format!("service_{}", link_id).as_str(),
                 )
-=======
-                .get_address(&link.service_id, &service.config.to_string(), "service")
->>>>>>> 4f687682
                 .await?;
 
             let mut patterns =
