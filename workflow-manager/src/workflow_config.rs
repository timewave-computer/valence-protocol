--- conflicted
+++ resolved
@@ -1,20 +1,14 @@
 use std::collections::{BTreeMap, HashMap, HashSet};
 
-use anyhow::Result as AnyResult;
 use services_utils::Id;
 use valence_authorization_utils::authorization::AuthorizationInfo;
 
 use crate::{
     account::{AccountInfo, AccountType, InstantiateAccountData},
     context::Context,
-<<<<<<< HEAD
     domain::Domain,
     error::{ManagerError, ManagerResult},
-    service::ServiceInfo, MAIN_DOMAIN,
-=======
-    error::{ManagerError, ManagerResult},
     service::ServiceInfo,
->>>>>>> 672b84b8
 };
 
 #[derive(Clone, Debug, PartialEq)]
@@ -41,9 +35,6 @@
 
 impl WorkflowConfig {
     /// Instantiate a workflow on all domains.
-<<<<<<< HEAD
-    pub async fn init(&mut self, ctx: &mut Context) -> AnyResult<()> {
-=======
     pub async fn init(&mut self, ctx: &mut Context) -> ManagerResult<()> {
         // TODO: Get workflow next id from on chain workflow registry
         // TODO: Predict the processor address
@@ -51,18 +42,18 @@
         // TODO: each domain if not main domain, must have a bridge connection open from main to it,
         //       so we need to create the bridge accounts and get those addresses
 
->>>>>>> 672b84b8
         // TODO: We probably want to verify the whole workflow config first, before doing any operations
-
 
         // Init processors on each domain and the bridges accounts
         for (id, domain) in self.get_all_domains().iter().enumerate() {
-                let connecotr = ctx.get_or_create_connector(&domain).await?;
-                let (addr, salt) = connecotr.predict_address(&(id as u64), "processor", "processor").await?;
+            let connecotr = ctx.get_or_create_connector(&domain).await?;
+            let (addr, salt) = connecotr
+                .predict_address(&(id as u64), "processor", "processor")
+                .await?;
         }
 
         // TODO: Get workflow next id from on chain workflow registry
-        
+
         // TODO: Predict the processor address
         // TODO: Predict the authorization address.
         // TODO: each domain if not main domain, must have a bridge connection open from main to it,
@@ -81,6 +72,7 @@
                 // similar to what we what we will do on workflow update
                 continue;
             }
+
             let domain_connector = ctx.get_or_create_connector(&account.domain).await?;
             let (addr, salt) = domain_connector
                 .predict_address(account_id, &account.ty.to_string(), "account")
@@ -116,6 +108,7 @@
                 account_data.add_service(service_addr.to_string());
 
                 patterns.push(format!("|account_id|\":{account_id}"));
+                patterns.push(format!("|account_id|\":{account_id}"));
                 replace_with.push(format!("account_addr\":\"{}\"", account_data.addr.clone()))
             }
 
@@ -147,17 +140,11 @@
                 .await?;
         }
 
-<<<<<<< HEAD
-=======
-        // TODO: init authorizations
-
->>>>>>> 672b84b8
         Ok(())
     }
 }
 
 impl WorkflowConfig {
-<<<<<<< HEAD
     /// Get a unique list of all domains, so it will be easiter to create proccessors
     fn get_all_domains(&self) -> HashSet<Domain> {
         let mut domains = self
@@ -173,8 +160,6 @@
         HashSet::from_iter(domains)
     }
 
-=======
->>>>>>> 672b84b8
     fn get_account(&self, account_id: &u64) -> ManagerResult<&AccountInfo> {
         self.accounts
             .get(account_id)
