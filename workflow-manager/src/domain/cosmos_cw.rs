--- conflicted
+++ resolved
@@ -18,10 +18,6 @@
 use crate::{
     account::{AccountType, InstantiateAccountData},
     config::ChainInfo,
-<<<<<<< HEAD
-    error::ManagerResult,
-=======
->>>>>>> 672b84b8
     service::{ServiceConfig, ServiceError},
 };
 
@@ -49,48 +45,17 @@
 
 #[derive(Error, Debug)]
 pub enum CosmosCosmwasmError {
-<<<<<<< HEAD
-    #[error("cosmos_grpc_client Error: {0}")]
+    #[error(transparent)]
+    Error(#[from] anyhow::Error),
+
+    #[error(transparent)]
     GrpcError(#[from] cosmos_grpc_client::StdError),
 
-    #[error("serde_json Error: {0}")]
-=======
-    #[error(transparent)]
-    Error(#[from] anyhow::Error),
-
-    #[error(transparent)]
-    GrpcError(#[from] cosmos_grpc_client::StdError),
-
-    #[error(transparent)]
->>>>>>> 672b84b8
+    #[error(transparent)]
     SerdeJsonError(#[from] serde_json::Error),
 
     #[error(transparent)]
     ServiceError(#[from] ServiceError),
-<<<<<<< HEAD
-
-    #[error("Code ids not found for: {0}")]
-    CodeIdNotFound(String),
-
-    #[error("Failed to query the code id: {0}")]
-    FailedQueryCodeId(u64),
-
-    #[error("Failed to parse the response of code id: {0}")]
-    FailedParseResCodeId(u64),
-
-    #[error("Failed to create new client for: {0} | {1}")]
-    FailedNewClient(String, String),
-
-    #[error("Failed to create new wallet for: {0} | {1}")]
-    FailedNewWalletInstance(String, String),
-
-    #[error("Failed to query the instantiate2 address: {0}")]
-    FailedQueryAddress2(anyhow::Error),
-
-    #[error("Failed to broadcast the TX: {0}")]
-    FailedBroadcastTx(anyhow::Error),
-=======
->>>>>>> 672b84b8
 }
 
 pub struct CosmosCosmwasmConnector {
@@ -111,16 +76,6 @@
     pub async fn new(
         chain_info: &ChainInfo,
         code_ids: &HashMap<String, u64>,
-<<<<<<< HEAD
-    ) -> ManagerResult<Self> {
-        let grpc = GrpcClient::new(&chain_info.grpc).await.map_err(|e| {
-            CosmosCosmwasmError::FailedNewClient(chain_info.name.to_string(), e.to_string())
-        })?;
-
-        let gas_price =
-            Decimal::from_str(&chain_info.gas_price).map_err(CosmosCosmwasmError::GrpcError)?;
-        let gas_adj = Decimal::from_str("1.5").map_err(CosmosCosmwasmError::GrpcError)?;
-=======
     ) -> Result<Self, CosmosCosmwasmError> {
         let grpc = GrpcClient::new(&chain_info.grpc).await.context(format!(
             "Failed to create new client for: {}",
@@ -129,7 +84,6 @@
 
         let gas_price = Decimal::from_str(&chain_info.gas_price)?;
         let gas_adj = Decimal::from_str("1.5")?;
->>>>>>> 672b84b8
 
         let wallet = Wallet::from_seed_phrase(
             grpc,
@@ -142,16 +96,10 @@
             &chain_info.gas_denom,
         )
         .await
-<<<<<<< HEAD
-        .map_err(|e| {
-            CosmosCosmwasmError::FailedNewWalletInstance(chain_info.name.to_string(), e.to_string())
-        })?;
-=======
         .context(format!(
             "Failed to create new wallet for {}",
             chain_info.name
         ))?;
->>>>>>> 672b84b8
 
         Ok(CosmosCosmwasmConnector {
             wallet,
@@ -168,17 +116,6 @@
         id: &u64,
         contract_name: &str,
         extra_salt: &str,
-<<<<<<< HEAD
-    ) -> ManagerResult<(String, Vec<u8>)> {
-        // Get the checksum of the code id
-        let code_id =
-            *self
-                .code_ids
-                .get(contract_name)
-                .ok_or(CosmosCosmwasmError::CodeIdNotFound(
-                    contract_name.to_string(),
-                ))?;
-=======
     ) -> ConnectorResult<(String, Vec<u8>)> {
         // Get the checksum of the code id
         let code_id = *self
@@ -186,7 +123,6 @@
             .get(contract_name)
             .context(format!("Code id not found for: {}", contract_name))
             .map_err(CosmosCosmwasmError::Error)?;
->>>>>>> 672b84b8
 
         let req = QueryCodeRequest { code_id };
         let code_res = self
@@ -196,25 +132,17 @@
             .wasm
             .code(req)
             .await
-<<<<<<< HEAD
-            .map_err(|_| CosmosCosmwasmError::FailedQueryCodeId(code_id))?;
-=======
             .context(format!("Code request failed for: {}", code_id))
             .map_err(CosmosCosmwasmError::Error)?;
->>>>>>> 672b84b8
 
         let checksum = code_res
             .into_inner()
             .code_info
-<<<<<<< HEAD
-            .ok_or(CosmosCosmwasmError::FailedParseResCodeId(code_id))?
-=======
             .context(format!(
                 "Failed to parse the response of code id: {}",
                 code_id
             ))
             .map_err(CosmosCosmwasmError::Error)?
->>>>>>> 672b84b8
             .data_hash;
 
         // TODO: generate a unique salt per workflow and per contract by adding timestamp
@@ -244,33 +172,22 @@
                 "/cosmwasm.wasm.v1.Query/BuildAddress",
             )
             .await
-<<<<<<< HEAD
-            .map_err(CosmosCosmwasmError::FailedQueryAddress2)?
-=======
             .context(format!(
                 "Failed to query the instantiate2 address: {:?}",
                 checksum
             ))
             .map_err(CosmosCosmwasmError::Error)?
->>>>>>> 672b84b8
             .address;
 
         Ok((addr, salt.to_vec()))
     }
 
-<<<<<<< HEAD
-    async fn instantiate_account(&mut self, data: &InstantiateAccountData) -> ManagerResult<()> {
-        let code_id = *self.code_ids.get(&data.info.ty.to_string()).ok_or(
-            CosmosCosmwasmError::CodeIdNotFound(data.info.ty.to_string()),
-        )?;
-=======
     async fn instantiate_account(&mut self, data: &InstantiateAccountData) -> ConnectorResult<()> {
         let code_id = *self
             .code_ids
             .get(&data.info.ty.to_string())
             .context(format!("Code id not found for: {}", data.info.ty))
             .map_err(CosmosCosmwasmError::Error)?;
->>>>>>> 672b84b8
 
         // TODO: change the admin to authorization
         let msg: Vec<u8> = match &data.info.ty {
@@ -301,12 +218,8 @@
             // .broadcast_tx(vec![msg], None, None, BroadcastMode::Sync) // TODO: change once we ready
             .await
             .map(|_| ())
-<<<<<<< HEAD
-            .map_err(|e| CosmosCosmwasmError::FailedBroadcastTx(e).into())
-=======
             .context("Failed to broadcast the TX")
             .map_err(|e| CosmosCosmwasmError::Error(e).into())
->>>>>>> 672b84b8
     }
 
     async fn instantiate_service(
@@ -314,19 +227,12 @@
         service_id: u64,
         service_config: &ServiceConfig,
         salt: Vec<u8>,
-<<<<<<< HEAD
-    ) -> ManagerResult<()> {
-        let code_id = *self.code_ids.get(&service_config.to_string()).ok_or(
-            CosmosCosmwasmError::CodeIdNotFound(service_config.to_string()),
-        )?;
-=======
     ) -> ConnectorResult<()> {
         let code_id = *self
             .code_ids
             .get(&service_config.to_string())
             .context(format!("Code id not found for: {}", service_config))
             .map_err(CosmosCosmwasmError::Error)?;
->>>>>>> 672b84b8
 
         // TODO: change the admin to authorization
         let msg = service_config
@@ -353,10 +259,6 @@
             // .broadcast_tx(vec![msg], None, None, BroadcastMode::Sync) // TODO: change once we ready
             .await
             .map(|_| ())
-<<<<<<< HEAD
-            .map_err(|e| CosmosCosmwasmError::FailedBroadcastTx(e).into())
-=======
             .map_err(|e| CosmosCosmwasmError::Error(e).into())
->>>>>>> 672b84b8
     }
 }