--- conflicted
+++ resolved
@@ -9,15 +9,9 @@
     cosmrs::bip32::secp256k1::sha2::{digest::Update, Digest, Sha256},
     Decimal, GrpcClient, Wallet,
 };
-use cosmwasm_std::{instantiate2_address, CanonicalAddr};
+use cosmwasm_std::{instantiate2_address, Api, CanonicalAddr};
 
-<<<<<<< HEAD
-use crate::{account::AccountType, config::{Cfg, ChainInfo}};
-=======
-use async_trait::async_trait;
-
-use crate::{account::AccountType, config::ChainInfo};
->>>>>>> 2a675258
+use crate::{account::AccountType, config::ChainInfo, helpers::addr_humanize};
 
 use super::Connector;
 
@@ -37,80 +31,8 @@
     }
 }
 
-<<<<<<< HEAD
-#[async_trait]
-impl Connector for CosmosCwConnector {
-    fn new(chain_info: ChainInfo, code_ids: HashMap<String, u64>) -> PinnedFuture<'static, Self> {
-        Box::pin(async move {
-            let grpc = GrpcClient::new(&chain_info.grpc).await.unwrap();
-
-            let wallet = Wallet::from_seed_phrase(
-                grpc,
-                MNEMONIC,
-                chain_info.prefix,
-                chain_info.coin_type,
-                0,
-                Decimal::from_str(&chain_info.gas_price).unwrap(),
-                Decimal::from_str("1.5").unwrap(),
-                &chain_info.gas_denom,
-            )
-            .await
-            .unwrap();
-
-            CosmosCwConnector {
-                wallet,
-                chain_name: chain_info.name,
-                code_ids,
-            }
-        })
-    }
-
-    fn get_account_addr(
-        &self,
-        cfg: &Cfg,
-        account_id: u64,
-        account_type: AccountType,
-    ) -> PinnedFuture<String> {
-        Box::pin(async move {
-            // Get the creator address as canonical
-            let creator: CanonicalAddr = self.wallet.account_address.as_bytes().into();
-
-            // Get the checksum of the code id
-            let req = QueryCodeRequest {
-                code_id: self
-                    .code_ids
-                    .get(&account_type.to_string())
-                    .unwrap()
-                    .clone(),
-            };
-            let checksum = self
-                .wallet
-                .client
-                .clients
-                .wasm
-                .code(req)
-                .await
-                .unwrap()
-                .get_ref()
-                .code_info
-                .clone()
-                .unwrap()
-                .data_hash
-                .clone();
-
-            println!("{:?}", checksum);
-            let code_id = cfg.contracts.code_ids.get(&self.chain_name.to_string());
-
-            // TODO: generate a unique salt per workflow and per contract
-            let salt = Sha256::new().chain(account_id.to_string()).finalize();
-
-            instantiate2_address(&checksum, &creator, &salt)
-                .unwrap()
-                .to_string()
-        })
-=======
 impl CosmosCwConnector {
-    pub async fn new(chain_info: ChainInfo) -> Self {
+    pub async fn new(chain_info: ChainInfo, code_ids: HashMap<String, u64>) -> Self {
         let grpc = GrpcClient::new(&chain_info.grpc).await.unwrap();
 
         let wallet = Wallet::from_seed_phrase(
@@ -126,53 +48,53 @@
         .await
         .unwrap();
 
-        CosmosCwConnector { wallet }
->>>>>>> 2a675258
+        CosmosCwConnector {
+            wallet,
+            chain_name: chain_info.name,
+            code_ids,
+        }
     }
 }
 
-<<<<<<< HEAD
-    fn init_account(&mut self, _account_type: &AccountType) -> PinnedFuture<String> {
-        Box::pin(async move {
-            // TODO: get code id from config
-            // TODO: Get init message
-            // let init_msg = valence_base_account::msg::InstantiateMsg {
-            //     admin: self.wallet.account_address.to_string(),
-            // };
-
-            // Should be enough because we know the address is correct.
-
-            MsgInstantiateContract2 {
-                sender: todo!(),
-                admin: todo!(),
-                code_id: todo!(),
-                label: todo!(),
-                msg: todo!(),
-                funds: todo!(),
-                salt: todo!(),
-                fix_msg: todo!(),
-            };
-            // let msg = MsgInstantiateContract {
-            //     sender: self.wallet.account_address.to_string(),
-            //     code_id: 5987,
-            //     msg: to_vec(&init_msg).unwrap(),
-            //     funds: vec![],
-            //     label: "base_account".to_string(),
-            //     admin: self.wallet.account_address.clone(),
-            // }
-            // .build_any();
-            // let response = self
-            //     .wallet
-            //     .broadcast_tx(vec![msg], None, None, BroadcastMode::Sync)
-            //     .await
-            //     .unwrap()
-            //     .tx_response;
-            // println!("{:?}", response);
-            self.wallet.chain_id.clone()
-        })
-=======
 #[async_trait]
 impl Connector for CosmosCwConnector {
+    async fn get_account_addr(&mut self, account_id: u64, account_type: &AccountType) -> String {
+        // Get the creator address as canonical
+        let creator: CanonicalAddr = self.wallet.account_address.as_bytes().into();
+
+        // Get the checksum of the code id
+        let req = QueryCodeRequest {
+            code_id: self
+                .code_ids
+                .get(&account_type.to_string())
+                .unwrap()
+                .clone(),
+        };
+        let checksum = self
+            .wallet
+            .client
+            .clients
+            .wasm
+            .code(req)
+            .await
+            .unwrap()
+            .get_ref()
+            .code_info
+            .clone()
+            .unwrap()
+            .data_hash
+            .clone();
+
+        println!("{:?}", checksum);
+
+        // TODO: generate a unique salt per workflow and per contract
+        let salt = Sha256::new().chain(account_id.to_string()).finalize();
+
+        let addr_cano = instantiate2_address(&checksum, &creator, &salt).unwrap();
+        
+        addr_humanize(&self.wallet.prefix, &addr_cano).to_string()
+    }
+
     async fn init_account(&mut self, _account_type: &AccountType) -> String {
         // TODO: get code id from config
         // TODO: Get init message
@@ -181,23 +103,21 @@
         // };
 
         // Should be enough because we know the address is correct.
-        let addr: CanonicalAddr = self.wallet.account_address.as_bytes().into();
 
-        // instantiate2_address(checksum, creator, salt);
-        MsgInstantiateContract2 {
-            sender: todo!(),
-            admin: todo!(),
-            code_id: todo!(),
-            label: todo!(),
-            msg: todo!(),
-            funds: todo!(),
-            salt: todo!(),
-            fix_msg: todo!(),
-        };
+        // MsgInstantiateContract2 {
+        //     sender: todo!(),
+        //     admin: todo!(),
+        //     code_id: todo!(),
+        //     label: todo!(),
+        //     msg: todo!(),
+        //     funds: todo!(),
+        //     salt: todo!(),
+        //     fix_msg: todo!(),
+        // };
         // let msg = MsgInstantiateContract {
         //     sender: self.wallet.account_address.to_string(),
         //     code_id: 5987,
-        //     msg: to_vec(&init_msg).unwrap(),d
+        //     msg: to_vec(&init_msg).unwrap(),
         //     funds: vec![],
         //     label: "base_account".to_string(),
         //     admin: self.wallet.account_address.clone(),
@@ -211,7 +131,6 @@
         //     .tx_response;
         // println!("{:?}", response);
         self.wallet.chain_id.clone()
->>>>>>> 2a675258
     }
 
     async fn get_balance(&mut self, addr: String) -> Option<Coin> {
@@ -230,16 +149,5 @@
             .into_inner();
         response.balance.clone()
     }
-
-<<<<<<< HEAD
-=======
-    async fn get_account_addr(&self, account_type: &AccountType) -> String {
-        todo!()
-    }
-
->>>>>>> 2a675258
     // Other method implementations...
-}
-
-/// Private methods only need for cosmos
-impl CosmosCwConnector {}+}