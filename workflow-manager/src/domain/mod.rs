pub mod cosmos_cw;
pub mod cosmos_evm;
use std::fmt;

use async_trait::async_trait;
<<<<<<< HEAD
use cosmos_cw::CosmosCosmwasmConnector;
use cosmos_evm::CosmosEvmConnector;
=======
use cosmos_cw::{CosmosCosmwasmConnector, CosmosCosmwasmError};
use cosmos_evm::{CosmosEvmConnector, CosmosEvmError};
>>>>>>> 672b84b8
use strum::Display;
use thiserror::Error;

use crate::{
<<<<<<< HEAD
    account::InstantiateAccountData, config::Config, error::ManagerResult, service::ServiceConfig,
};
=======
    account::InstantiateAccountData,
    config::{Config, ConfigError},
    service::ServiceConfig,
};

pub type ConnectorResult<T> = Result<T, ConnectorError>;

#[derive(Error, Debug)]
pub enum ConnectorError {
    #[error(transparent)]
    ConfigError(#[from] ConfigError),

    #[error("Cosmos Cosmwasm")]
    CosmosCosmwasm(#[from] CosmosCosmwasmError),

    #[error("Cosmos Evm")]
    CosmosEvm(#[from] CosmosEvmError),
}
>>>>>>> 672b84b8

/// We need some way of knowing which domain we are talking with
/// TODO: chain connection, execution, bridges for authorization.
#[derive(Debug, Display, Clone, PartialEq, PartialOrd, Ord, Eq, Hash)]
pub enum Domain {
<<<<<<< HEAD
    CosmosCosmwasm(&'static str),
    CosmosEvm(&'static str),
=======
    CosmosCosmwasm(String),
    CosmosEvm(String),
>>>>>>> 672b84b8
    // Solana
}

impl Domain {
<<<<<<< HEAD
    pub async fn generate_connector(&self, cfg: &Config) -> ManagerResult<Box<dyn Connector>> {
=======
    pub async fn generate_connector(&self, cfg: &Config) -> ConnectorResult<Box<dyn Connector>> {
>>>>>>> 672b84b8
        Ok(match self {
            Domain::CosmosCosmwasm(chain_name) => Box::new(
                CosmosCosmwasmConnector::new(
                    cfg.get_chain_info(chain_name)?,
                    cfg.get_code_ids(chain_name)?,
                )
                .await?,
            ),
            Domain::CosmosEvm(_) => Box::new(CosmosEvmConnector::new().await?),
        })
    }
}

#[async_trait]
pub trait Connector: fmt::Debug {
    /// Predict the address of a contract
    /// returns the address and the salt that should be used.
    async fn predict_address(
        &mut self,
        id: &u64,
        contract_name: &str,
        extra_salt: &str,
<<<<<<< HEAD
    ) -> ManagerResult<(String, Vec<u8>)>;
    /// Instantiate an account based onthe provided data
    async fn instantiate_account(&mut self, data: &InstantiateAccountData) -> ManagerResult<()>;
=======
    ) -> ConnectorResult<(String, Vec<u8>)>;
    /// Instantiate an account based onthe provided data
    async fn instantiate_account(&mut self, data: &InstantiateAccountData) -> ConnectorResult<()>;
>>>>>>> 672b84b8
    async fn instantiate_service(
        &mut self,
        service_id: u64,
        service_config: &ServiceConfig,
        salt: Vec<u8>,
<<<<<<< HEAD
    ) -> ManagerResult<()>;
=======
    ) -> ConnectorResult<()>;
>>>>>>> 672b84b8
}<|MERGE_RESOLUTION|>--- conflicted
+++ resolved
@@ -3,21 +3,12 @@
 use std::fmt;
 
 use async_trait::async_trait;
-<<<<<<< HEAD
-use cosmos_cw::CosmosCosmwasmConnector;
-use cosmos_evm::CosmosEvmConnector;
-=======
 use cosmos_cw::{CosmosCosmwasmConnector, CosmosCosmwasmError};
 use cosmos_evm::{CosmosEvmConnector, CosmosEvmError};
->>>>>>> 672b84b8
 use strum::Display;
 use thiserror::Error;
 
 use crate::{
-<<<<<<< HEAD
-    account::InstantiateAccountData, config::Config, error::ManagerResult, service::ServiceConfig,
-};
-=======
     account::InstantiateAccountData,
     config::{Config, ConfigError},
     service::ServiceConfig,
@@ -36,28 +27,18 @@
     #[error("Cosmos Evm")]
     CosmosEvm(#[from] CosmosEvmError),
 }
->>>>>>> 672b84b8
 
 /// We need some way of knowing which domain we are talking with
 /// TODO: chain connection, execution, bridges for authorization.
 #[derive(Debug, Display, Clone, PartialEq, PartialOrd, Ord, Eq, Hash)]
 pub enum Domain {
-<<<<<<< HEAD
     CosmosCosmwasm(&'static str),
     CosmosEvm(&'static str),
-=======
-    CosmosCosmwasm(String),
-    CosmosEvm(String),
->>>>>>> 672b84b8
     // Solana
 }
 
 impl Domain {
-<<<<<<< HEAD
-    pub async fn generate_connector(&self, cfg: &Config) -> ManagerResult<Box<dyn Connector>> {
-=======
     pub async fn generate_connector(&self, cfg: &Config) -> ConnectorResult<Box<dyn Connector>> {
->>>>>>> 672b84b8
         Ok(match self {
             Domain::CosmosCosmwasm(chain_name) => Box::new(
                 CosmosCosmwasmConnector::new(
@@ -80,23 +61,13 @@
         id: &u64,
         contract_name: &str,
         extra_salt: &str,
-<<<<<<< HEAD
-    ) -> ManagerResult<(String, Vec<u8>)>;
-    /// Instantiate an account based onthe provided data
-    async fn instantiate_account(&mut self, data: &InstantiateAccountData) -> ManagerResult<()>;
-=======
     ) -> ConnectorResult<(String, Vec<u8>)>;
     /// Instantiate an account based onthe provided data
     async fn instantiate_account(&mut self, data: &InstantiateAccountData) -> ConnectorResult<()>;
->>>>>>> 672b84b8
     async fn instantiate_service(
         &mut self,
         service_id: u64,
         service_config: &ServiceConfig,
         salt: Vec<u8>,
-<<<<<<< HEAD
-    ) -> ManagerResult<()>;
-=======
     ) -> ConnectorResult<()>;
->>>>>>> 672b84b8
 }