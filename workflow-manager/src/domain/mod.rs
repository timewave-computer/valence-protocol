--- conflicted
+++ resolved
@@ -1,26 +1,14 @@
 pub mod cosmos_cw;
-<<<<<<< HEAD
-use std::{collections::HashMap, future::Future, pin::Pin};
-=======
-use std::fmt;
->>>>>>> 2a675258
+use std::{collections::HashMap, fmt};
 
 use async_trait::async_trait;
 use cosmos_cw::CosmosCwConnector;
 use cosmos_grpc_client::cosmos_sdk_proto::cosmos::base::v1beta1::Coin;
 
-use async_trait::async_trait;
-
-<<<<<<< HEAD
 use crate::{
     account::AccountType,
     config::{Cfg, ChainInfo},
 };
-
-pub type PinnedFuture<'a, T> = Pin<Box<dyn Future<Output = T> + Send + 'static>>;
-=======
-use crate::{account::AccountType, config::Cfg};
->>>>>>> 2a675258
 
 /// We need some way of knowing which domain we are talking with
 /// TODO: chain connection, execution, bridges for authorization.
@@ -39,16 +27,13 @@
     pub async fn from_domain(cfg: &Cfg, domain: &Domain) -> Self {
         match domain {
             Domain::CosmosCw(chain_name) => {
-<<<<<<< HEAD
-                let connector = CosmosCwConnector::new(
-                    cfg.get_chain_info(chain_name.clone()),
-                    cfg.get_code_ids(chain_name),
-                )
-                .await;
-=======
-                let connector =
-                    Box::new(CosmosCwConnector::new(cfg.get_chain_info(chain_name.clone())).await);
->>>>>>> 2a675258
+                let connector = Box::new(
+                    CosmosCwConnector::new(
+                        cfg.get_chain_info(chain_name.clone()),
+                        cfg.get_code_ids(chain_name),
+                    )
+                    .await,
+                );
 
                 DomainInfo { connector }
             }
@@ -57,27 +42,12 @@
 }
 
 #[async_trait]
-<<<<<<< HEAD
-pub trait Connector {
-    /// Create a new connectors that is connected to be used on a specific domain
-    fn new(chain_info: ChainInfo, code_ids: HashMap<String, u64>) -> PinnedFuture<'static, Self>;
-    /// Get the account address for a specific account type
-    /// This must be the predicted (init2 in cosmos) address, we instantiate the contract later in the flow.
-    fn get_account_addr(
-        &self,
-        cfg: &Cfg,
+pub trait Connector: fmt::Debug {
+    async fn get_account_addr(
+        &mut self,
         account_id: u64,
-        account_type: AccountType,
-    ) -> PinnedFuture<String>;
-    fn init_account(&mut self, account_type: &AccountType) -> PinnedFuture<String>;
-    fn get_balance(&mut self, addr: String) -> PinnedFuture<Option<Coin>>;
-}
-
-// impl_connector!(CosmosCwConnector);
-=======
-pub trait Connector: fmt::Debug {
-    async fn get_account_addr(&self, account_type: &AccountType) -> String;
+        account_type: &AccountType,
+    ) -> String;
     async fn init_account(&mut self, account_type: &AccountType) -> String;
     async fn get_balance(&mut self, addr: String) -> Option<Coin>;
-}
->>>>>>> 2a675258
+}