#[cfg(test)]
mod test {
    use cosmwasm_std::Uint128;
    use std::collections::BTreeMap;

<<<<<<< HEAD
    use cosmwasm_std::Uint128;
    use cw_ownable::Expiration;
=======
>>>>>>> 7bd7c76e
    use serde_json_any_key::MapIterToJson;
    use valence_authorization_utils::{
        action::AtomicAction,
        authorization::{
            ActionsConfig, AtomicActionsConfig, AuthorizationDuration, AuthorizationInfo,
            AuthorizationModeInfo,
        },
        authorization_message::{Message, MessageDetails, MessageType},
    };
    use valence_service_utils::{denoms::UncheckedDenom, ServiceAccountType};

    use crate::{
        account::{AccountInfo, AccountType},
        config::Config,
        domain::Domain,
        service::{ServiceConfig, ServiceInfo},
        workflow_config::{Link, WorkflowConfig},
    };

    /// test to make sure on config is parsed correctlly.
    /// MUST fix this test before handling other tests, config is part of the context we use, if we can't generate it successfully
    /// probably means other tests are also failing because of it.
    #[tokio::test]
    async fn test_config() {
        let _config = Config::default();
    }

    #[ignore = "internal test"]
    #[test]
    fn test_domain_ser() {
        // Make sure to_string returns the correct string
        let domain_string = Domain::CosmosCosmwasm("neutron".to_string()).to_string();
        assert_eq!(domain_string, "CosmosCosmwasm:neutron");

        // Make sure from_string returns the correct domain
        let domain = Domain::from_string(domain_string.clone()).unwrap();
        assert_eq!(domain, Domain::CosmosCosmwasm("neutron".to_string()));
    }

    #[ignore = "internal test"]
    #[tokio::test]
    async fn test_domains() {
        // let _profiler = dhat::Profiler::builder().testing().build();

        let _config = Config::default();
        // let ctx = Connectors::new(&config);

<<<<<<< HEAD
        let domain = Domain::CosmosCosmwasm("neutron".to_string());
        let mut _neutron_connector = domain.generate_connector().await.unwrap();

        // let workflow_id = neutron_connector.reserve_workflow_id().await.unwrap();
        let workflow_id = 4; // hardcoded for testing, we do not actually need to reserve a workflow id for testing because we don't save the id for now

        let auth_addr = "neutron1psdjqpycm9cpqzu8av9ycepdmarq82dzh3p2ckg6r3y74v456mvsd5racz";
        let processor_addr = "neutron106wur25r9asjeel9wumvlpw0h4fmmkt387gdjrgz5zgc2munv9js26ua7j";
        let account_addr = "neutron1hpkn6y0tn4gdlyxc5pl3qcfcqfrg5y6q92upyk3xdk4y69vd63pqjhgmwq";
        let forwarder_addr = "neutron1dzx7zsljlf38x8jyhstk5ts58x6yyd450x62aaejk9cn4cskyvlsd7lchu";

        // // init auth contract
        // let (auth_addr, auth_salt) = neutron_connector
        //     .get_address(workflow_id, "authorization", "authorization")
        //     .await
        //     .unwrap();
        // let (processor_addr, processor_salt) = neutron_connector
        //     .get_address(workflow_id, "processor", "processor")
        //     .await
        //     .unwrap();
        // let (account_addr, account_salt) = neutron_connector
        //     .get_address(workflow_id, "base_account", "account:1")
        //     .await
        //     .unwrap();

        // neutron_connector
        //     .instantiate_authorization(workflow_id, auth_salt, processor_addr.clone())
        //     .await
        //     .unwrap();
        // neutron_connector
        //     .instantiate_processor(workflow_id, processor_salt, auth_addr.clone(), None)
        //     .await
        //     .unwrap();
        // neutron_connector
        //     .instantiate_account(
        //         workflow_id,
        //         processor_addr.clone(),
        //         &InstantiateAccountData {
        //             id: 1,
        //             info: AccountInfo {
        //                 name: "Test account".to_string(),
        //                 ty: AccountType::Base { admin: None },
        //                 domain,
        //             },
        //             addr: account_addr.clone(),
        //             salt: account_salt,
        //             approved_services: vec![],
        //         },
        //     )
        //     .await
        //     .unwrap();

        // let (forwarder_addr, forwarder_salt) = neutron_connector
        //     .get_address(workflow_id, "forwarder", "forwarder:1")
        //     .await
        //     .unwrap();

        // neutron_connector
        //     .instantiate_service(
        //         workflow_id,
        //         auth_addr.to_string(),
        //         processor_addr.to_string(),
        //         1,
        //         ServiceConfig::Forwarder(valence_forwarder_service::msg::ServiceConfig {
        //             input_addr: account_addr.to_string(),
        //             output_addr: account_addr.to_string(),
        //             forwarding_configs: vec![
        //                 valence_forwarder_service::msg::UncheckedForwardingConfig {
        //                     denom: UncheckedDenom::Native("untrn".to_string()),
        //                     max_amount: Uint128::new(100),
        //                 },
        //             ],
        //             forwarding_constraints:
        //                 valence_forwarder_service::msg::ForwardingConstraints::new(None),
        //         }),
        //         forwarder_salt,
        //     )
        //     .await
        //     .unwrap();

        println!("id: {:?}", workflow_id);
        println!("auth_addr: {:?}", auth_addr);
        println!("processor_addr: {:?}", processor_addr);
        println!("account_addr: {:?}", account_addr);
        println!("service_addr: {:?}", forwarder_addr);
=======
        // let domain = Domain::CosmosCosmwasm("neutron");
        // let mut connector = domain.generate_connector().await.unwrap();
        // let (addr, salt) = connector
        //     .get_address(2, "splitter", "splitter")
        //     .await
        //     .unwrap();
>>>>>>> 7bd7c76e
    }

    #[ignore = "internal test"]
    #[test]
    fn test_config_find_accounts_ids() {
        let config = ServiceConfig::Forwarder(valence_forwarder_service::msg::ServiceConfig {
            input_addr: "|account_id|:1".into(),
            output_addr: "|account_id|:2".into(),
            forwarding_configs: vec![valence_forwarder_service::msg::UncheckedForwardingConfig {
                denom: UncheckedDenom::Native("untrn".to_string()),
                max_amount: Uint128::new(100),
            }],
            forwarding_constraints: valence_forwarder_service::msg::ForwardingConstraints::new(
                None,
            ),
        });

        let account_ids = config.get_account_ids().unwrap();
        println!("{account_ids:?}");
    }

    #[ignore = "internal test"]
    #[test]
    fn test_serialize_workflow() {}

    #[test]
    fn test_serialize() {
        use serde::{Deserialize, Serialize};

        #[derive(Debug, PartialEq, Clone, Serialize, Deserialize)]
        struct Test {
            test: ServiceAccountType,
        }

        let t = Test {
            test: ServiceAccountType::AccountId(1),
        };

        // let mut json = serde_json::to_string(&t).unwrap();
        let mut json = serde_json::to_string(&t).unwrap();
        println!("{json:?}");

        json = json.replace("|account_id|\":1", "account_addr\":\"cosmos1\"");
        println!("{json:?}");

        let back_struct = serde_json::from_str::<Test>(&json).unwrap();
        println!("{back_struct:?}");

        let mut splits: BTreeMap<ServiceAccountType, Uint128> = BTreeMap::new();
        splits.insert(ServiceAccountType::AccountId(2), 100_u128.into());
        splits.insert(ServiceAccountType::AccountId(3), 200_u128.into());
        // let to_vec = splits;
        let json = splits.to_json_map().unwrap();
        // let json = serde_json::to_string(&splits).unwrap();
        println!("{json:?}");
    }

    #[ignore = "internal test"]
    #[tokio::test]
    async fn test_full_workflow() {
        // let subscriber = tracing_subscriber::fmt()
        //     .with_max_level(tracing::Level::DEBUG)
        //     .with_test_writer()
        //     .with_span_events(FmtSpan::CLOSE)
        //     .finish();
        // tracing::subscriber::set_global_default(subscriber)
        //     .expect("setting default subscriber failed");
        let neutron_domain = Domain::CosmosCosmwasm("neutron".to_string());

        let mut config = WorkflowConfig {
            owner: "neutron1tl0w0djc5y53aqfr60a794f02drwktpujm5xxe".to_string(),
            ..Default::default()
        };

        config.accounts.insert(
            1,
            AccountInfo {
                name: "test_1".to_string(),
                ty: AccountType::Base { admin: None },
                domain: neutron_domain.clone(),
            },
        );
        config.accounts.insert(
            2,
            AccountInfo {
                name: "test_2".to_string(),
                ty: AccountType::Base { admin: None },
                domain: neutron_domain.clone(),
            },
        );

        config.services.insert(
            1,
            ServiceInfo {
                name: "test_forwarder".to_string(),
                domain: neutron_domain.clone(),
                config: ServiceConfig::Forwarder(valence_forwarder_service::msg::ServiceConfig {
                    input_addr: ServiceAccountType::AccountId(1),
                    output_addr: ServiceAccountType::AccountId(2),
                    forwarding_configs: vec![
                        valence_forwarder_service::msg::UncheckedForwardingConfig {
                            denom: UncheckedDenom::Native("untrn".to_string()),
                            max_amount: Uint128::new(100),
                        },
                    ],
                    forwarding_constraints:
                        valence_forwarder_service::msg::ForwardingConstraints::new(None),
                }),
                addr: None,
            },
        );

        config.links.insert(
            1,
            Link {
                input_accounts_id: vec![1],
                output_accounts_id: vec![2],
                service_id: 1,
            },
        );

        // TODO: we need the id of the service here in contract_address
        config.authorizations.insert(
            1,
            AuthorizationInfo {
                label: "test".to_string(),
                mode: AuthorizationModeInfo::Permissionless,
                not_before: Expiration::Never {},
                duration: AuthorizationDuration::Forever,
                max_concurrent_executions: None,
                actions_config: ActionsConfig::Atomic(AtomicActionsConfig {
                    actions: vec![AtomicAction {
                        domain: valence_authorization_utils::domain::Domain::Main,
                        message_details: MessageDetails {
                            message_type: MessageType::CosmwasmExecuteMsg,
                            message: Message {
                                name: "test".to_string(),
                                params_restrictions: None,
                            },
                        },
                        contract_address:
                            "neutron1dzx7zsljlf38x8jyhstk5ts58x6yyd450x62aaejk9cn4cskyvlsd7lchu"
                                .to_string(),
                    }],
                    retry_logic: None,
                }),
                priority: None,
            },
        );

        // config.authorization_data.set_processor_bridge_addr(Domain::CosmosCosmwasm("neutron".to_string()), "sdf".to_string());

        // let b = to_json_binary(&config).unwrap();
        // println!("{:#?}", b);

        // init_workflow(config).await;

        // match timeout(Duration::from_secs(60), ).await {
        //     Ok(_) => println!("Workflow initialization completed successfully"),
        //     Err(_) => println!("Workflow initialization timed out after 60 seconds"),
        // }
    }
}<|MERGE_RESOLUTION|>--- conflicted
+++ resolved
@@ -1,13 +1,9 @@
 #[cfg(test)]
 mod test {
     use cosmwasm_std::Uint128;
+    use cw_ownable::Expiration;
     use std::collections::BTreeMap;
 
-<<<<<<< HEAD
-    use cosmwasm_std::Uint128;
-    use cw_ownable::Expiration;
-=======
->>>>>>> 7bd7c76e
     use serde_json_any_key::MapIterToJson;
     use valence_authorization_utils::{
         action::AtomicAction,
@@ -50,105 +46,12 @@
     #[ignore = "internal test"]
     #[tokio::test]
     async fn test_domains() {
-        // let _profiler = dhat::Profiler::builder().testing().build();
-
-        let _config = Config::default();
-        // let ctx = Connectors::new(&config);
-
-<<<<<<< HEAD
-        let domain = Domain::CosmosCosmwasm("neutron".to_string());
-        let mut _neutron_connector = domain.generate_connector().await.unwrap();
-
-        // let workflow_id = neutron_connector.reserve_workflow_id().await.unwrap();
-        let workflow_id = 4; // hardcoded for testing, we do not actually need to reserve a workflow id for testing because we don't save the id for now
-
-        let auth_addr = "neutron1psdjqpycm9cpqzu8av9ycepdmarq82dzh3p2ckg6r3y74v456mvsd5racz";
-        let processor_addr = "neutron106wur25r9asjeel9wumvlpw0h4fmmkt387gdjrgz5zgc2munv9js26ua7j";
-        let account_addr = "neutron1hpkn6y0tn4gdlyxc5pl3qcfcqfrg5y6q92upyk3xdk4y69vd63pqjhgmwq";
-        let forwarder_addr = "neutron1dzx7zsljlf38x8jyhstk5ts58x6yyd450x62aaejk9cn4cskyvlsd7lchu";
-
-        // // init auth contract
-        // let (auth_addr, auth_salt) = neutron_connector
-        //     .get_address(workflow_id, "authorization", "authorization")
-        //     .await
-        //     .unwrap();
-        // let (processor_addr, processor_salt) = neutron_connector
-        //     .get_address(workflow_id, "processor", "processor")
-        //     .await
-        //     .unwrap();
-        // let (account_addr, account_salt) = neutron_connector
-        //     .get_address(workflow_id, "base_account", "account:1")
-        //     .await
-        //     .unwrap();
-
-        // neutron_connector
-        //     .instantiate_authorization(workflow_id, auth_salt, processor_addr.clone())
-        //     .await
-        //     .unwrap();
-        // neutron_connector
-        //     .instantiate_processor(workflow_id, processor_salt, auth_addr.clone(), None)
-        //     .await
-        //     .unwrap();
-        // neutron_connector
-        //     .instantiate_account(
-        //         workflow_id,
-        //         processor_addr.clone(),
-        //         &InstantiateAccountData {
-        //             id: 1,
-        //             info: AccountInfo {
-        //                 name: "Test account".to_string(),
-        //                 ty: AccountType::Base { admin: None },
-        //                 domain,
-        //             },
-        //             addr: account_addr.clone(),
-        //             salt: account_salt,
-        //             approved_services: vec![],
-        //         },
-        //     )
-        //     .await
-        //     .unwrap();
-
-        // let (forwarder_addr, forwarder_salt) = neutron_connector
-        //     .get_address(workflow_id, "forwarder", "forwarder:1")
-        //     .await
-        //     .unwrap();
-
-        // neutron_connector
-        //     .instantiate_service(
-        //         workflow_id,
-        //         auth_addr.to_string(),
-        //         processor_addr.to_string(),
-        //         1,
-        //         ServiceConfig::Forwarder(valence_forwarder_service::msg::ServiceConfig {
-        //             input_addr: account_addr.to_string(),
-        //             output_addr: account_addr.to_string(),
-        //             forwarding_configs: vec![
-        //                 valence_forwarder_service::msg::UncheckedForwardingConfig {
-        //                     denom: UncheckedDenom::Native("untrn".to_string()),
-        //                     max_amount: Uint128::new(100),
-        //                 },
-        //             ],
-        //             forwarding_constraints:
-        //                 valence_forwarder_service::msg::ForwardingConstraints::new(None),
-        //         }),
-        //         forwarder_salt,
-        //     )
-        //     .await
-        //     .unwrap();
-
-        println!("id: {:?}", workflow_id);
-        println!("auth_addr: {:?}", auth_addr);
-        println!("processor_addr: {:?}", processor_addr);
-        println!("account_addr: {:?}", account_addr);
-        println!("service_addr: {:?}", forwarder_addr);
-=======
         // let domain = Domain::CosmosCosmwasm("neutron");
         // let mut connector = domain.generate_connector().await.unwrap();
         // let (addr, salt) = connector
         //     .get_address(2, "splitter", "splitter")
         //     .await
         //     .unwrap();
->>>>>>> 7bd7c76e
     }
 
     #[ignore = "internal test"]
