--- conflicted
+++ resolved
@@ -77,30 +77,18 @@
     fn test_config_find_accounts_ids() {
         let config = ServiceConfig::Splitter(SplitterServiceConfig {
             input_addr: "|account_id|:1".to_string(),
-<<<<<<< HEAD
-            base_denom: valence_service_utils::denoms::UncheckedDenom::Native("NTRN".to_string()),
-=======
->>>>>>> 308b1aed
             splits: vec![
                 valence_splitter_service::msg::UncheckedSplitConfig::new(
                     valence_service_utils::denoms::UncheckedDenom::Native("NTRN".to_string()),
                     "|account_id|:2".to_string(),
                     Some(Uint128::from(1_000_000u128)),
                     None,
-<<<<<<< HEAD
-                    None,
-=======
->>>>>>> 308b1aed
                 ),
                 valence_splitter_service::msg::UncheckedSplitConfig::new(
                     valence_service_utils::denoms::UncheckedDenom::Native("NTRN".to_string()),
                     "|account_id|:3".to_string(),
                     Some(Uint128::from(1_000_000u128)),
                     None,
-<<<<<<< HEAD
-                    None,
-=======
->>>>>>> 308b1aed
                 ),
             ],
         });
@@ -186,12 +174,6 @@
                 domain: Domain::CosmosCosmwasm("neutron"),
                 config: ServiceConfig::Splitter(SplitterServiceConfig {
                     input_addr: "|account_id|:1".to_string(),
-<<<<<<< HEAD
-                    base_denom: valence_service_utils::denoms::UncheckedDenom::Native(
-                        "NTRN".to_string(),
-                    ),
-=======
->>>>>>> 308b1aed
                     splits: vec![
                         valence_splitter_service::msg::UncheckedSplitConfig::new(
                             valence_service_utils::denoms::UncheckedDenom::Native(
@@ -200,10 +182,6 @@
                             "|account_id|:2".to_string(),
                             Some(Uint128::from(1_000_000u128)),
                             None,
-<<<<<<< HEAD
-                            None,
-=======
->>>>>>> 308b1aed
                         ),
                         valence_splitter_service::msg::UncheckedSplitConfig::new(
                             valence_service_utils::denoms::UncheckedDenom::Native(
@@ -212,10 +190,6 @@
                             "|account_id|:3".to_string(),
                             Some(Uint128::from(1_000_000u128)),
                             None,
-<<<<<<< HEAD
-                            None,
-=======
->>>>>>> 308b1aed
                         ),
                     ],
                 }),
