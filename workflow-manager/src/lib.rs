pub mod account;
pub mod bridge;
pub mod config;
pub mod connectors;
pub mod domain;
pub mod error;
pub mod helpers;
pub mod macros;
pub mod service;
pub mod tests;
pub mod workflow_config;
<<<<<<< HEAD
pub mod workflow_update;
=======
pub mod workflow_config_builder;
>>>>>>> bdaedc12

use connectors::Connectors;
use error::ManagerResult;
use workflow_config::WorkflowConfig;

// Main chain name
const NEUTRON_CHAIN: &str = "neutron";
// // Main domain
// const MAIN_DOMAIN: Domain = Domain::CosmosCosmwasm(MAIN_CHAIN);
// // Neutron domain
// const NEUTRON_DOMAIN: Domain = Domain::CosmosCosmwasm("neutron");

pub async fn init_workflow(workflow_config: &mut WorkflowConfig) -> ManagerResult<()> {
    let connectors = Connectors::default();

    // TODO: We probably want to register the error we got, with the config in question so we can know when it failed and why
    workflow_config.init(&connectors).await
}

// pub fn update_workflow(mut workflow_config: WorkflowConfig, mut old_workflow_config: WorkflowConfig) {
//     let ctx = None;

//     workflow_config.update(ctx);

//     println!("{:#?}", workflow_config);
// }<|MERGE_RESOLUTION|>--- conflicted
+++ resolved
@@ -9,11 +9,8 @@
 pub mod service;
 pub mod tests;
 pub mod workflow_config;
-<<<<<<< HEAD
 pub mod workflow_update;
-=======
 pub mod workflow_config_builder;
->>>>>>> bdaedc12
 
 use connectors::Connectors;
 use error::ManagerResult;
