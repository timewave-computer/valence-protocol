--- conflicted
+++ resolved
@@ -22,22 +22,13 @@
 valence-workflow-registry-utils = { workspace = true }
 valence-service-base            = { workspace = true }
 
-<<<<<<< HEAD
-valence-splitter-service  = { workspace = true }
-valence-reverse-splitter  = { workspace = true }
-valence-account-utils     = { workspace = true }
-valence-authorization     = { workspace = true }
-valence-processor         = { workspace = true }
-valence-workflow-registry = { workspace = true }
-valence-forwarder-service = { workspace = true }
-=======
 valence-splitter-service         = { workspace = true }
 valence-reverse-splitter-service = { workspace = true }
 valence-account-utils            = { workspace = true }
 valence-authorization            = { workspace = true }
 valence-processor                = { workspace = true }
 valence-workflow-registry        = { workspace = true }
->>>>>>> c3822f2e
+valence-forwarder-service        = { workspace = true }
 
 aho-corasick       = "1.1"
 serde_json_any_key = "2"
